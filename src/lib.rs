#![warn(unused_extern_crates)]

//! Zero-Ui is a pure Rust UI framework.
//!
//! # Example
//! ```no_run
//! use zero_ui::prelude::*;
//!
//! fn main () {
//!     App::default().run_window(|_| {
//!         let size = var((800., 600.));
//!         let title = size.map(|s: &Size| formatx!("Button Example - {}", s));
//!         window! {
//!             size;
//!             title;
//!             content: example();
//!         }
//!     })
//! }
//!
//! fn example() -> impl UiNode {
//!     button! {
//!         on_click: |_| {
//!             println!("Button clicked!");
//!         };
//!         margin: 10.0;
//!         size: (300.0, 200.0);
//!         align: Alignment::CENTER;
//!         font_size: 28;
//!         content: text("Click Me!");
//!     }
//! }
//! ```

// for proc_macros that don't have $self.
extern crate self as zero_ui;

#[macro_use]
extern crate bitflags;

/// Calls `eprintln!("error: {}", format_args!($))` with `error` colored bright red and bold.
#[allow(unused)]
macro_rules! error_println {
    ($($tt:tt)*) => {{
        use colored::*;
        eprintln!("{}: {}", "error".bright_red().bold(), format_args!($($tt)*))
    }}
}

/// Calls `eprintln!("warning: {}", format_args!($))` with `warning` colored bright yellow and bold.
#[allow(unused)]
macro_rules! warn_println {
    ($($tt:tt)*) => {{
        use colored::*;
        eprintln!("{}: {}", "warning".bright_yellow().bold(), format_args!($($tt)*))
    }}
}

/// Declare a new unique id type.
macro_rules! unique_id {
    ($(#[$docs:meta])* $vis:vis struct $Type:ident;) => {

        $(#[$docs])*
        #[derive(Clone, Copy, Debug, PartialEq, Eq, Hash)]
        $vis struct $Type(std::num::NonZeroU64);

        impl $Type {
            fn next() -> &'static std::sync::atomic::AtomicU64 {
                use std::sync::atomic::AtomicU64;
                static NEXT: AtomicU64 = AtomicU64::new(1);
                &NEXT
            }

            /// Generates a new unique ID.
            ///
            /// # Panics
            /// Panics if called more then `u64::MAX` times.
            pub fn new_unique() -> Self {
                use std::sync::atomic::Ordering;

                let id = Self::next().fetch_add(1, Ordering::Relaxed);

                if let Some(id) = std::num::NonZeroU64::new(id) {
                    $Type(id)
                } else {
                    Self::next().store(0, Ordering::SeqCst);
                    panic!("`{}` reached `u64::MAX` IDs.", stringify!($Type))
                }
            }

            /// Retrieve the underlying `u64` value.
            #[allow(dead_code)]
            #[inline]
            pub fn get(self) -> u64 {
                self.0.get()
            }

            /// Creates an id from a raw value.
            ///
            /// # Safety
            ///
            /// This is only safe if called with a value provided by [`get`](Self::get).
            #[allow(dead_code)]
            pub unsafe fn from_raw(raw: u64) -> $Type {
                $Type(std::num::NonZeroU64::new_unchecked(raw))
            }

            /// Creates an id from a raw value.
            ///
            /// Checks if `raw` is in the range of generated widgets.
            #[inline]
            #[allow(dead_code)]
            pub fn new(raw: u64) -> Option<$Type> {
                use std::sync::atomic::Ordering;

                if raw >= 1 && raw < Self::next().load(Ordering::Relaxed) {
                    // SAFETY: we just validated raw.
                    Some(unsafe { Self::from_raw(raw) })
                } else {
                    None
                }
            }
        }
    };
}

/// Implements From and IntoVar without boilerplate.
macro_rules! impl_from_and_into_var {
    ($(
        $(#[$docs:meta])*
        fn from($name:ident : $From:ty) -> $To:ty {
            $convert:expr
        }
    )+) => {
        $(
            impl From<$From> for $To {
                $(#[$docs])*
                #[inline]
                fn from($name: $From) -> Self {
                    $convert
                }
            }

            impl $crate::core::var::IntoVar<$To> for $From {
                type Var = $crate::core::var::OwnedVar<$To>;

                $(#[$docs])*
                fn into_var(self) -> Self::Var {
                    $crate::core::var::OwnedVar(self.into())
                }
            }
        )+
    };
}

#[doc(hidden)]
pub use zero_ui_macros::{widget_new, widget_stage2, widget_stage3};

pub mod core;
pub mod properties;
pub mod widgets;

/// All the types you need to build an app.
pub mod prelude {
    pub use crate::core::{
        app::App,
<<<<<<< HEAD
        color::{
            self, blur, brightness, contrast, drop_shadow, grayscale, hex, hsl, hsla, hue_rotate, opacity, rgb, rgba, saturate, sepia,
            web_colors, Rgba,
        },
=======
        color::{self, blur, drop_shadow, grayscale, hex, hsl, hsla, opacity, rgb, rgba, sepia, web_colors, Rgba},
        context::WidgetContext,
>>>>>>> 0b3eb416
        focus::{DirectionalNav, TabIndex, TabNav},
        gesture::shortcut,
        render::WidgetPath,
        text::{
            font_features::{
                CapsVariant, CharVariant, CnVariant, EastAsianWidth, FontPosition, FontStyleSet, JpVariant, NumFraction, NumSpacing,
                NumVariant,
            },
            formatx, FontFeatures, FontName, FontStretch, FontStyle, FontWeight, Fonts, Hyphens, LineBreak, Text, TextAlign,
            TextTransformFn, WhiteSpace, WordBreak,
        },
        types::{BorderRadius, ElementState, ModifiersState, MouseButton, VirtualKeyCode},
        ui_vec,
        units::{
            rotate, skew, translate, Alignment, AngleUnits, FactorUnits, Length, LengthUnits, LineHeight, Point, Rect, SideOffsets, Size,
            TimeUnits,
        },
        var::{merge_var, switch_var, var, ObjVar, SharedVar, Var},
        window::{AppRunWindow, CursorIcon, Window, Windows},
        UiNode, UiVec, Widget, WidgetId,
    };

    pub use crate::properties::*;
    pub use crate::widgets::*;

    pub use crate::properties::background::{background, *};
    pub use crate::properties::events::*;
    pub use crate::properties::filters::*;
    pub use crate::properties::focus::*;
    pub use crate::properties::foreground::{foreground, *};
    pub use crate::properties::size::{size, *};
    pub use crate::properties::states::*;
    pub use crate::properties::text_theme::{
        font_family, font_size, font_stretch, font_style, font_weight, letter_spacing, line_height, word_spacing,
    };
    pub use crate::properties::transform::{transform, *};

    pub use crate::widgets::layouts::*;
    pub use crate::widgets::text::{text, *};
}<|MERGE_RESOLUTION|>--- conflicted
+++ resolved
@@ -164,15 +164,11 @@
 pub mod prelude {
     pub use crate::core::{
         app::App,
-<<<<<<< HEAD
         color::{
             self, blur, brightness, contrast, drop_shadow, grayscale, hex, hsl, hsla, hue_rotate, opacity, rgb, rgba, saturate, sepia,
             web_colors, Rgba,
         },
-=======
-        color::{self, blur, drop_shadow, grayscale, hex, hsl, hsla, opacity, rgb, rgba, sepia, web_colors, Rgba},
         context::WidgetContext,
->>>>>>> 0b3eb416
         focus::{DirectionalNav, TabIndex, TabNav},
         gesture::shortcut,
         render::WidgetPath,
