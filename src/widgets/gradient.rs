--- conflicted
+++ resolved
@@ -165,809 +165,4 @@
             self.render_tile_spacing,
         );
     }
-<<<<<<< HEAD
-}
-
-/// Computed [`GradientStop`].
-///
-/// The color offset is in the 0..=1 range.
-pub type RenderColorStop = webrender::api::GradientStop;
-
-/// A color stop in a gradient.
-#[derive(Clone, Copy, Debug, PartialEq)]
-pub struct ColorStop {
-    pub color: Rgba,
-    pub offset: Length,
-}
-impl ColorStop {
-    #[inline]
-    pub fn new(color: impl Into<Rgba>, offset: impl Into<Length>) -> Self {
-        ColorStop {
-            color: color.into(),
-            offset: offset.into(),
-        }
-    }
-
-    /// New color stop with a undefined offset.
-    ///
-    /// See [`is_positional`](Self::is_positional) for more details.
-    #[inline]
-    pub fn new_positional(color: impl Into<Rgba>) -> Self {
-        ColorStop {
-            color: color.into(),
-            offset: Length::Relative(FactorNormal(f32::INFINITY)),
-        }
-    }
-
-    /// If this color stop offset is resolved relative to the position of the color stop in the stops list.
-    ///
-    /// Any offset that does not resolve to a finite layout offset is positional.
-    ///
-    /// # Resolution
-    ///
-    /// When a [`GradientStops`] calculates layout, positional stops are resolved like this:
-    ///
-    /// * If it is the first stop, the offset is 0%.
-    /// * If it is the last stop, the offset is 100% or the previous stop offset whichever is greater.
-    /// * If it is surrounded by two stops with known offsets it is the mid-point between the two stops.
-    /// * If there is a sequence of positional stops, they split the available length that is defined by the two
-    ///   stops with known length that define the sequence.
-    ///
-    /// # Note
-    ///
-    /// Use [`ColorStop::is_layout_positional`] is you already have the layout offset, it is faster then calling
-    /// this method and then converting to layout.
-    pub fn is_positional(&self) -> bool {
-        let l = self.offset.to_layout(
-            LayoutLength::new(100.0),
-            &LayoutContext::new(20.0, LayoutSize::new(100.0, 100.0), PixelGrid::new(1.0)),
-        );
-        Self::is_layout_positional(l.get())
-    }
-
-    /// If a calculated layout offset is [positional](Self::is_positional).
-    #[inline]
-    pub fn is_layout_positional(layout_offset: f32) -> bool {
-        !f32::is_finite(layout_offset)
-    }
-
-    #[inline]
-    pub fn to_layout(self, length: LayoutLength, ctx: &LayoutContext) -> RenderColorStop {
-        RenderColorStop {
-            offset: self.offset.to_layout(length, ctx).get(),
-            color: self.color.into(),
-        }
-    }
-}
-impl_from_and_into_var! {
-    fn from<C: Into<Rgba>, O: Into<Length>>(color_offset: (C, O)) -> ColorStop {
-        ColorStop::new(color_offset.0, color_offset.1)
-    }
-
-    fn from(positional_color: Rgba) -> ColorStop {
-        ColorStop::new_positional(positional_color)
-    }
-
-    fn from(positional_color: Hsla) -> ColorStop {
-        ColorStop::new_positional(positional_color)
-    }
-
-    fn from(positional_color: Hsva) -> ColorStop {
-        ColorStop::new_positional(positional_color)
-    }
-}
-
-/// A stop in a gradient.
-#[derive(Clone, Copy, Debug, PartialEq)]
-pub enum GradientStop {
-    /// Color stop.
-    Color(ColorStop),
-    /// Midway point between two colors.
-    ColorHint(Length),
-}
-impl_from_and_into_var! {
-    fn from<C: Into<Rgba>, O: Into<Length>>(color_offset: (C, O)) -> GradientStop {
-        GradientStop::Color(color_offset.into())
-    }
-
-    fn from(color_stop: ColorStop) -> GradientStop {
-        GradientStop::Color(color_stop)
-    }
-
-    fn from(color_hint: Length) -> GradientStop {
-        GradientStop::ColorHint(color_hint)
-    }
-
-    /// Conversion to [`Length::Relative`] color hint.
-    fn from(color_hint: FactorPercent) -> GradientStop {
-        GradientStop::ColorHint(color_hint.into())
-    }
-
-    /// Conversion to [`Length::Relative`] color hint.
-    fn from(color_hint: FactorNormal) -> GradientStop {
-        GradientStop::ColorHint(color_hint.into())
-    }
-
-    /// Conversion to [`Length::Exact`] color hint.
-    fn from(color_hint: f32) -> GradientStop {
-        GradientStop::ColorHint(color_hint.into())
-    }
-
-    /// Conversion to [`Length::Exact`] color hint.
-    fn from(color_hint: i32) -> GradientStop {
-        GradientStop::ColorHint(color_hint.into())
-    }
-
-    /// Conversion to positional color.
-    fn from(positional_color: Rgba) -> GradientStop {
-        GradientStop::Color(ColorStop::new_positional(positional_color))
-    }
-
-    /// Conversion to positional color.
-    fn from(positional_color: Hsla) -> GradientStop {
-        GradientStop::Color(ColorStop::new_positional(positional_color))
-    }
-
-    /// Conversion to positional color.
-    fn from(positional_color: Hsva) -> GradientStop {
-        GradientStop::Color(ColorStop::new_positional(positional_color))
-    }
-}
-
-/// Stops in a gradient.
-///
-/// Use [`stops!`] to create a new instance, you can convert from arrays for simpler gradients.
-#[derive(Debug, Clone)]
-pub struct GradientStops {
-    /// First color stop.
-    pub start: ColorStop,
-
-    /// Optional stops between start and end.
-    pub middle: Vec<GradientStop>,
-
-    /// Last color stop.
-    pub end: ColorStop,
-}
-#[allow(clippy::len_without_is_empty)] // cannot be empty
-impl GradientStops {
-    /// Gradients stops with two colors from `start` to `end`.
-    pub fn new(start: impl Into<Rgba>, end: impl Into<Rgba>) -> Self {
-        GradientStops {
-            start: ColorStop {
-                color: start.into(),
-                offset: Length::zero(),
-            },
-            middle: vec![],
-            end: ColorStop {
-                color: end.into(),
-                offset: 100.pct().into(),
-            },
-        }
-    }
-
-    fn start_missing() -> ColorStop {
-        ColorStop {
-            color: colors::BLACK.transparent(),
-            offset: Length::zero(),
-        }
-    }
-
-    fn end_missing(start_color: Rgba) -> ColorStop {
-        ColorStop {
-            color: start_color.transparent(),
-            offset: 100.pct().into(),
-        }
-    }
-
-    /// Gradient stops from colors spaced equally.
-    ///
-    /// The stops look like a sequence of positional only color stops but
-    /// the proportional distribution is pre-calculated.
-    ///
-    /// If less then 2 colors are given, the missing stops are filled with transparent color.
-    pub fn from_colors<C: Into<Rgba> + Copy>(colors: &[C]) -> Self {
-        if colors.is_empty() {
-            GradientStops {
-                start: Self::start_missing(),
-                middle: vec![],
-                end: Self::end_missing(colors::BLACK),
-            }
-        } else if colors.len() == 1 {
-            let color = colors[0].into();
-            GradientStops {
-                start: ColorStop {
-                    color,
-                    offset: Length::zero(),
-                },
-                middle: vec![],
-                end: Self::end_missing(color),
-            }
-        } else {
-            let last = colors.len() - 1;
-            let mut offset = 1.0 / colors.len() as f32;
-            let offset_step = offset;
-            GradientStops {
-                start: ColorStop {
-                    color: colors[0].into(),
-                    offset: Length::zero(),
-                },
-                middle: colors[1..last]
-                    .iter()
-                    .map(|&c| {
-                        GradientStop::Color(ColorStop {
-                            color: c.into(),
-                            offset: {
-                                let r = offset;
-                                offset += offset_step;
-                                r.normal().into()
-                            },
-                        })
-                    })
-                    .collect(),
-                end: ColorStop {
-                    color: colors[last].into(),
-                    offset: 100.pct().into(),
-                },
-            }
-        }
-    }
-
-    /// Gradient stops from colors forming hardline stripes of same length.
-    pub fn from_stripes<C: Into<Rgba> + Copy>(colors: &[C]) -> Self {
-        if colors.is_empty() {
-            GradientStops {
-                start: Self::start_missing(),
-                middle: vec![],
-                end: Self::end_missing(colors::BLACK),
-            }
-        } else if colors.len() == 1 {
-            let color = colors[0].into();
-            let end = Self::end_missing(color);
-            GradientStops {
-                start: ColorStop {
-                    color,
-                    offset: Length::zero(),
-                },
-                middle: vec![
-                    GradientStop::Color(ColorStop {
-                        color,
-                        offset: Length::Relative(FactorNormal(0.5)),
-                    }),
-                    GradientStop::Color(ColorStop {
-                        color: end.color,
-                        offset: Length::Relative(FactorNormal(0.5)),
-                    }),
-                ],
-                end,
-            }
-        } else {
-            let last = colors.len() - 1;
-            let mut offset = 1.0 / colors.len() as f32;
-            let stripe_width = offset;
-
-            let start = ColorStop {
-                color: colors[0].into(),
-                offset: Length::zero(),
-            };
-            let mut middle = vec![ColorStop {
-                color: start.color,
-                offset: offset.normal().into(),
-            }
-            .into()];
-
-            for &color in &colors[1..last] {
-                let color = color.into();
-                middle.push(
-                    ColorStop {
-                        color,
-                        offset: offset.normal().into(),
-                    }
-                    .into(),
-                );
-                offset += stripe_width;
-                middle.push(
-                    ColorStop {
-                        color,
-                        offset: offset.normal().into(),
-                    }
-                    .into(),
-                );
-            }
-
-            let end = ColorStop {
-                color: colors[last].into(),
-                offset: Length::Relative(FactorNormal(1.0)),
-            };
-            middle.push(
-                ColorStop {
-                    color: end.color,
-                    offset: offset.normal().into(),
-                }
-                .into(),
-            );
-
-            GradientStops { start, middle, end }
-        }
-    }
-
-    /// Gradient stops from color stops.
-    ///
-    /// If less then 2 colors are given, the missing stops are filled with transparent color.
-    pub fn from_stops<C: Into<ColorStop> + Copy>(stops: &[C]) -> Self {
-        if stops.is_empty() {
-            GradientStops {
-                start: Self::start_missing(),
-                middle: vec![],
-                end: Self::end_missing(colors::BLACK),
-            }
-        } else if stops.len() == 1 {
-            let start = stops[0].into();
-            GradientStops {
-                start,
-                middle: vec![],
-                end: Self::end_missing(start.color),
-            }
-        } else {
-            let last = stops.len() - 1;
-            GradientStops {
-                start: stops[0].into(),
-                middle: stops[1..last].iter().map(|&c| GradientStop::Color(c.into())).collect(),
-                end: stops[last].into(),
-            }
-        }
-    }
-
-    /// Computes the layout for a linear gradient.
-    ///
-    /// The `render_stops` content is replaced with stops with offset in the `0..=1` range.
-    ///
-    /// The `start_pt` and `end_pt` points are moved to accommodate input offsets outside the line bounds.
-    pub fn layout_linear(
-        &self,
-        length: LayoutLength,
-        ctx: &LayoutContext,
-        extend_mode: ExtendMode,
-        line: &mut LayoutLine,
-        render_stops: &mut Vec<RenderColorStop>,
-    ) {
-        let (start_offset, end_offset) = self.layout(length, ctx, extend_mode, render_stops);
-
-        let v = line.end - line.start;
-        let v = v / length.get();
-
-        line.end = line.start + v * end_offset;
-        line.start += v * start_offset;
-    }
-
-    /// Computes the actual color stops.
-    ///
-    /// Returns offsets of the first and last stop in the `length` line.
-    fn layout(
-        &self,
-        length: LayoutLength,
-        ctx: &LayoutContext,
-        extend_mode: ExtendMode,
-        render_stops: &mut Vec<RenderColorStop>,
-    ) -> (f32, f32) {
-        // In this method we need to:
-        // 1 - Convert all Length values to LayoutLength.
-        // 2 - Adjust offsets so they are always after or equal to the previous offset.
-        // 3 - Convert GradientStop::ColorHint to RenderColorStop.
-        // 4 - Manually extend a reflection for ExtendMode::Reflect.
-        // 5 - Normalize stop offsets to be all between 0.0..=1.0.
-        // 6 - Return the first and last stop offset in layout units.
-
-        fn is_positional(o: f32) -> bool {
-            ColorStop::is_layout_positional(o)
-        }
-
-        render_stops.clear();
-
-        if extend_mode == ExtendMode::Reflect {
-            render_stops.reserve((self.middle.len() + 2) * 2);
-        } else {
-            render_stops.reserve(self.middle.len() + 2);
-        }
-
-        let mut start = self.start.to_layout(length, ctx); // 1
-        if is_positional(start.offset) {
-            start.offset = 0.0;
-        }
-        render_stops.push(start);
-
-        let mut prev_offset = start.offset;
-        let mut hints = vec![];
-        let mut positional_start = None;
-
-        for gs in self.middle.iter() {
-            match gs {
-                GradientStop::Color(s) => {
-                    let mut stop = s.to_layout(length, ctx); // 1
-                    if is_positional(stop.offset) {
-                        if positional_start.is_none() {
-                            positional_start = Some(render_stops.len());
-                        }
-                        render_stops.push(stop);
-                    } else {
-                        if stop.offset < prev_offset {
-                            stop.offset = prev_offset; // 2
-                        }
-                        prev_offset = stop.offset;
-
-                        render_stops.push(stop);
-
-                        if let Some(start) = positional_start.take() {
-                            // finished positional sequence.
-                            // 1
-                            Self::calculate_positional(start..render_stops.len(), render_stops, &hints);
-                        }
-                    }
-                }
-                GradientStop::ColorHint(_) => {
-                    hints.push(render_stops.len());
-                    render_stops.push(RenderColorStop {
-                        // offset and color will be calculated later.
-                        offset: 0.0,
-                        color: RenderColor::BLACK,
-                    })
-                }
-            }
-        }
-
-        let mut stop = self.end.to_layout(length, ctx); // 1
-        if is_positional(stop.offset) {
-            stop.offset = length.get();
-        }
-        if stop.offset < prev_offset {
-            stop.offset = prev_offset; // 2
-        }
-        render_stops.push(stop);
-
-        if let Some(start) = positional_start.take() {
-            // finished positional sequence.
-            // 1
-            Self::calculate_positional(start..render_stops.len(), render_stops, &hints);
-        }
-
-        // 3
-        for &i in hints.iter() {
-            let prev = render_stops[i - 1];
-            let after = render_stops[i + 1];
-            let length = after.offset - prev.offset;
-            if length > 0.00001 {
-                if let GradientStop::ColorHint(offset) = self.middle[i - 1] {
-                    let mut offset = offset.to_layout(LayoutLength::new(length), ctx).get();
-                    if is_positional(offset) {
-                        offset = length / 2.0;
-                    } else {
-                        offset = offset.min(after.offset).max(prev.offset);
-                    }
-                    offset += prev.offset;
-
-                    let color = lerp_render_color(prev.color, after.color, 100.0 / length / 2.0);
-
-                    let stop = &mut render_stops[i];
-                    stop.color = color;
-                    stop.offset = offset;
-                } else {
-                    unreachable!()
-                }
-            } else {
-                render_stops[i] = prev;
-            }
-        }
-
-        // 4
-        if extend_mode == ExtendMode::Reflect {
-            let last_offset = render_stops[render_stops.len() - 1].offset;
-            for i in (0..render_stops.len()).rev() {
-                let mut stop = render_stops[i];
-                stop.offset = last_offset + last_offset - stop.offset;
-                render_stops.push(stop);
-            }
-        }
-
-        let first = render_stops[0];
-        let last = render_stops[render_stops.len() - 1];
-
-        let actual_length = last.offset - first.offset;
-
-        if actual_length > 0.00001 {
-            // 5
-            for stop in render_stops {
-                stop.offset = (stop.offset - first.offset) / actual_length;
-            }
-
-            (first.offset, last.offset) // 5
-        } else {
-            // 5 - all stops are at the same offset
-            match extend_mode {
-                ExtendMode::Clamp => {
-                    // we want the first and last color to fill their side
-                    // any other middle colors can be removed.
-                    // TODO: can we make this happen with just two stops?
-                    render_stops.clear();
-                    render_stops.push(first);
-                    render_stops.push(first);
-                    render_stops.push(last);
-                    render_stops.push(last);
-                    render_stops[0].offset = 0.0;
-                    render_stops[1].offset = 0.5;
-                    render_stops[2].offset = 0.5;
-                    render_stops[3].offset = 1.0;
-
-                    // 6 - line starts and ends at the offset point.
-                    let offset = last.offset;
-                    (offset - 0.5, offset + 0.5)
-                }
-                ExtendMode::Repeat | ExtendMode::Reflect => {
-                    // fill with the average of all colors.
-                    let len = render_stops.len() as f32;
-                    let color = RenderColor {
-                        r: render_stops.iter().map(|s| s.color.r).sum::<f32>() / len,
-                        g: render_stops.iter().map(|s| s.color.g).sum::<f32>() / len,
-                        b: render_stops.iter().map(|s| s.color.b).sum::<f32>() / len,
-                        a: render_stops.iter().map(|s| s.color.a).sum::<f32>() / len,
-                    };
-                    render_stops.clear();
-                    render_stops.push(RenderColorStop { offset: 0.0, color });
-                    render_stops.push(RenderColorStop { offset: 1.0, color });
-
-                    (0.0, 1.0) // 6
-                }
-            }
-        }
-    }
-
-    fn calculate_positional(range: Range<usize>, render_stops: &mut [RenderColorStop], hints: &[usize]) {
-        // count of stops in the positional sequence that are not hints.
-        let sequence_count = range.len() - hints.iter().filter(|i| range.contains(i)).count();
-        debug_assert!(sequence_count > 1);
-
-        // length that must be split between positional stops.
-        let (start_offset, layout_length) = {
-            // index of stop after the sequence that has a calculated offset.
-            let sequence_ender = (range.end..render_stops.len()).find(|i| !hints.contains(&i)).unwrap();
-            // index of stop before the sequence that has a calculated offset.
-            let sequence_starter = (0..range.start).rev().find(|i| !hints.contains(&i)).unwrap();
-
-            let start_offset = render_stops[sequence_starter].offset;
-            let length = render_stops[sequence_ender].offset - start_offset;
-            (start_offset, length)
-        };
-
-        let d = layout_length / (sequence_count + 1) as f32;
-        let mut offset = start_offset;
-
-        for i in range {
-            if !hints.contains(&i) {
-                offset += d;
-                render_stops[i].offset = offset;
-            }
-        }
-    }
-
-    /// Number of stops.
-    #[inline]
-    pub fn len(&self) -> usize {
-        self.middle.len() + 2
-    }
-}
-impl<C: Into<Rgba> + Copy + 'static> From<&[C]> for GradientStops {
-    fn from(a: &[C]) -> Self {
-        GradientStops::from_colors(a)
-    }
-}
-impl<C: Into<Rgba> + Copy + 'static> IntoVar<GradientStops> for &[C] {
-    type Var = OwnedVar<GradientStops>;
-
-    fn into_var(self) -> Self::Var {
-        OwnedVar(self.into())
-    }
-}
-impl<C: Into<Rgba> + Copy + 'static, L: Into<Length> + Copy + 'static> From<&[(C, L)]> for GradientStops {
-    fn from(a: &[(C, L)]) -> Self {
-        GradientStops::from_stops(a)
-    }
-}
-impl<C: Into<Rgba> + Copy + 'static, L: Into<Length> + Copy + 'static> IntoVar<GradientStops> for &[(C, L)] {
-    type Var = OwnedVar<GradientStops>;
-
-    fn into_var(self) -> Self::Var {
-        OwnedVar(self.into())
-    }
-}
-macro_rules! impl_from_color_arrays {
-    ($($N:tt),+ $(,)?) => {$(
-        impl<C: Into<Rgba> + Copy + 'static> From<[C; $N]> for GradientStops {
-            fn from(a: [C; $N]) -> Self {
-                GradientStops::from_colors(&a)
-            }
-        }
-        impl<C: Into<Rgba> + Copy + 'static> IntoVar<GradientStops> for [C; $N] {
-            type Var = OwnedVar<GradientStops>;
-
-            fn into_var(self) -> Self::Var {
-                OwnedVar(self.into())
-            }
-        }
-
-        impl<C: Into<Rgba> + Copy + 'static, L: Into<Length> + Copy + 'static> From<[(C, L); $N]> for GradientStops {
-            fn from(a: [(C, L); $N]) -> Self {
-                GradientStops::from_stops(&a)
-            }
-        }
-        impl<C: Into<Rgba> + Copy + 'static, L: Into<Length> + Copy + 'static> IntoVar<GradientStops> for [(C, L); $N] {
-            type Var = OwnedVar<GradientStops>;
-
-            fn into_var(self) -> Self::Var {
-                OwnedVar(self.into())
-            }
-        }
-    )+};
-}
-impl_from_color_arrays!(2, 3, 4, 5, 6, 7, 8, 9, 10, 11, 12, 13, 14, 15, 16, 17, 18, 19, 20, 21, 22, 23, 24, 25, 26, 27, 28, 29, 30, 31, 32);
-
-/// Creates a [`GradientStops`] containing the arguments.
-///
-/// A minimum of two arguments are required, the first and last argument must be expressions that convert to [`ColorStop`],
-/// the middle arguments mut be expressions that convert to [`GradientStop`].
-///
-/// # Example
-///
-/// ```
-/// # use zero_ui::prelude::*;
-/// # use zero_ui::widgets::stops;
-/// // green 0%, red 30%, blue 100%.
-/// let stops = stops![colors::GREEN, (colors::RED, 30.pct()), colors::BLUE];
-///
-/// // green to blue, the midway color is at 30%.
-/// let stops = stops![colors::GREEN, 30.pct(), colors::BLUE];
-/// ```
-///
-/// # Two Stops Per Color
-///
-/// The `stops!` macro also accepts a special 3 item *tuple* that represents a color followed by two offsets, this
-/// expands to two color stops of the same color. The color type must implement `Into<Rgba> + Copy`. The offset types
-/// must implement `Into<Length>`.
-///
-/// ## Example
-/// ```
-/// # use zero_ui::prelude::*;
-/// # use zero_ui::widgets::stops;
-/// let zebra_stops = stops![(colors::WHITE, 0, 20), (colors::BLACK, 20, 40)];
-/// ```
-pub use zero_ui_macros::stops;
-
-#[cfg(test)]
-mod tests {
-    use super::*;
-
-    #[test]
-    fn stops_simple_2() {
-        let stops = stops![colors::BLACK, colors::WHITE];
-
-        assert!(stops.start.is_positional());
-        assert_eq!(stops.start.color, colors::BLACK);
-
-        assert!(stops.middle.is_empty());
-
-        assert!(stops.end.is_positional());
-        assert_eq!(stops.end.color, colors::WHITE);
-    }
-
-    fn test_layout_stops(stops: GradientStops) -> Vec<RenderColorStop> {
-        let mut render_stops = vec![];
-        stops.layout_linear(
-            LayoutLength::new(100.0),
-            &LayoutContext::new(20.0, LayoutSize::new(100.0, 100.0), PixelGrid::new(1.0)),
-            ExtendMode::Clamp,
-            &mut LayoutLine::new(LayoutPoint::zero(), LayoutPoint::new(100.0, 100.0)),
-            &mut render_stops,
-        );
-        render_stops
-    }
-
-    #[test]
-    fn positional_end_stops() {
-        let stops = test_layout_stops(stops![colors::BLACK, colors::WHITE]);
-
-        assert_eq!(stops.len(), 2);
-
-        assert_eq!(
-            stops[0],
-            RenderColorStop {
-                color: RenderColor::BLACK,
-                offset: 0.0
-            }
-        );
-        assert_eq!(
-            stops[1],
-            RenderColorStop {
-                color: RenderColor::WHITE,
-                offset: 1.0
-            }
-        );
-    }
-
-    #[test]
-    fn single_color_2_stops_only() {
-        let stops = stops![(colors::BLACK, 0, 100.pct())];
-
-        assert_eq!(stops.start, ColorStop::new(colors::BLACK, 0));
-        assert!(stops.middle.is_empty());
-        assert_eq!(stops.end, ColorStop::new(colors::BLACK, 100.pct()));
-    }
-
-    #[test]
-    fn single_color_2_stops_at_start() {
-        let stops = stops![(colors::BLACK, 0, 50.pct()), colors::WHITE];
-
-        assert_eq!(stops.start, ColorStop::new(colors::BLACK, 0));
-        assert_eq!(stops.middle.len(), 1);
-        assert_eq!(stops.middle[0], GradientStop::Color(ColorStop::new(colors::BLACK, 50.pct())));
-        assert_eq!(stops.end, ColorStop::new_positional(colors::WHITE));
-    }
-
-    #[test]
-    fn single_color_2_stops_at_middle() {
-        let stops = stops![colors::BLACK, (colors::RED, 10.pct(), 90.pct()), colors::WHITE];
-
-        assert_eq!(stops.start, ColorStop::new_positional(colors::BLACK));
-        assert_eq!(stops.middle.len(), 2);
-        assert_eq!(stops.middle[0], GradientStop::Color(ColorStop::new(colors::RED, 10.pct())));
-        assert_eq!(stops.middle[1], GradientStop::Color(ColorStop::new(colors::RED, 90.pct())));
-        assert_eq!(stops.end, ColorStop::new_positional(colors::WHITE));
-    }
-
-    #[test]
-    fn single_color_2_stops_at_end() {
-        let stops = stops![colors::BLACK, (colors::WHITE, 10.pct(), 50.pct())];
-
-        assert_eq!(stops.start, ColorStop::new_positional(colors::BLACK));
-        assert_eq!(stops.middle.len(), 1);
-        assert_eq!(stops.middle[0], GradientStop::Color(ColorStop::new(colors::WHITE, 10.pct())));
-        assert_eq!(stops.end, ColorStop::new(colors::WHITE, 50.pct()));
-    }
-
-    #[test]
-    fn color_hint() {
-        let stops = stops![colors::BLACK, 30.pct(), colors::WHITE];
-        assert_eq!(stops.middle.len(), 1);
-        assert_eq!(stops.middle[0], GradientStop::ColorHint(30.pct().into()));
-    }
-
-    #[test]
-    fn color_hint_layout() {
-        let stops = test_layout_stops(stops![colors::BLACK, 30.pct(), colors::WHITE]);
-        assert_eq!(stops.len(), 3);
-        assert_eq!(
-            stops[0],
-            RenderColorStop {
-                color: RenderColor::BLACK,
-                offset: 0.0
-            }
-        );
-        assert_eq!(
-            stops[1],
-            RenderColorStop {
-                color: RenderColor {
-                    r: 0.5,
-                    g: 0.5,
-                    b: 0.5,
-                    a: 1.0
-                },
-                offset: 30.0 / 100.0
-            }
-        );
-        assert_eq!(
-            stops[2],
-            RenderColorStop {
-                color: RenderColor::WHITE,
-                offset: 1.0
-            }
-        );
-    }
-=======
->>>>>>> c3136a07
 }