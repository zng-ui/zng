--- conflicted
+++ resolved
@@ -1,7 +1,5 @@
-<<<<<<< HEAD
 * Review implementing context_var using https://crates.io/crates/scoped_tls
 
-=======
 # Hit Test
 
 * Test everything.
@@ -12,7 +10,6 @@
 
 * Avoid quad-tree for small amount of items.
     - Implement linear search of inner-bounds for less then 8 or 16?
->>>>>>> ed0bc538
 * Rethink spatial partitioning, the quad-tree is a bad fit for the problem:
    - Most widgets are fully contained by the parent bounds.
    - Most panel widgets can naturally calculate a fixed grid that perfectly fits its content, for all items that are not transformed.
