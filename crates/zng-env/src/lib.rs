--- conflicted
+++ resolved
@@ -54,18 +54,14 @@
     /// package.name
     pub pkg_name: Txt,
     /// package.authors
-<<<<<<< HEAD
-    pub pkg_authors: Vec<Txt>,
-=======
-    pub cargo_pkg_authors: Box<[Txt]>,
->>>>>>> 1364cf1c
+    pub pkg_authors: Box<[Txt]>,
     /// package.name in snake_case
     pub crate_name: Txt,
     /// package.version
     pub version: Version,
-    /// package.metadata.zng.about.app or `cargo_pkg_name`
+    /// package.metadata.zng.about.app or `pkg_name`
     pub app: Txt,
-    /// package.metadata.zng.about.org or the first `cargo_pkg_authors`
+    /// package.metadata.zng.about.org or the first `pkg_authors`
     pub org: Txt,
     /// package.metadata.zng.about.qualifier
     ///
@@ -84,16 +80,11 @@
 impl About {
     fn fallback_name() -> Self {
         Self {
-<<<<<<< HEAD
             pkg_name: Txt::from_static(""),
-            pkg_authors: vec![],
-=======
-            cargo_pkg_name: Txt::from_static(""),
-            cargo_pkg_authors: Box::new([]),
->>>>>>> 1364cf1c
-            crate_name: Txt::from_static(""),
+            pkg_authors: Box::new([]),
             version: Version::new(0, 0, 0),
             app: fallback_name(),
+            crate_name: Txt::from_static(""),
             org: Txt::from_static(""),
             qualifier: Txt::from_static(""),
             description: Txt::from_static(""),
@@ -135,8 +126,8 @@
     #[doc(hidden)]
     #[allow(clippy::too_many_arguments)]
     pub fn macro_new(
-        cargo_pkg_name: &'static str,
-        cargo_pkg_authors: &[&'static str],
+        pkg_name: &'static str,
+        pkg_authors: &[&'static str],
         crate_name: &'static str,
         (major, minor, patch, pre, build): (u64, u64, u64, &'static str, &'static str),
         app: &'static str,
@@ -144,10 +135,11 @@
         qualifier: &'static str,
         description: &'static str,
         homepage: &'static str,
+        has_about: bool,
     ) -> Self {
         Self {
-            cargo_pkg_name: Txt::from_static(cargo_pkg_name),
-            cargo_pkg_authors: cargo_pkg_authors.iter().copied().map(Txt::from_static).collect(),
+            pkg_name: Txt::from_static(pkg_name),
+            pkg_authors: pkg_authors.iter().copied().map(Txt::from_static).collect(),
             crate_name: Txt::from_static(crate_name),
             version: {
                 let mut v = Version::new(major, minor, patch);
@@ -160,6 +152,7 @@
             qualifier: Txt::from_static(qualifier),
             description: Txt::from_static(description),
             homepage: Txt::from_static(homepage),
+            has_about,
         }
     }
 }
@@ -715,18 +708,11 @@
 
     #[test]
     fn parse_manifest() {
-<<<<<<< HEAD
-        let a = About::parse_manifest(include_str!(concat!(std::env!("CARGO_MANIFEST_DIR"), "/Cargo.toml"))).unwrap();
+        init!();
+        let a = about();
         assert_eq!(a.pkg_name, "zng-env");
         assert_eq!(a.app, "zng-env");
-        assert_eq!(a.pkg_authors, vec![Txt::from("The Zng Project Developers")]);
-=======
-        init!();
-        let a = about();
-        assert_eq!(a.cargo_pkg_name, "zng-env");
-        assert_eq!(a.app, "Zng Env");
-        assert_eq!(&a.cargo_pkg_authors[..], &[Txt::from("The Zng Project Developers")]);
->>>>>>> 1364cf1c
+        assert_eq!(&a.pkg_authors[..], &[Txt::from("The Zng Project Developers")]);
         assert_eq!(a.org, "The Zng Project Developers");
     }
 }