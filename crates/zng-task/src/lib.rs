#![doc(html_favicon_url = "https://raw.githubusercontent.com/zng-ui/zng/master/examples/res/image/zng-logo-icon.png")]
#![doc(html_logo_url = "https://raw.githubusercontent.com/zng-ui/zng/master/examples/res/image/zng-logo.png")]
//!
//! Parallel async tasks and async task runners.
//!
//! # Crate
//!
#![doc = include_str!(concat!("../", std::env!("CARGO_PKG_README")))]
#![warn(unused_extern_crates)]
#![warn(missing_docs)]

use std::{
    fmt,
    future::Future,
    hash::Hash,
    mem, panic,
    pin::Pin,
    sync::{
        atomic::{AtomicBool, Ordering},
        Arc,
    },
    task::Poll,
};

#[doc(no_inline)]
pub use parking_lot;
use parking_lot::Mutex;

mod crate_util;

use crate::crate_util::PanicResult;
use zng_app_context::{app_local, LocalContext};
use zng_time::Deadline;
use zng_var::{response_done_var, response_var, AnyVar, ResponseVar, VarValue};

#[doc(no_inline)]
pub use rayon;

/// Async filesystem primitives.
///
/// This module is the [async-fs](https://docs.rs/async-fs) crate re-exported for convenience.
pub mod fs {
    #[doc(inline)]
    pub use async_fs::*;
}

pub mod channel;
pub mod io;
mod ui;

pub mod http;

pub mod ipc;

mod rayon_ctx;

pub use rayon_ctx::*;

pub use ui::*;

/// Spawn a parallel async task, this function is not blocking and the `task` starts executing immediately.
///
/// # Parallel
///
/// The task runs in the primary [`rayon`] thread-pool, every [`poll`](Future::poll) happens inside a call to `rayon::spawn`.
///
/// You can use parallel iterators, `join` or any of rayon's utilities inside `task` to make it multi-threaded,
/// otherwise it will run in a single thread at a time, still not blocking the UI.
///
/// The [`rayon`] crate is re-exported in `task::rayon` for convenience and compatibility.
///
/// # Async
///
/// The `task` is also a future so you can `.await`, after each `.await` the task continues executing in whatever `rayon` thread
/// is free, so the `task` should either be doing CPU intensive work or awaiting, blocking IO operations
/// block the thread from being used by other tasks reducing overall performance. You can use [`wait`] for IO
/// or blocking operations and for networking you can use any of the async crates, as long as they start their own *event reactor*.
///
/// The `task` lives inside the [`Waker`] when awaiting and inside `rayon::spawn` when running.
///
/// # Examples
///
/// ```
/// # use zng_task::{self as task, *, rayon::iter::*};
/// # use zng_var::*;
/// # struct SomeStruct { sum_response: ResponseVar<usize> }
/// # impl SomeStruct {
/// fn on_event(&mut self) {
///     let (responder, response) = response_var();
///     self.sum_response = response;
///
///     task::spawn(async move {
///         let r = (0..1000).into_par_iter().map(|i| i * i).sum();
///
///         responder.respond(r);
///     });
/// }
///
/// fn on_update(&mut self) {
///     if let Some(result) = self.sum_response.rsp_new() {
///         println!("sum of squares 0..1000: {result}");   
///     }
/// }
/// # }
/// ```
///
/// The example uses the `rayon` parallel iterator to compute a result and uses a [`response_var`] to send the result to the UI.
/// The task captures the caller [`LocalContext`] so the response variable will set correctly.
///
/// Note that this function is the most basic way to spawn a parallel task where you must setup channels to the rest of the app yourself,
/// you can use [`respond`] to avoid having to manually set a response, or [`run`] to `.await` the result.
///
/// # Panic Handling
///
/// If the `task` panics the panic message is logged as an error, the panic is otherwise ignored.
///
/// # Unwind Safety
///
/// This function disables the [unwind safety validation], meaning that in case of a panic shared
/// data can end-up in an invalid, but still memory safe, state. If you are worried about that only use
/// poisoning mutexes or atomics to mutate shared data or use [`run_catch`] to detect a panic or [`run`]
/// to propagate a panic.
///
/// [unwind safety validation]: std::panic::UnwindSafe
/// [`Waker`]: std::task::Waker
/// [`rayon`]: https://docs.rs/rayon
/// [`LocalContext`]: zng_app_context::LocalContext
/// [`response_var`]: zng_var::response_var
pub fn spawn<F>(task: F)
where
    F: Future<Output = ()> + Send + 'static,
{
    Arc::new(RayonTask {
        ctx: LocalContext::capture(),
        fut: Mutex::new(Some(Box::pin(task))),
    })
    .poll()
}

/// Polls the `task` once immediately on the calling thread, if the `task` is pending, continues execution in [`spawn`].
pub fn poll_spawn<F>(task: F)
where
    F: Future<Output = ()> + Send + 'static,
{
    struct PollRayonTask {
        fut: Mutex<Option<(RayonSpawnFut, Option<LocalContext>)>>,
    }
    impl PollRayonTask {
        // start task in calling thread
        fn poll(self: Arc<Self>) {
            let mut task = self.fut.lock();
            let (mut t, _) = task.take().unwrap();

            let waker = self.clone().into();

            match t.as_mut().poll(&mut std::task::Context::from_waker(&waker)) {
                Poll::Ready(()) => {}
                Poll::Pending => {
                    let ctx = LocalContext::capture();
                    *task = Some((t, Some(ctx)));
                }
            }
        }
    }
    impl std::task::Wake for PollRayonTask {
        fn wake(self: Arc<Self>) {
            // continue task in spawn threads
            if let Some((task, Some(ctx))) = self.fut.lock().take() {
                Arc::new(RayonTask {
                    ctx,
                    fut: Mutex::new(Some(Box::pin(task))),
                })
                .poll();
            }
        }
    }

    Arc::new(PollRayonTask {
        fut: Mutex::new(Some((Box::pin(task), None))),
    })
    .poll()
}

type RayonSpawnFut = Pin<Box<dyn Future<Output = ()> + Send>>;

// A future that is its own waker that polls inside rayon spawn tasks.
struct RayonTask {
    ctx: LocalContext,
    fut: Mutex<Option<RayonSpawnFut>>,
}
impl RayonTask {
    fn poll(self: Arc<Self>) {
        rayon::spawn(move || {
            // this `Option<Fut>` dance is used to avoid a `poll` after `Ready` or panic.
            let mut task = self.fut.lock();
            if let Some(mut t) = task.take() {
                let waker = self.clone().into();

                // load app context
                self.ctx.clone().with_context(move || {
                    let r = panic::catch_unwind(panic::AssertUnwindSafe(move || {
                        // poll future
                        if t.as_mut().poll(&mut std::task::Context::from_waker(&waker)).is_pending() {
                            // not done
                            *task = Some(t);
                        }
                    }));
                    if let Err(p) = r {
                        tracing::error!("panic in `task::spawn`: {}", crate_util::panic_str(&p));
                    }
                });
            }
        })
    }
}
impl std::task::Wake for RayonTask {
    fn wake(self: Arc<Self>) {
        self.poll()
    }
}

/// Rayon join with local context.
///
/// This function captures the [`LocalContext`] of the calling thread and propagates it to the threads that run the
/// operations.
///
/// See `rayon::join` for more details about join.
///
/// [`LocalContext`]: zng_app_context::LocalContext
pub fn join<A, B, RA, RB>(op_a: A, op_b: B) -> (RA, RB)
where
    A: FnOnce() -> RA + Send,
    B: FnOnce() -> RB + Send,
    RA: Send,
    RB: Send,
{
    self::join_context(move |_| op_a(), move |_| op_b())
}

/// Rayon join context with local context.
///
/// This function captures the [`LocalContext`] of the calling thread and propagates it to the threads that run the
/// operations.
///
/// See `rayon::join_context` for more details about join.
///
/// [`LocalContext`]: zng_app_context::LocalContext
pub fn join_context<A, B, RA, RB>(op_a: A, op_b: B) -> (RA, RB)
where
    A: FnOnce(rayon::FnContext) -> RA + Send,
    B: FnOnce(rayon::FnContext) -> RB + Send,
    RA: Send,
    RB: Send,
{
    let ctx = LocalContext::capture();
    let ctx = &ctx;
    rayon::join_context(
        move |a| {
            if a.migrated() {
                ctx.clone().with_context(|| op_a(a))
            } else {
                op_a(a)
            }
        },
        move |b| {
            if b.migrated() {
                ctx.clone().with_context(|| op_b(b))
            } else {
                op_b(b)
            }
        },
    )
}

/// Rayon scope with local context.
///
/// This function captures the [`LocalContext`] of the calling thread and propagates it to the threads that run the
/// operations.
///
/// See `rayon::scope` for more details about scope.
///
/// [`LocalContext`]: zng_app_context::LocalContext
pub fn scope<'scope, OP, R>(op: OP) -> R
where
    OP: FnOnce(ScopeCtx<'_, 'scope>) -> R + Send,
    R: Send,
{
    let ctx = LocalContext::capture();

    // Cast `&'_ ctx` to `&'scope ctx` to "inject" the context in the scope.
    // Is there a better way to do this? I hope so.
    //
    // SAFETY:
    // * We are extending `'_` to `'scope`, that is one of the documented valid usages of `transmute`.
    // * No use after free because `rayon::scope` joins all threads before returning and we only drop `ctx` after.
    let ctx_ref: &'_ LocalContext = &ctx;
    let ctx_scope_ref: &'scope LocalContext = unsafe { std::mem::transmute(ctx_ref) };

    let r = rayon::scope(move |s| {
        op(ScopeCtx {
            scope: s,
            ctx: ctx_scope_ref,
        })
    });

    drop(ctx);

    r
}

/// Represents a fork-join scope which can be used to spawn any number of tasks that run in the caller's thread context.
///
/// See [`scope`] for more details.
#[derive(Clone, Copy, Debug)]
pub struct ScopeCtx<'a, 'scope: 'a> {
    scope: &'a rayon::Scope<'scope>,
    ctx: &'scope LocalContext,
}
impl<'a, 'scope: 'a> ScopeCtx<'a, 'scope> {
    /// Spawns a job into the fork-join scope `self`. The job runs in the captured thread context.
    ///
    /// See `rayon::Scope::spawn` for more details.
    pub fn spawn<F>(self, f: F)
    where
        F: FnOnce(ScopeCtx<'_, 'scope>) + Send + 'scope,
    {
        let ctx = self.ctx;
        self.scope
            .spawn(move |s| ctx.clone().with_context(move || f(ScopeCtx { scope: s, ctx })));
    }
}

/// Spawn a parallel async task that can also be `.await` for the task result.
///
/// # Parallel
///
/// The task runs in the primary [`rayon`] thread-pool, every [`poll`](Future::poll) happens inside a call to `rayon::spawn`.
///
/// You can use parallel iterators, `join` or any of rayon's utilities inside `task` to make it multi-threaded,
/// otherwise it will run in a single thread at a time, still not blocking the UI.
///
/// The [`rayon`] crate is re-exported in `task::rayon` for convenience and compatibility.
///
/// # Async
///
/// The `task` is also a future so you can `.await`, after each `.await` the task continues executing in whatever `rayon` thread
/// is free, so the `task` should either be doing CPU intensive work or awaiting, blocking IO operations
/// block the thread from being used by other tasks reducing overall performance. You can use [`wait`] for IO
/// or blocking operations and for networking you can use any of the async crates, as long as they start their own *event reactor*.
///
/// The `task` lives inside the [`Waker`] when awaiting and inside `rayon::spawn` when running.
///
/// # Examples
///
/// ```
/// # use zng_task::{self as task, rayon::iter::*};
/// # struct SomeStruct { sum: usize }
/// # async fn read_numbers() -> Vec<usize> { vec![] }
/// # impl SomeStruct {
/// async fn on_event(&mut self) {
///     self.sum = task::run(async {
///         read_numbers().await.par_iter().map(|i| i * i).sum()
///     }).await;
/// }
/// # }
/// ```
///
/// The example `.await` for some numbers and then uses a parallel iterator to compute a result, this all runs in parallel
/// because it is inside a `run` task. The task result is then `.await` inside one of the UI async tasks. Note that the
/// task captures the caller [`LocalContext`] so you can interact with variables and UI services directly inside the task too.
///
/// # Cancellation
///
/// The task starts running immediately, awaiting the returned future merely awaits for a message from the worker threads and
/// that means the `task` future is not owned by the returned future. Usually to *cancel* a future you only need to drop it,
/// in this task dropping the returned future will only drop the `task` once it reaches a `.await` point and detects that the
/// result channel is disconnected.
///
/// If you want to deterministically known that the `task` was cancelled use a cancellation signal.
///
/// # Panic Propagation
///
/// If the `task` panics the panic is resumed in the awaiting thread using [`resume_unwind`]. You
/// can use [`run_catch`] to get the panic as an error instead.
///
/// [`resume_unwind`]: panic::resume_unwind
/// [`Waker`]: std::task::Waker
/// [`rayon`]: https://docs.rs/rayon
/// [`LocalContext`]: zng_app_context::LocalContext
pub async fn run<R, T>(task: T) -> R
where
    R: Send + 'static,
    T: Future<Output = R> + Send + 'static,
{
    match run_catch(task).await {
        Ok(r) => r,
        Err(p) => panic::resume_unwind(p),
    }
}

/// Like [`run`] but catches panics.
///
/// This task works the same and has the same utility as [`run`], except if returns panic messages
/// as an error instead of propagating the panic.
///
/// # Unwind Safety
///
/// This function disables the [unwind safety validation], meaning that in case of a panic shared
/// data can end-up in an invalid, but still memory safe, state. If you are worried about that only use
/// poisoning mutexes or atomics to mutate shared data or discard all shared data used in the `task`
/// if this function returns an error.
///
/// [unwind safety validation]: std::panic::UnwindSafe
pub async fn run_catch<R, T>(task: T) -> PanicResult<R>
where
    R: Send + 'static,
    T: Future<Output = R> + Send + 'static,
{
    type Fut<R> = Pin<Box<dyn Future<Output = R> + Send>>;

    // A future that is its own waker that polls inside the rayon primary thread-pool.
    struct RayonCatchTask<R> {
        ctx: LocalContext,
        fut: Mutex<Option<Fut<R>>>,
        sender: flume::Sender<PanicResult<R>>,
    }
    impl<R: Send + 'static> RayonCatchTask<R> {
        fn poll(self: Arc<Self>) {
            let sender = self.sender.clone();
            if sender.is_disconnected() {
                return; // cancel.
            }
            rayon::spawn(move || {
                // this `Option<Fut>` dance is used to avoid a `poll` after `Ready` or panic.
                let mut task = self.fut.lock();
                if let Some(mut t) = task.take() {
                    let waker = self.clone().into();
                    let mut cx = std::task::Context::from_waker(&waker);

                    self.ctx.clone().with_context(|| {
                        let r = panic::catch_unwind(panic::AssertUnwindSafe(|| t.as_mut().poll(&mut cx)));
                        match r {
                            Ok(Poll::Ready(r)) => {
                                drop(task);
                                let _ = sender.send(Ok(r));
                            }
                            Ok(Poll::Pending) => {
                                *task = Some(t);
                            }
                            Err(p) => {
                                drop(task);
                                let _ = sender.send(Err(p));
                            }
                        }
                    });
                }
            })
        }
    }
    impl<R: Send + 'static> std::task::Wake for RayonCatchTask<R> {
        fn wake(self: Arc<Self>) {
            self.poll()
        }
    }

    let (sender, receiver) = channel::bounded(1);

    Arc::new(RayonCatchTask {
        ctx: LocalContext::capture(),
        fut: Mutex::new(Some(Box::pin(task))),
        sender: sender.into(),
    })
    .poll();

    receiver.recv().await.unwrap()
}

/// Spawn a parallel async task that will send its result to a [`ResponseVar<R>`].
///
/// The [`run`] documentation explains how `task` is *parallel* and *async*. The `task` starts executing immediately.
///
/// # Examples
///
/// ```
/// # use zng_task::{self as task, rayon::iter::*};
/// # use zng_var::*;
/// # struct SomeStruct { sum_response: ResponseVar<usize> }
/// # async fn read_numbers() -> Vec<usize> { vec![] }
/// # impl SomeStruct {
/// fn on_event(&mut self) {
///     self.sum_response = task::respond(async {
///         read_numbers().await.par_iter().map(|i| i * i).sum()
///     });
/// }
///
/// fn on_update(&mut self) {
///     if let Some(result) = self.sum_response.rsp_new() {
///         println!("sum of squares: {result}");   
///     }
/// }
/// # }
/// ```
///
/// The example `.await` for some numbers and then uses a parallel iterator to compute a result. The result is send to
/// `sum_response` that is a [`ResponseVar<R>`].
///
/// # Cancellation
///
/// Dropping the [`ResponseVar<R>`] does not cancel the `task`, it will still run to completion.
///
/// # Panic Handling
///
/// If the `task` panics the panic is logged as an error and resumed in the response var modify closure.
///
/// [`resume_unwind`]: panic::resume_unwind
/// [`ResponseVar<R>`]: zng_var::ResponseVar
/// [`response_var`]: zng_var::response_var
pub fn respond<R, F>(task: F) -> ResponseVar<R>
where
    R: VarValue,
    F: Future<Output = R> + Send + 'static,
{
    type Fut<R> = Pin<Box<dyn Future<Output = R> + Send>>;

    let (responder, response) = response_var();

    // A future that is its own waker that polls inside the rayon primary thread-pool.
    struct RayonRespondTask<R: VarValue> {
        ctx: LocalContext,
        fut: Mutex<Option<Fut<R>>>,
        responder: zng_var::ResponderVar<R>,
    }
    impl<R: VarValue> RayonRespondTask<R> {
        fn poll(self: Arc<Self>) {
            let responder = self.responder.clone();
            if responder.strong_count() == 2 {
                return; // cancel.
            }
            rayon::spawn(move || {
                // this `Option<Fut>` dance is used to avoid a `poll` after `Ready` or panic.
                let mut task = self.fut.lock();
                if let Some(mut t) = task.take() {
                    let waker = self.clone().into();
                    let mut cx = std::task::Context::from_waker(&waker);

                    self.ctx.clone().with_context(|| {
                        let r = panic::catch_unwind(panic::AssertUnwindSafe(|| t.as_mut().poll(&mut cx)));
                        match r {
                            Ok(Poll::Ready(r)) => {
                                drop(task);

                                responder.respond(r);
                            }
                            Ok(Poll::Pending) => {
                                *task = Some(t);
                            }
                            Err(p) => {
                                tracing::error!("panic in `task::respond`: {}", crate_util::panic_str(&p));
                                drop(task);
                                responder.modify(move |_| panic::resume_unwind(p));
                            }
                        }
                    });
                }
            })
        }
    }
    impl<R: VarValue> std::task::Wake for RayonRespondTask<R> {
        fn wake(self: Arc<Self>) {
            self.poll()
        }
    }

    Arc::new(RayonRespondTask {
        ctx: LocalContext::capture(),
        fut: Mutex::new(Some(Box::pin(task))),
        responder,
    })
    .poll();

    response
}

/// Polls the `task` once immediately on the calling thread, if the `task` is ready returns the response already set,
/// if the `task` is pending continues execution like [`respond`].
pub fn poll_respond<R, F>(task: F) -> ResponseVar<R>
where
    R: VarValue,
    F: Future<Output = R> + Send + 'static,
{
    enum QuickResponse<R: VarValue> {
        Quick(Option<R>),
        Response(zng_var::ResponderVar<R>),
    }

    let q = Arc::new(Mutex::new(QuickResponse::Quick(None)));
    poll_spawn(zng_clone_move::async_clmv!(q, {
        let rsp = task.await;

        match &mut *q.lock() {
            QuickResponse::Quick(q) => *q = Some(rsp),
            QuickResponse::Response(r) => r.respond(rsp),
        }
    }));

    let mut q = q.lock();
    match &mut *q {
        QuickResponse::Quick(q) if q.is_some() => response_done_var(q.take().unwrap()),
        _ => {
            let (responder, response) = response_var();
            *q = QuickResponse::Response(responder);
            response
        }
    }
}

/// Create a parallel `task` that blocks awaiting for an IO operation, the `task` starts on the first `.await`.
///
/// # Parallel
///
/// The `task` runs in the [`blocking`] thread-pool which is optimized for awaiting blocking operations.
/// If the `task` is computation heavy you should use [`run`] and then `wait` inside that task for the
/// parts that are blocking.
///
/// # Examples
///
/// ```
/// # fn main() { }
/// # use zng_task as task;
/// # async fn example() {
/// task::wait(|| std::fs::read_to_string("file.txt")).await
/// # ; }
/// ```
///
/// The example reads a file, that is a blocking file IO operation, most of the time is spend waiting for the operating system,
/// so we offload this to a `wait` task. The task can be `.await` inside a [`run`] task or inside one of the UI tasks
/// like in a async event handler.
///
/// # Async Read/Write
///
/// For [`std::io::Read`] and [`std::io::Write`] operations you can also use [`io`] and [`fs`] alternatives when you don't
/// have or want the full file in memory or when you want to apply multiple operations to the file.
///
/// # Panic Propagation
///
/// If the `task` panics the panic is resumed in the awaiting thread using [`resume_unwind`]. You
/// can use [`wait_catch`] to get the panic as an error instead.
///
/// [`blocking`]: https://docs.rs/blocking
/// [`resume_unwind`]: panic::resume_unwind
pub async fn wait<T, F>(task: F) -> T
where
    F: FnOnce() -> T + Send + 'static,
    T: Send + 'static,
{
    match wait_catch(task).await {
        Ok(r) => r,
        Err(p) => panic::resume_unwind(p),
    }
}

/// Like [`wait`] but catches panics.
///
/// This task works the same and has the same utility as [`wait`], except if returns panic messages
/// as an error instead of propagating the panic.
///
/// # Unwind Safety
///
/// This function disables the [unwind safety validation], meaning that in case of a panic shared
/// data can end-up in an invalid, but still memory safe, state. If you are worried about that only use
/// poisoning mutexes or atomics to mutate shared data or discard all shared data used in the `task`
/// if this function returns an error.
///
/// [unwind safety validation]: std::panic::UnwindSafe
pub async fn wait_catch<T, F>(task: F) -> PanicResult<T>
where
    F: FnOnce() -> T + Send + 'static,
    T: Send + 'static,
{
    let mut ctx = LocalContext::capture();
    blocking::unblock(move || ctx.with_context(move || panic::catch_unwind(panic::AssertUnwindSafe(task)))).await
}

/// Fire and forget a [`wait`] task. The `task` starts executing immediately.
///
/// # Panic Handling
///
/// If the `task` panics the panic message is logged as an error, the panic is otherwise ignored.
///
/// # Unwind Safety
///
/// This function disables the [unwind safety validation], meaning that in case of a panic shared
/// data can end-up in an invalid (still memory safe) state. If you are worried about that only use
/// poisoning mutexes or atomics to mutate shared data or use [`wait_catch`] to detect a panic or [`wait`]
/// to propagate a panic.
///
/// [unwind safety validation]: std::panic::UnwindSafe
pub fn spawn_wait<F>(task: F)
where
    F: FnOnce() + Send + 'static,
{
    spawn(async move {
        if let Err(p) = wait_catch(task).await {
            tracing::error!("parallel `spawn_wait` task panicked: {}", crate_util::panic_str(&p))
        }
    });
}

<<<<<<< HEAD
/// Like [`spawn_wait`], but the task will send its result to a [`ResponseVar<R>`].
=======
/// Like [`wait`] but sets a response var.
///
/// # Cancellation
///
/// Dropping the [`ResponseVar<R>`] does not cancel the `task`, it will still run to completion.
///
/// # Panic Handling
///
/// If the `task` panics the panic is logged as an error and resumed in the response var modify closure.
>>>>>>> 09aa81c0
pub fn wait_respond<R, F>(task: F) -> ResponseVar<R>
where
    R: VarValue,
    F: FnOnce() -> R + Send + 'static,
{
    let (responder, response) = response_var();
    spawn_wait(move || match panic::catch_unwind(panic::AssertUnwindSafe(task)) {
        Ok(r) => responder.respond(r),
        Err(p) => {
            tracing::error!("panic in `task::wait_respond`: {}", crate_util::panic_str(&p));
            responder.modify(move |_| panic::resume_unwind(p))
        }
    });
    response
}

/// Blocks the thread until the `task` future finishes.
///
/// This function is useful for implementing async tests, using it in an app will probably cause
/// the app to stop responding.
///
/// The crate [`futures-lite`] is used to execute the task.
///
/// # Examples
///
/// Test a [`run`] call:
///
/// ```
/// use zng_task as task;
/// # use zng_unit::*;
/// # async fn foo(u: u8) -> Result<u8, ()> { task::deadline(1.ms()).await; Ok(u) }
///
/// #[test]
/// # fn __() { }
/// pub fn run_ok() {
///     let r = task::block_on(task::run(async {
///         foo(32).await
///     }));
///     
/// #   let value =
///     r.expect("foo(32) was not Ok");
/// #   assert_eq!(32, value);
/// }
/// # run_ok();
/// ```
///
/// [`futures-lite`]: https://docs.rs/futures-lite/
pub fn block_on<F>(task: F) -> F::Output
where
    F: Future,
{
    futures_lite::future::block_on(task)
}

/// Continuous poll the `task` until if finishes.
///
/// This function is useful for implementing some async tests only, futures don't expect to be polled
/// continuously. This function is only available in test builds.
#[cfg(any(test, doc, feature = "test_util"))]
pub fn spin_on<F>(task: F) -> F::Output
where
    F: Future,
{
    use std::pin::pin;

    let mut task = pin!(task);
    block_on(future_fn(|cx| match task.as_mut().poll(cx) {
        Poll::Ready(r) => Poll::Ready(r),
        Poll::Pending => {
            cx.waker().wake_by_ref();
            Poll::Pending
        }
    }))
}

/// Executor used in async doc tests.
///
/// If `spin` is `true` the [`spin_on`] executor is used with a timeout of 500 milliseconds.
/// IF `spin` is `false` the [`block_on`] executor is used with a timeout of 5 seconds.
#[cfg(any(test, doc, feature = "test_util"))]
pub fn doc_test<F>(spin: bool, task: F) -> F::Output
where
    F: Future,
{
    use zng_unit::TimeUnits;

    if spin {
        spin_on(with_deadline(task, 500.ms())).expect("async doc-test timeout")
    } else {
        block_on(with_deadline(task, 5.secs())).expect("async doc-test timeout")
    }
}

/// A future that is [`Pending`] once and wakes the current task.
///
/// After the first `.await` the future is always [`Ready`] and on the first `.await` it calls [`wake`].
///
/// [`Pending`]: std::task::Poll::Pending
/// [`Ready`]: std::task::Poll::Ready
/// [`wake`]: std::task::Waker::wake
pub async fn yield_now() {
    struct YieldNowFut(bool);
    impl Future for YieldNowFut {
        type Output = ();

        fn poll(mut self: Pin<&mut Self>, cx: &mut std::task::Context<'_>) -> Poll<Self::Output> {
            if self.0 {
                Poll::Ready(())
            } else {
                self.0 = true;
                cx.waker().wake_by_ref();
                Poll::Pending
            }
        }
    }

    YieldNowFut(false).await
}

/// A future that is [`Pending`] until the `deadline` is reached.
///
/// # Examples
///
/// Await 5 seconds in a [`spawn`] parallel task:
///
/// ```
/// use zng_task as task;
/// use zng_unit::*;
///
/// task::spawn(async {
///     println!("waiting 5 seconds..");
///     task::deadline(5.secs()).await;
///     println!("5 seconds elapsed.")
/// });
/// ```
///
/// The future runs on an app provider timer executor, or on the [`futures_timer`] by default.
///
/// Note that deadlines from [`Duration`](std::time::Duration) starts *counting* at the moment this function is called,
/// not at the moment of the first `.await` call.
///
/// [`Pending`]: std::task::Poll::Pending
/// [`futures_timer`]: https://docs.rs/futures-timer
pub fn deadline(deadline: impl Into<Deadline>) -> Pin<Box<dyn Future<Output = ()> + Send + Sync>> {
    let deadline = deadline.into();
    if zng_app_context::LocalContext::current_app().is_some() {
        DEADLINE_SV.read().0(deadline)
    } else {
        default_deadline(deadline)
    }
}

app_local! {
    static DEADLINE_SV: (DeadlineService, bool) = const {
        (default_deadline, false)
    };
}

type DeadlineService = fn(Deadline) -> Pin<Box<dyn Future<Output = ()> + Send + Sync>>;

fn default_deadline(deadline: Deadline) -> Pin<Box<dyn Future<Output = ()> + Send + Sync>> {
    if let Some(timeout) = deadline.time_left() {
        Box::pin(futures_timer::Delay::new(timeout))
    } else {
        Box::pin(std::future::ready(()))
    }
}

/// Deadline APP integration.
#[allow(non_camel_case_types)]
pub struct DEADLINE_APP;

impl DEADLINE_APP {
    /// Called by the app implementer to setup the [`deadline`] executor.
    ///
    /// If no app calls this the [`futures_timer`] executor is used.
    ///
    /// [`futures_timer`]: https://docs.rs/futures-timer
    ///
    /// # Panics
    ///
    /// Panics if called more than once for the same app.
    pub fn init_deadline_service(&self, service: DeadlineService) {
        let (prev, already_set) = mem::replace(&mut *DEADLINE_SV.write(), (service, true));
        if already_set {
            *DEADLINE_SV.write() = (prev, true);
            panic!("deadline service already inited for this app");
        }
    }
}

/// Implements a [`Future`] from a closure.
///
/// # Examples
///
/// A future that is ready with a closure returns `Some(R)`.
///
/// ```
/// use zng_task as task;
/// use std::task::Poll;
///
/// async fn ready_some<R>(mut closure: impl FnMut() -> Option<R>) -> R {
///     task::future_fn(|cx| {
///         match closure() {
///             Some(r) => Poll::Ready(r),
///             None => Poll::Pending
///         }
///     }).await
/// }
/// ```
pub async fn future_fn<T, F>(fn_: F) -> T
where
    F: FnMut(&mut std::task::Context) -> Poll<T>,
{
    struct PollFn<F>(F);
    impl<F> Unpin for PollFn<F> {}
    impl<T, F: FnMut(&mut std::task::Context<'_>) -> Poll<T>> Future for PollFn<F> {
        type Output = T;

        fn poll(mut self: Pin<&mut Self>, cx: &mut std::task::Context<'_>) -> Poll<Self::Output> {
            (self.0)(cx)
        }
    }
    PollFn(fn_).await
}

/// Error when [`with_deadline`] reach a time limit before a task finishes.
#[derive(Debug, Clone, Copy)]
pub struct DeadlineError {}
impl fmt::Display for DeadlineError {
    fn fmt(&self, f: &mut fmt::Formatter<'_>) -> fmt::Result {
        write!(f, "reached deadline")
    }
}
impl std::error::Error for DeadlineError {}

/// Add a [`deadline`] to a future.
///
/// Returns the `fut` output or [`DeadlineError`] if the deadline elapses first.
pub async fn with_deadline<O, F: Future<Output = O>>(fut: F, deadline: impl Into<Deadline>) -> Result<F::Output, DeadlineError> {
    let deadline = deadline.into();
    any!(async { Ok(fut.await) }, async {
        self::deadline(deadline).await;
        Err(DeadlineError {})
    })
    .await
}

/// <span data-del-macro-root></span> A future that *zips* other futures.
///
/// The macro input is a comma separated list of future expressions. The macro output is a future
/// that when ".awaited" produces a tuple of results in the same order as the inputs.
///
/// At least one input future is required and any number of futures is accepted. For more than
/// eight futures a proc-macro is used which may cause code auto-complete to stop working in
/// some IDEs.
///
/// # Examples
///
/// Await for three different futures to complete:
///
/// ```
/// use zng_task as task;
///
/// # task::doc_test(false, async {
/// let (a, b, c) = task::all!(
///     task::run(async { 'a' }),
///     task::wait(|| "b"),
///     async { b"c" }
/// ).await;
/// # });
/// ```
#[macro_export]
macro_rules! all {
    ($fut0:expr $(,)?) => { $crate::__all! { fut0: $fut0; } };
    ($fut0:expr, $fut1:expr $(,)?) => {
        $crate::__all! {
            fut0: $fut0;
            fut1: $fut1;
        }
    };
    ($fut0:expr, $fut1:expr, $fut2:expr $(,)?) => {
        $crate::__all! {
            fut0: $fut0;
            fut1: $fut1;
            fut2: $fut2;
        }
    };
    ($fut0:expr, $fut1:expr, $fut2:expr, $fut3:expr $(,)?) => {
        $crate::__all! {
            fut0: $fut0;
            fut1: $fut1;
            fut2: $fut2;
            fut3: $fut3;
        }
    };
    ($fut0:expr, $fut1:expr, $fut2:expr, $fut3:expr, $fut4:expr $(,)?) => {
        $crate::__all! {
            fut0: $fut0;
            fut1: $fut1;
            fut2: $fut2;
            fut3: $fut3;
            fut4: $fut4;
        }
    };
    ($fut0:expr, $fut1:expr, $fut2:expr, $fut3:expr, $fut4:expr, $fut5:expr $(,)?) => {
        $crate::__all! {
            fut0: $fut0;
            fut1: $fut1;
            fut2: $fut2;
            fut3: $fut3;
            fut4: $fut4;
            fut5: $fut5;
        }
    };
    ($fut0:expr, $fut1:expr, $fut2:expr, $fut3:expr, $fut4:expr, $fut5:expr, $fut6:expr $(,)?) => {
        $crate::__all! {
            fut0: $fut0;
            fut1: $fut1;
            fut2: $fut2;
            fut3: $fut3;
            fut4: $fut4;
            fut5: $fut5;
            fut6: $fut6;
        }
    };
    ($fut0:expr, $fut1:expr, $fut2:expr, $fut3:expr, $fut4:expr, $fut5:expr, $fut6:expr, $fut7:expr $(,)?) => {
        $crate::__all! {
            fut0: $fut0;
            fut1: $fut1;
            fut2: $fut2;
            fut3: $fut3;
            fut4: $fut4;
            fut5: $fut5;
            fut6: $fut6;
            fut7: $fut7;
        }
    };
    ($($fut:expr),+ $(,)?) => { $crate::__proc_any_all!{ $crate::__all; $($fut),+ } }
}

#[doc(hidden)]
#[macro_export]
macro_rules! __all {
    ($($ident:ident: $fut:expr;)+) => {
        {
            $(let mut $ident = (Some($fut), None);)+
            $crate::future_fn(move |cx| {
                use std::task::Poll;
                use std::future::Future;

                let mut pending = false;

                $(
                    if let Some(fut) = $ident.0.as_mut() {
                        // SAFETY: the closure owns $ident and is an exclusive borrow inside a
                        // Future::poll call, so it will not move.
                        let mut fut = unsafe { std::pin::Pin::new_unchecked(fut) };
                        if let Poll::Ready(r) = fut.as_mut().poll(cx) {
                            $ident.0 = None;
                            $ident.1 = Some(r);
                        } else {
                            pending = true;
                        }
                    }
                )+

                if pending {
                    Poll::Pending
                } else {
                    Poll::Ready(($($ident.1.take().unwrap()),+))
                }
            })
        }
    }
}

/// <span data-del-macro-root></span> A future that awaits for the first future that is ready.
///
/// The macro input is comma separated list of future expressions, the futures must
/// all have the same output type. The macro output is a future that when ".awaited" produces
/// a single output type instance returned by the first input future that completes.
///
/// At least one input future is required and any number of futures is accepted. For more than
/// eight futures a proc-macro is used which may cause code auto-complete to stop working in
/// some IDEs.
///
/// If two futures are ready at the same time the result of the first future in the input list is used.
/// After one future is ready the other futures are not polled again and are dropped.
///
/// # Examples
///
/// Await for the first of three futures to complete:
///
/// ```
/// use zng_task as task;
/// use zng_unit::*;
///
/// # task::doc_test(false, async {
/// let r = task::any!(
///     task::run(async { task::deadline(300.ms()).await; 'a' }),
///     task::wait(|| 'b'),
///     async { task::deadline(300.ms()).await; 'c' }
/// ).await;
///
/// assert_eq!('b', r);
/// # });
/// ```
#[macro_export]
macro_rules! any {
    ($fut0:expr $(,)?) => { $crate::__any! { fut0: $fut0; } };
    ($fut0:expr, $fut1:expr $(,)?) => {
        $crate::__any! {
            fut0: $fut0;
            fut1: $fut1;
        }
    };
    ($fut0:expr, $fut1:expr, $fut2:expr $(,)?) => {
        $crate::__any! {
            fut0: $fut0;
            fut1: $fut1;
            fut2: $fut2;
        }
    };
    ($fut0:expr, $fut1:expr, $fut2:expr, $fut3:expr $(,)?) => {
        $crate::__any! {
            fut0: $fut0;
            fut1: $fut1;
            fut2: $fut2;
            fut3: $fut3;
        }
    };
    ($fut0:expr, $fut1:expr, $fut2:expr, $fut3:expr, $fut4:expr $(,)?) => {
        $crate::__any! {
            fut0: $fut0;
            fut1: $fut1;
            fut2: $fut2;
            fut3: $fut3;
            fut4: $fut4;
        }
    };
    ($fut0:expr, $fut1:expr, $fut2:expr, $fut3:expr, $fut4:expr, $fut5:expr $(,)?) => {
        $crate::__any! {
            fut0: $fut0;
            fut1: $fut1;
            fut2: $fut2;
            fut3: $fut3;
            fut4: $fut4;
            fut5: $fut5;
        }
    };
    ($fut0:expr, $fut1:expr, $fut2:expr, $fut3:expr, $fut4:expr, $fut5:expr, $fut6:expr $(,)?) => {
        $crate::__any! {
            fut0: $fut0;
            fut1: $fut1;
            fut2: $fut2;
            fut3: $fut3;
            fut4: $fut4;
            fut5: $fut5;
            fut6: $fut6;
        }
    };
    ($fut0:expr, $fut1:expr, $fut2:expr, $fut3:expr, $fut4:expr, $fut5:expr, $fut6:expr, $fut7:expr $(,)?) => {
        $crate::__any! {
            fut0: $fut0;
            fut1: $fut1;
            fut2: $fut2;
            fut3: $fut3;
            fut4: $fut4;
            fut5: $fut5;
            fut6: $fut6;
            fut7: $fut7;
        }
    };
    ($($fut:expr),+ $(,)?) => { $crate::__proc_any_all!{ $crate::__any; $($fut),+ } }
}

#[doc(hidden)]
#[macro_export]
macro_rules! __any {
    ($($ident:ident: $fut:expr;)+) => {
        {
            $(let mut $ident = $fut;)+
            $crate::future_fn(move |cx| {
                use std::task::Poll;
                use std::future::Future;
                $(
                    // SAFETY: the closure owns $ident and is an exclusive borrow inside a
                    // Future::poll call, so it will not move.
                    let mut $ident = unsafe { std::pin::Pin::new_unchecked(&mut $ident) };
                    if let Poll::Ready(r) = $ident.as_mut().poll(cx) {
                        return Poll::Ready(r)
                    }
                )+

                Poll::Pending
            })
        }
    }
}

#[doc(hidden)]
pub use zng_task_proc_macros::task_any_all as __proc_any_all;

/// <span data-del-macro-root></span> A future that waits for the first future that is ready with an `Ok(T)` result.
///
/// The macro input is comma separated list of future expressions, the futures must
/// all have the same output `Result<T, E>` type, but each can have a different `E`. The macro output is a future
/// that when ".awaited" produces a single output of type `Result<T, (E0, E1, ..)>` that is `Ok(T)` if any of the futures
/// is `Ok(T)` or is `Err((E0, E1, ..))` is all futures are `Err`.
///
/// At least one input future is required and any number of futures is accepted. For more than
/// eight futures a proc-macro is used which may cause code auto-complete to stop working in
/// some IDEs.
///
/// If two futures are ready and `Ok(T)` at the same time the result of the first future in the input list is used.
/// After one future is ready and `Ok(T)` the other futures are not polled again and are dropped. After a future
/// is ready and `Err(E)` it is also not polled again and dropped.
///
/// # Examples
///
/// Await for the first of three futures to complete with `Ok`:
///
/// ```
/// use zng_task as task;
/// # #[derive(Debug, PartialEq)]
/// # pub struct FooError;
/// # task::doc_test(false, async {
/// let r = task::any_ok!(
///     task::run(async { Err::<char, _>("error") }),
///     task::wait(|| Ok::<_, FooError>('b')),
///     async { Err::<char, _>(FooError) }
/// ).await;
///
/// assert_eq!(Ok('b'), r);
/// # });
/// ```
#[macro_export]
macro_rules! any_ok {
    ($fut0:expr $(,)?) => { $crate::__any_ok! { fut0: $fut0; } };
    ($fut0:expr, $fut1:expr $(,)?) => {
        $crate::__any_ok! {
            fut0: $fut0;
            fut1: $fut1;
        }
    };
    ($fut0:expr, $fut1:expr, $fut2:expr $(,)?) => {
        $crate::__any_ok! {
            fut0: $fut0;
            fut1: $fut1;
            fut2: $fut2;
        }
    };
    ($fut0:expr, $fut1:expr, $fut2:expr, $fut3:expr $(,)?) => {
        $crate::__any_ok! {
            fut0: $fut0;
            fut1: $fut1;
            fut2: $fut2;
            fut3: $fut3;
        }
    };
    ($fut0:expr, $fut1:expr, $fut2:expr, $fut3:expr, $fut4:expr $(,)?) => {
        $crate::__any_ok! {
            fut0: $fut0;
            fut1: $fut1;
            fut2: $fut2;
            fut3: $fut3;
            fut4: $fut4;
        }
    };
    ($fut0:expr, $fut1:expr, $fut2:expr, $fut3:expr, $fut4:expr, $fut5:expr $(,)?) => {
        $crate::__any_ok! {
            fut0: $fut0;
            fut1: $fut1;
            fut2: $fut2;
            fut3: $fut3;
            fut4: $fut4;
            fut5: $fut5;
        }
    };
    ($fut0:expr, $fut1:expr, $fut2:expr, $fut3:expr, $fut4:expr, $fut5:expr, $fut6:expr $(,)?) => {
        $crate::__any_ok! {
            fut0: $fut0;
            fut1: $fut1;
            fut2: $fut2;
            fut3: $fut3;
            fut4: $fut4;
            fut5: $fut5;
            fut6: $fut6;
        }
    };
    ($fut0:expr, $fut1:expr, $fut2:expr, $fut3:expr, $fut4:expr, $fut5:expr, $fut6:expr, $fut7:expr $(,)?) => {
        $crate::__any_ok! {
            fut0: $fut0;
            fut1: $fut1;
            fut2: $fut2;
            fut3: $fut3;
            fut4: $fut4;
            fut5: $fut5;
            fut6: $fut6;
            fut7: $fut7;
        }
    };
    ($($fut:expr),+ $(,)?) => { $crate::__proc_any_all!{ $crate::__any_ok; $($fut),+ } }
}

#[doc(hidden)]
#[macro_export]
macro_rules! __any_ok {
    ($($ident:ident: $fut: expr;)+) => {
        {
            $(let mut $ident = (Some($fut), None);)+
            $crate::future_fn(move |cx| {
                use std::task::Poll;
                use std::future::Future;

                let mut pending = false;

                $(
                    if let Some(fut) = $ident.0.as_mut() {
                        // SAFETY: the closure owns $ident and is an exclusive borrow inside a
                        // Future::poll call, so it will not move.
                        let mut fut = unsafe { std::pin::Pin::new_unchecked(fut) };
                        if let Poll::Ready(r) = fut.as_mut().poll(cx) {
                            match r {
                                Ok(r) => return Poll::Ready(Ok(r)),
                                Err(e) => {
                                    $ident.0 = None;
                                    $ident.1 = Some(e);
                                }
                            }
                        } else {
                            pending = true;
                        }
                    }
                )+

                if pending {
                    Poll::Pending
                } else {
                    Poll::Ready(Err((
                        $($ident.1.take().unwrap()),+
                    )))
                }
            })
        }
    }
}

/// <span data-del-macro-root></span> A future that is ready when any of the futures is ready and `Some(T)`.
///
/// The macro input is comma separated list of future expressions, the futures must
/// all have the same output `Option<T>` type. The macro output is a future that when ".awaited" produces
/// a single output type instance returned by the first input future that completes with a `Some`.
/// If all futures complete with a `None` the output is `None`.
///
/// At least one input future is required and any number of futures is accepted. For more than
/// eight futures a proc-macro is used which may cause code auto-complete to stop working in
/// some IDEs.
///
/// If two futures are ready and `Some(T)` at the same time the result of the first future in the input list is used.
/// After one future is ready and `Some(T)` the other futures are not polled again and are dropped. After a future
/// is ready and `None` it is also not polled again and dropped.
///
/// # Examples
///
/// Await for the first of three futures to complete with `Some`:
///
/// ```
/// use zng_task as task;
/// # task::doc_test(false, async {
/// let r = task::any_some!(
///     task::run(async { None::<char> }),
///     task::wait(|| Some('b')),
///     async { None::<char> }
/// ).await;
///
/// assert_eq!(Some('b'), r);
/// # });
/// ```
#[macro_export]
macro_rules! any_some {
    ($fut0:expr $(,)?) => { $crate::__any_some! { fut0: $fut0; } };
    ($fut0:expr, $fut1:expr $(,)?) => {
        $crate::__any_some! {
            fut0: $fut0;
            fut1: $fut1;
        }
    };
    ($fut0:expr, $fut1:expr, $fut2:expr $(,)?) => {
        $crate::__any_some! {
            fut0: $fut0;
            fut1: $fut1;
            fut2: $fut2;
        }
    };
    ($fut0:expr, $fut1:expr, $fut2:expr, $fut3:expr $(,)?) => {
        $crate::__any_some! {
            fut0: $fut0;
            fut1: $fut1;
            fut2: $fut2;
            fut3: $fut3;
        }
    };
    ($fut0:expr, $fut1:expr, $fut2:expr, $fut3:expr, $fut4:expr $(,)?) => {
        $crate::__any_some! {
            fut0: $fut0;
            fut1: $fut1;
            fut2: $fut2;
            fut3: $fut3;
            fut4: $fut4;
        }
    };
    ($fut0:expr, $fut1:expr, $fut2:expr, $fut3:expr, $fut4:expr, $fut5:expr $(,)?) => {
        $crate::__any_some! {
            fut0: $fut0;
            fut1: $fut1;
            fut2: $fut2;
            fut3: $fut3;
            fut4: $fut4;
            fut5: $fut5;
        }
    };
    ($fut0:expr, $fut1:expr, $fut2:expr, $fut3:expr, $fut4:expr, $fut5:expr, $fut6:expr $(,)?) => {
        $crate::__any_some! {
            fut0: $fut0;
            fut1: $fut1;
            fut2: $fut2;
            fut3: $fut3;
            fut4: $fut4;
            fut5: $fut5;
            fut6: $fut6;
        }
    };
    ($fut0:expr, $fut1:expr, $fut2:expr, $fut3:expr, $fut4:expr, $fut5:expr, $fut6:expr, $fut7:expr $(,)?) => {
        $crate::__any_some! {
            fut0: $fut0;
            fut1: $fut1;
            fut2: $fut2;
            fut3: $fut3;
            fut4: $fut4;
            fut5: $fut5;
            fut6: $fut6;
            fut7: $fut7;
        }
    };
    ($($fut:expr),+ $(,)?) => { $crate::__proc_any_all!{ $crate::__any_some; $($fut),+ } }
}

#[doc(hidden)]
#[macro_export]
macro_rules! __any_some {
    ($($ident:ident: $fut: expr;)+) => {
        {
            $(let mut $ident = Some($fut);)+
            $crate::future_fn(move |cx| {
                use std::task::Poll;
                use std::future::Future;

                let mut pending = false;

                $(
                    if let Some(fut) = $ident.as_mut() {
                        // SAFETY: the closure owns $ident and is an exclusive borrow inside a
                        // Future::poll call, so it will not move.
                        let mut fut = unsafe { std::pin::Pin::new_unchecked(fut) };
                        if let Poll::Ready(r) = fut.as_mut().poll(cx) {
                            if let Some(r) = r {
                                return Poll::Ready(Some(r));
                            }
                            $ident = None;
                        } else {
                            pending = true;
                        }
                    }
                )+

                if pending {
                    Poll::Pending
                } else {
                    Poll::Ready(None)
                }
            })
        }
    }
}

/// <span data-del-macro-root></span> A future that is ready when all futures are ready with an `Ok(T)` result or
/// any future is ready with an `Err(E)` result.
///
/// The output type is `Result<(T0, T1, ..), E>`, the `Ok` type is a tuple with all the `Ok` values, the error
/// type is the first error encountered, the input futures must have the same `Err` type but can have different
/// `Ok` types.
///
/// At least one input future is required and any number of futures is accepted. For more than
/// eight futures a proc-macro is used which may cause code auto-complete to stop working in
/// some IDEs.
///
/// If two futures are ready and `Err(E)` at the same time the result of the first future in the input list is used.
/// After one future is ready and `Err(T)` the other futures are not polled again and are dropped. After a future
/// is ready it is also not polled again and dropped.
///
/// # Examples
///
/// Await for the first of three futures to complete with `Ok(T)`:
///
/// ```
/// use zng_task as task;
/// # #[derive(Debug, PartialEq)]
/// # struct FooError;
/// # task::doc_test(false, async {
/// let r = task::all_ok!(
///     task::run(async { Ok::<_, FooError>('a') }),
///     task::wait(|| Ok::<_, FooError>('b')),
///     async { Ok::<_, FooError>('c') }
/// ).await;
///
/// assert_eq!(Ok(('a', 'b', 'c')), r);
/// # });
/// ```
///
/// And in if any completes with `Err(E)`:
///
/// ```
/// use zng_task as task;
/// # #[derive(Debug, PartialEq)]
/// # struct FooError;
/// # task::doc_test(false, async {
/// let r = task::all_ok!(
///     task::run(async { Ok('a') }),
///     task::wait(|| Err::<char, _>(FooError)),
///     async { Ok('c') }
/// ).await;
///
/// assert_eq!(Err(FooError), r);
/// # });
#[macro_export]
macro_rules! all_ok {
    ($fut0:expr $(,)?) => { $crate::__all_ok! { fut0: $fut0; } };
    ($fut0:expr, $fut1:expr $(,)?) => {
        $crate::__all_ok! {
            fut0: $fut0;
            fut1: $fut1;
        }
    };
    ($fut0:expr, $fut1:expr, $fut2:expr $(,)?) => {
        $crate::__all_ok! {
            fut0: $fut0;
            fut1: $fut1;
            fut2: $fut2;
        }
    };
    ($fut0:expr, $fut1:expr, $fut2:expr, $fut3:expr $(,)?) => {
        $crate::__all_ok! {
            fut0: $fut0;
            fut1: $fut1;
            fut2: $fut2;
            fut3: $fut3;
        }
    };
    ($fut0:expr, $fut1:expr, $fut2:expr, $fut3:expr, $fut4:expr $(,)?) => {
        $crate::__all_ok! {
            fut0: $fut0;
            fut1: $fut1;
            fut2: $fut2;
            fut3: $fut3;
            fut4: $fut4;
        }
    };
    ($fut0:expr, $fut1:expr, $fut2:expr, $fut3:expr, $fut4:expr, $fut5:expr $(,)?) => {
        $crate::__all_ok! {
            fut0: $fut0;
            fut1: $fut1;
            fut2: $fut2;
            fut3: $fut3;
            fut4: $fut4;
            fut5: $fut5;
        }
    };
    ($fut0:expr, $fut1:expr, $fut2:expr, $fut3:expr, $fut4:expr, $fut5:expr, $fut6:expr $(,)?) => {
        $crate::__all_ok! {
            fut0: $fut0;
            fut1: $fut1;
            fut2: $fut2;
            fut3: $fut3;
            fut4: $fut4;
            fut5: $fut5;
            fut6: $fut6;
        }
    };
    ($fut0:expr, $fut1:expr, $fut2:expr, $fut3:expr, $fut4:expr, $fut5:expr, $fut6:expr, $fut7:expr $(,)?) => {
        $crate::__all_ok! {
            fut0: $fut0;
            fut1: $fut1;
            fut2: $fut2;
            fut3: $fut3;
            fut4: $fut4;
            fut5: $fut5;
            fut6: $fut6;
            fut7: $fut7;
        }
    };
    ($($fut:expr),+ $(,)?) => { $crate::__proc_any_all!{ $crate::__all_ok; $($fut),+ } }
}

#[doc(hidden)]
#[macro_export]
macro_rules! __all_ok {
    ($($ident:ident: $fut: expr;)+) => {
        {
            $(let mut $ident = (Some($fut), None);)+

            $crate::future_fn(move |cx| {
                use std::task::Poll;
                use std::future::Future;

                let mut pending = false;

                $(
                    if let Some(fut) = $ident.0.as_mut() {
                        // SAFETY: the closure owns $ident and is an exclusive borrow inside a
                        // Future::poll call, so it will not move.
                        let mut fut = unsafe { std::pin::Pin::new_unchecked(fut) };
                        if let Poll::Ready(r) = fut.as_mut().poll(cx) {
                            match r {
                                Ok(r) => {
                                    $ident.0 = None;
                                    $ident.1 = Some(r);
                                },
                                Err(e) => return Poll::Ready(Err(e)),
                            }
                        } else {
                            pending = true;
                        }
                    }
                )+

                if pending {
                    Poll::Pending
                } else {
                    Poll::Ready(Ok((
                        $($ident.1.take().unwrap()),+
                    )))
                }
            })
        }
    }
}

/// <span data-del-macro-root></span> A future that is ready when all futures are ready with `Some(T)` or when any
/// is future ready with `None`.
///
/// The macro input is comma separated list of future expressions, the futures must
/// all have the `Option<T>` output type, but each can have a different `T`. The macro output is a future that when ".awaited"
/// produces `Some<(T0, T1, ..)>` if all futures where `Some(T)` or `None` if any of the futures where `None`.
///
/// At least one input future is required and any number of futures is accepted. For more than
/// eight futures a proc-macro is used which may cause code auto-complete to stop working in
/// some IDEs.
///
/// After one future is ready and `None` the other futures are not polled again and are dropped. After a future
/// is ready it is also not polled again and dropped.
///
/// # Examples
///
/// Await for the first of three futures to complete with `Some`:
///
/// ```
/// use zng_task as task;
/// # task::doc_test(false, async {
/// let r = task::all_some!(
///     task::run(async { Some('a') }),
///     task::wait(|| Some('b')),
///     async { Some('c') }
/// ).await;
///
/// assert_eq!(Some(('a', 'b', 'c')), r);
/// # });
/// ```
///
/// Completes with `None` if any future completes with `None`:
///
/// ```
/// # use zng_task as task;
/// # task::doc_test(false, async {
/// let r = task::all_some!(
///     task::run(async { Some('a') }),
///     task::wait(|| None::<char>),
///     async { Some('b') }
/// ).await;
///
/// assert_eq!(None, r);
/// # });
/// ```
#[macro_export]
macro_rules! all_some {
    ($fut0:expr $(,)?) => { $crate::__all_some! { fut0: $fut0; } };
    ($fut0:expr, $fut1:expr $(,)?) => {
        $crate::__all_some! {
            fut0: $fut0;
            fut1: $fut1;
        }
    };
    ($fut0:expr, $fut1:expr, $fut2:expr $(,)?) => {
        $crate::__all_some! {
            fut0: $fut0;
            fut1: $fut1;
            fut2: $fut2;
        }
    };
    ($fut0:expr, $fut1:expr, $fut2:expr, $fut3:expr $(,)?) => {
        $crate::__all_some! {
            fut0: $fut0;
            fut1: $fut1;
            fut2: $fut2;
            fut3: $fut3;
        }
    };
    ($fut0:expr, $fut1:expr, $fut2:expr, $fut3:expr, $fut4:expr $(,)?) => {
        $crate::__all_some! {
            fut0: $fut0;
            fut1: $fut1;
            fut2: $fut2;
            fut3: $fut3;
            fut4: $fut4;
        }
    };
    ($fut0:expr, $fut1:expr, $fut2:expr, $fut3:expr, $fut4:expr, $fut5:expr $(,)?) => {
        $crate::__all_some! {
            fut0: $fut0;
            fut1: $fut1;
            fut2: $fut2;
            fut3: $fut3;
            fut4: $fut4;
            fut5: $fut5;
        }
    };
    ($fut0:expr, $fut1:expr, $fut2:expr, $fut3:expr, $fut4:expr, $fut5:expr, $fut6:expr $(,)?) => {
        $crate::__all_some! {
            fut0: $fut0;
            fut1: $fut1;
            fut2: $fut2;
            fut3: $fut3;
            fut4: $fut4;
            fut5: $fut5;
            fut6: $fut6;
        }
    };
    ($fut0:expr, $fut1:expr, $fut2:expr, $fut3:expr, $fut4:expr, $fut5:expr, $fut6:expr, $fut7:expr $(,)?) => {
        $crate::__all_some! {
            fut0: $fut0;
            fut1: $fut1;
            fut2: $fut2;
            fut3: $fut3;
            fut4: $fut4;
            fut5: $fut5;
            fut6: $fut6;
            fut7: $fut7;
        }
    };
    ($($fut:expr),+ $(,)?) => { $crate::__proc_any_all!{ $crate::__all_some; $($fut),+ } }
}

#[doc(hidden)]
#[macro_export]
macro_rules! __all_some {
    ($($ident:ident: $fut: expr;)+) => {
        {
            $(let mut $ident = (Some($fut), None);)+
            $crate::future_fn(move |cx| {
                use std::task::Poll;
                use std::future::Future;

                let mut pending = false;

                $(
                    if let Some(fut) = $ident.0.as_mut() {
                        // SAFETY: the closure owns $ident and is an exclusive borrow inside a
                        // Future::poll call, so it will not move.
                        let mut fut = unsafe { std::pin::Pin::new_unchecked(fut) };
                        if let Poll::Ready(r) = fut.as_mut().poll(cx) {
                            if r.is_none() {
                                return Poll::Ready(None);
                            }

                            $ident.0 = None;
                            $ident.1 = r;
                        } else {
                            pending = true;
                        }
                    }
                )+

                if pending {
                    Poll::Pending
                } else {
                    Poll::Ready(Some((
                        $($ident.1.take().unwrap()),+
                    )))
                }
            })
        }
    }
}

/// A future that will await until [`set`] is called.
///
/// # Examples
///
/// Spawns a parallel task that only writes to stdout after the main thread sets the signal:
///
/// ```
/// use zng_task::{self as task, *};
/// use zng_clone_move::async_clmv;
///
/// let signal = SignalOnce::default();
///
/// task::spawn(async_clmv!(signal, {
///     signal.await;
///     println!("After Signal!");
/// }));
///
/// signal.set();
/// ```
///
/// [`set`]: SignalOnce::set
#[derive(Default, Clone)]
pub struct SignalOnce(Arc<SignalInner>);
impl fmt::Debug for SignalOnce {
    fn fmt(&self, f: &mut fmt::Formatter<'_>) -> fmt::Result {
        write!(f, "SignalOnce({})", self.is_set())
    }
}
impl PartialEq for SignalOnce {
    fn eq(&self, other: &Self) -> bool {
        Arc::ptr_eq(&self.0, &other.0)
    }
}
impl Eq for SignalOnce {}
impl Hash for SignalOnce {
    fn hash<H: std::hash::Hasher>(&self, state: &mut H) {
        Arc::as_ptr(&self.0).hash(state)
    }
}
impl SignalOnce {
    /// New unsigned.
    pub fn new() -> Self {
        Self::default()
    }

    /// New signaled.
    pub fn new_set() -> Self {
        let s = Self::new();
        s.set();
        s
    }

    /// If the signal was set.
    pub fn is_set(&self) -> bool {
        self.0.signaled.load(Ordering::Relaxed)
    }

    /// Sets the signal and awakes listeners.
    pub fn set(&self) {
        if !self.0.signaled.swap(true, Ordering::Relaxed) {
            let listeners = mem::take(&mut *self.0.listeners.lock());
            for listener in listeners {
                listener.wake();
            }
        }
    }
}
impl Future for SignalOnce {
    type Output = ();

    fn poll(self: Pin<&mut Self>, cx: &mut std::task::Context<'_>) -> Poll<()> {
        if self.as_ref().is_set() {
            Poll::Ready(())
        } else {
            let mut listeners = self.0.listeners.lock();
            let waker = cx.waker();
            if !listeners.iter().any(|w| w.will_wake(waker)) {
                listeners.push(waker.clone());
            }
            Poll::Pending
        }
    }
}

#[derive(Default)]
struct SignalInner {
    signaled: AtomicBool,
    listeners: Mutex<Vec<std::task::Waker>>,
}

/// A [`Waker`] that dispatches a wake call to multiple other wakers.
///
/// This is useful for sharing one wake source with multiple [`Waker`] clients that may not be all
/// known at the moment the first request is made.
///  
/// [`Waker`]: std::task::Waker
#[derive(Clone)]
pub struct McWaker(Arc<WakeVec>);

#[derive(Default)]
struct WakeVec(Mutex<Vec<std::task::Waker>>);
impl WakeVec {
    fn push(&self, waker: std::task::Waker) -> bool {
        let mut v = self.0.lock();

        let return_waker = v.is_empty();

        v.push(waker);

        return_waker
    }

    fn cancel(&self) {
        let mut v = self.0.lock();

        debug_assert!(!v.is_empty(), "called cancel on an empty McWaker");

        v.clear();
    }
}
impl std::task::Wake for WakeVec {
    fn wake(self: Arc<Self>) {
        for w in mem::take(&mut *self.0.lock()) {
            w.wake();
        }
    }
}
impl McWaker {
    /// New empty waker.
    pub fn empty() -> Self {
        Self(Arc::new(WakeVec::default()))
    }

    /// Register a `waker` to wake once when `self` awakes.
    ///
    /// Returns `Some(self as waker)` if `self` was previously empty, if `None` is returned [`Poll::Pending`] must
    /// be returned, if a waker is returned the shared resource must be polled using the waker, if the shared resource
    /// is ready [`cancel`] must be called.
    ///
    /// [`cancel`]: Self::cancel
    pub fn push(&self, waker: std::task::Waker) -> Option<std::task::Waker> {
        if self.0.push(waker) {
            Some(self.0.clone().into())
        } else {
            None
        }
    }

    /// Clear current registered wakers.
    pub fn cancel(&self) {
        self.0.cancel()
    }
}

#[cfg(test)]
pub mod tests {
    use rayon::prelude::*;

    use super::*;
    use zng_unit::TimeUnits;

    #[track_caller]
    fn async_test<F>(test: F) -> F::Output
    where
        F: Future,
    {
        block_on(with_deadline(test, 20.secs())).unwrap()
    }

    #[test]
    pub fn any_one() {
        let r = async_test(async { any!(async { true }).await });

        assert!(r);
    }

    #[test]
    pub fn any_nine() {
        let one_s = 1.secs();
        let r = async_test(async {
            any!(
                async {
                    deadline(one_s).await;
                    1
                },
                async {
                    deadline(one_s).await;
                    2
                },
                async {
                    deadline(one_s).await;
                    3
                },
                async {
                    deadline(one_s).await;
                    4
                },
                async {
                    deadline(one_s).await;
                    5
                },
                async {
                    deadline(one_s).await;
                    6
                },
                async {
                    deadline(one_s).await;
                    7
                },
                async {
                    deadline(one_s).await;
                    8
                },
                async { 9 },
            )
            .await
        });

        assert_eq!(9, r);
    }

    #[test]
    pub fn run_wake_immediately() {
        async_test(async {
            run(async {
                yield_now().await;
            })
            .await;
        });
    }

    #[test]
    pub fn run_panic_handling() {
        async_test(async {
            let r = run_catch(async {
                run(async {
                    deadline(1.ms()).await;
                    panic!("test panic")
                })
                .await;
            })
            .await;

            assert!(r.is_err());
        })
    }

    #[test]
    pub fn run_panic_handling_parallel() {
        async_test(async {
            let r = run_catch(async {
                run(async {
                    deadline(1.ms()).await;
                    (0..100000).into_par_iter().for_each(|i| {
                        if i == 50005 {
                            panic!("test panic");
                        }
                    });
                })
                .await;
            })
            .await;

            assert!(r.is_err());
        })
    }
}<|MERGE_RESOLUTION|>--- conflicted
+++ resolved
@@ -706,10 +706,7 @@
     });
 }
 
-<<<<<<< HEAD
 /// Like [`spawn_wait`], but the task will send its result to a [`ResponseVar<R>`].
-=======
-/// Like [`wait`] but sets a response var.
 ///
 /// # Cancellation
 ///
@@ -718,7 +715,6 @@
 /// # Panic Handling
 ///
 /// If the `task` panics the panic is logged as an error and resumed in the response var modify closure.
->>>>>>> 09aa81c0
 pub fn wait_respond<R, F>(task: F) -> ResponseVar<R>
 where
     R: VarValue,
