use std::{collections::HashMap, fmt, ops, sync::Arc};

use parking_lot::Mutex;
use std::fmt::Write as _;
use zng_app::widget::{
    builder::WidgetType,
    info::WidgetInfoTree,
    inspector::{InspectorInfo, WidgetInfoInspectorExt},
};
use zng_layout::context::LayoutMask;
<<<<<<< HEAD
use std::fmt::Write as _;
=======
>>>>>>> c437f248
use zng_view_api::window::FrameId;
use zng_wgt::prelude::*;

#[derive(Default)]
struct InspectedTreeData {
    widgets: IdMap<WidgetId, InspectedWidget>,
    latest_frame: Option<Var<FrameId>>,
}

/// Represents an actively inspected widget tree.
#[derive(Clone)]
pub struct InspectedTree {
    tree: Var<WidgetInfoTree>,
    data: Arc<Mutex<InspectedTreeData>>,
}
impl fmt::Debug for InspectedTree {
    fn fmt(&self, f: &mut fmt::Formatter<'_>) -> fmt::Result {
        f.debug_struct("InspectedTree")
            .field("tree", &self.tree.get())
            .finish_non_exhaustive()
    }
}
impl PartialEq for InspectedTree {
    fn eq(&self, other: &Self) -> bool {
        self.tree.var_eq(&other.tree)
    }
}
impl InspectedTree {
    /// Initial inspection.
    pub fn new(tree: WidgetInfoTree) -> Self {
        Self {
            data: Arc::new(Mutex::new(InspectedTreeData::default())),
            tree: var(tree),
        }
    }

    /// Update inspection.
    ///
    /// # Panics
    ///
    /// Panics if info is not for the same window ID.
    pub fn update(&self, tree: WidgetInfoTree) {
        assert_eq!(self.tree.with(|t| t.window_id()), tree.window_id());

        // update and retain
        self.tree.set(tree.clone());

        let mut data = self.data.lock();
        let mut removed = false;
        for (k, v) in data.widgets.iter() {
            if let Some(w) = tree.get(*k) {
                v.update(w);
            } else {
                v.removed.set(true);
                removed = true;
            }
        }
        // update can drop children inspectors so we can't update inside the retain closure.
        data.widgets
            .retain(|k, v| v.info.strong_count() > 1 && (!removed || tree.get(*k).is_some()));

        if let Some(f) = &data.latest_frame {
            if f.strong_count() == 1 {
                data.latest_frame = None;
            } else {
                f.set(tree.stats().last_frame);
            }
        }
    }

    /// Update all render watcher variables.
    pub fn update_render(&self) {
        let mut data = self.data.lock();
        if let Some(f) = &data.latest_frame {
            if f.strong_count() == 1 {
                data.latest_frame = None;
            } else {
                f.set(self.tree.with(|t| t.stats().last_frame));
            }
        }
    }

    /// Create a weak reference to this tree.
    pub fn downgrade(&self) -> WeakInspectedTree {
        WeakInspectedTree {
            tree: self.tree.downgrade(),
            data: Arc::downgrade(&self.data),
        }
    }

    /// Gets a widget inspector if the widget is in the latest info.
    pub fn inspect(&self, widget_id: WidgetId) -> Option<InspectedWidget> {
        match self.data.lock().widgets.entry(widget_id) {
            IdEntry::Occupied(e) => Some(e.get().clone()),
            IdEntry::Vacant(e) => self.tree.with(|t| {
                t.get(widget_id)
                    .map(|w| e.insert(InspectedWidget::new(w, self.downgrade())).clone())
            }),
        }
    }

    /// Gets a widget inspector for the root widget.
    pub fn inspect_root(&self) -> InspectedWidget {
        self.inspect(self.tree.with(|t| t.root().id())).unwrap()
    }

    /// Latest frame updated using [`update_render`].
    ///
    /// [`update_render`]: Self::update_render
    pub fn last_frame(&self) -> Var<FrameId> {
        let mut data = self.data.lock();
        data.latest_frame
            .get_or_insert_with(|| var(self.tree.with(|t| t.stats().last_frame)))
            .clone()
    }
}

/// Represents a weak reference to a [`InspectedTree`].
#[derive(Clone)]
pub struct WeakInspectedTree {
    tree: WeakVar<WidgetInfoTree>,
    data: std::sync::Weak<Mutex<InspectedTreeData>>,
}
impl WeakInspectedTree {
    /// Try to get a strong reference to the inspected tree.
    pub fn upgrade(&self) -> Option<InspectedTree> {
        Some(InspectedTree {
            tree: self.tree.upgrade()?,
            data: self.data.upgrade()?,
        })
    }
}

struct InspectedWidgetCache {
    tree: WeakInspectedTree,
    children: Option<Var<Vec<InspectedWidget>>>,
    parent_property_name: Option<Var<Txt>>,
}

/// Represents an actively inspected widget.
///
/// See [`InspectedTree::inspect`].
#[derive(Clone)]
pub struct InspectedWidget {
    info: Var<WidgetInfo>,
    removed: Var<bool>,
    cache: Arc<Mutex<InspectedWidgetCache>>,
}
impl fmt::Debug for InspectedWidget {
    fn fmt(&self, f: &mut fmt::Formatter<'_>) -> fmt::Result {
        f.debug_struct("InspectedWidget")
            .field("info", &self.info.get())
            .field("removed", &self.removed.get())
            .finish_non_exhaustive()
    }
}
impl PartialEq for InspectedWidget {
    fn eq(&self, other: &Self) -> bool {
        self.info.var_eq(&other.info)
    }
}
impl Eq for InspectedWidget {}
impl InspectedWidget {
    /// Initial inspection.
    fn new(info: WidgetInfo, tree: WeakInspectedTree) -> Self {
        Self {
            info: var(info),
            removed: var(false),
            cache: Arc::new(Mutex::new(InspectedWidgetCache {
                tree,
                children: None,
                parent_property_name: None,
            })),
        }
    }

    /// Update inspection.
    ///
    /// # Panics
    ///
    /// Panics if info is not for the same widget ID.
    fn update(&self, info: WidgetInfo) {
        assert_eq!(self.info.with(|i| i.id()), info.id());
        self.info.set(info);

        let mut cache = self.cache.lock();
        if let Some(c) = &cache.children
            && c.strong_count() == 1
        {
            cache.children = None;
        }
        if let Some(c) = &cache.parent_property_name
            && c.strong_count() == 1
        {
            cache.parent_property_name = None;
        }
    }

    /// If this widget inspector is permanently disconnected and will not update.
    ///
    /// This is set to `true` when an inspected widget is not found after an update, when `true`
    /// this inspector will not update even if the same widget ID is re-inserted in another update.
    pub fn removed(&self) -> Var<bool> {
        self.removed.read_only()
    }

    /// Latest info.
    pub fn info(&self) -> Var<WidgetInfo> {
        self.info.read_only()
    }

    /// Widget id.
    pub fn id(&self) -> WidgetId {
        self.info.with(|i| i.id())
    }

    /// Count of ancestor widgets.
    pub fn depth(&self) -> Var<usize> {
        self.info.map(|w| w.depth()).current_context()
    }

    /// Count of descendant widgets.
    pub fn descendants_len(&self) -> Var<usize> {
        self.info.map(|w| w.descendants_len()).current_context()
    }

    /// Widget type, if the widget was built with inspection info.
    pub fn wgt_type(&self) -> Var<Option<WidgetType>> {
        self.info.map(|w| Some(w.inspector_info()?.builder.widget_type())).current_context()
    }

    /// Widget macro name, or `"<widget>!"` if widget was not built with inspection info.
    pub fn wgt_macro_name(&self) -> Var<Txt> {
        self.info
            .map(|w| match w.inspector_info().map(|i| i.builder.widget_type()) {
                Some(t) => formatx!("{}!", t.name()),
                None => Txt::from_static("<widget>!"),
            })
            .current_context()
    }

    /// Gets the parent's property that has this widget as an input.
    ///
    /// Is an empty string if the widget is not inserted by any property.
    pub fn parent_property_name(&self) -> Var<Txt> {
        let mut cache = self.cache.lock();
        cache
            .parent_property_name
            .get_or_insert_with(|| {
                self.info
                    .map(|w| {
                        Txt::from_static(
                            w.parent_property()
                                .map(|(p, _)| w.parent().unwrap().inspect_property(p).unwrap().property().name)
                                .unwrap_or(""),
                        )
                    })
                    .current_context()
            })
            .clone()
    }

    /// Inspect the widget children.
    pub fn children(&self) -> Var<Vec<InspectedWidget>> {
        let mut cache = self.cache.lock();
        let cache = &mut *cache;
        cache
            .children
            .get_or_insert_with(|| {
                let tree = cache.tree.clone();
                self.info
                    .map(move |w| {
                        if let Some(tree) = tree.upgrade() {
                            assert_eq!(&tree.tree.get(), w.tree());

                            w.children().map(|w| tree.inspect(w.id()).unwrap()).collect()
                        } else {
                            vec![]
                        }
                    })
                    .current_context()
            })
            .clone()
    }

    /// Inspect the builder, properties and intrinsic nodes that make up the widget.
    ///
    /// Is `None` when the widget is built without inspector info collection.
    pub fn inspector_info(&self) -> Var<Option<InspectedInfo>> {
        self.info.map(move |w| w.inspector_info().map(InspectedInfo)).current_context()
    }

    /// Create a variable that probes info after every frame is rendered.
    pub fn render_watcher<T: VarValue>(&self, mut probe: impl FnMut(&WidgetInfo) -> T + Send + 'static) -> Var<T> {
        merge_var!(
            self.info.clone(),
            self.cache.lock().tree.upgrade().unwrap().last_frame(),
            move |w, _| probe(w)
        )
    }
}

/// [`InspectorInfo`] that can be placed in a variable.
#[derive(Clone)]
pub struct InspectedInfo(pub Arc<InspectorInfo>);
impl fmt::Debug for InspectedInfo {
    fn fmt(&self, f: &mut fmt::Formatter<'_>) -> fmt::Result {
        fmt::Debug::fmt(&self.0, f)
    }
}
impl PartialEq for InspectedInfo {
    fn eq(&self, other: &Self) -> bool {
        Arc::ptr_eq(&self.0, &other.0)
    }
}
impl ops::Deref for InspectedInfo {
    type Target = InspectorInfo;

    fn deref(&self) -> &Self::Target {
        &self.0
    }
}

/// Builder for [`INSPECTOR.register_watcher`].
///
/// [`INSPECTOR.register_watcher`]: INSPECTOR::register_watcher
#[non_exhaustive]
pub struct InspectorWatcherBuilder {
    watchers: HashMap<Txt, Var<Txt>>,
}
impl InspectorWatcherBuilder {
    /// Insert a watcher variable.
    pub fn insert(&mut self, name: impl Into<Txt>, value: impl IntoVar<Txt>) {
        self.insert_impl(name.into(), value.into_var());
    }
    fn insert_impl(&mut self, name: Txt, value: Var<Txt>) {
        self.watchers.insert(name, value);
    }
}

app_local! {
    #[allow(clippy::type_complexity)]
    static INSPECTOR_SV: Vec<Box<dyn FnMut(&InspectedWidget, &mut InspectorWatcherBuilder) + Send + Sync + 'static>> = vec![];
}

/// Service that configures the live inspector.
pub struct INSPECTOR;
impl INSPECTOR {
    /// Register a `watcher` that provides custom live state variables.
    ///
    /// In the default live inspector the `watcher` closure is called for the selected widget and the watcher values are presented
    /// in the `/* INFO */` section of the properties panel.
    ///
    /// Note that newly registered watchers only apply for subsequent inspections, it does not refresh current views.
    pub fn register_watcher(&self, watcher: impl FnMut(&InspectedWidget, &mut InspectorWatcherBuilder) + Send + Sync + 'static) {
        INSPECTOR_SV.write().push(Box::new(watcher));
    }

    /// Call all registered watchers on the `target`.
    ///
    /// Returns a vector of unique name and watcher variable, sorted  by name.
    pub fn build_watchers(&self, target: &InspectedWidget) -> Vec<(Txt, Var<Txt>)> {
        let mut builder = InspectorWatcherBuilder { watchers: HashMap::new() };
        self.default_watchers(target, &mut builder);
        for w in INSPECTOR_SV.write().iter_mut() {
            w(target, &mut builder);
        }
        let mut watchers: Vec<_> = builder.watchers.into_iter().collect();
        watchers.sort_by(|a, b| a.0.cmp(&b.0));
        watchers
    }

    fn default_watchers(&self, target: &InspectedWidget, builder: &mut InspectorWatcherBuilder) {
        builder.insert("interactivity", target.info().map(|i| formatx!("{:?}", i.interactivity())));
        builder.insert("visibility", target.render_watcher(|i| formatx!("{:?}", i.visibility())));
        builder.insert(
            "actual_size",
            target.render_watcher(|i| {
                let size_px = i.bounds_info().inner_bounds().size;
                let size = size_px.to_dip(i.tree().scale_factor());
                formatx!("{:.0?}", Size::from(size))
            }),
        );
<<<<<<< HEAD
        builder.insert("metrics_used", target.render_watcher(|i| {
            let i = i.bounds_info();
            if let Some(m) = i.metrics() {
                let mut out = String::new();
                let used = i.metrics_used();
                macro_rules! w {
=======
        builder.insert(
            "metrics_used",
            target.render_watcher(|i| {
                let i = i.bounds_info();
                if let Some(m) = i.metrics() {
                    let mut out = String::new();
                    let used = i.metrics_used();
                    macro_rules! w {
>>>>>>> c437f248
                    ($($MASK:ident, $field:ident;)+) => {$(
                        #[allow(unused_assignments)]
                        if used.contains(LayoutMask::$MASK) {
                            write!(&mut out, "\n{}: {:?}", stringify!($field), m.$field).ok();
                        }
                    )+};
                }
<<<<<<< HEAD
                w! {
                    CONSTRAINTS, constraints;
                    CONSTRAINTS, inline_constraints;
                    CONSTRAINTS, z_constraints;
                    FONT_SIZE, font_size;
                    ROOT_FONT_SIZE, root_font_size;
                    SCALE_FACTOR, scale_factor;
                    VIEWPORT, viewport;
                    SCREEN_DENSITY, screen_density;
                    DIRECTION, direction;
                    LEFTOVER, leftover;
                }
                out.into()
            } else {
                Txt::default()
            }
        }));
=======
                    w! {
                        CONSTRAINTS, constraints;
                        CONSTRAINTS, inline_constraints;
                        CONSTRAINTS, z_constraints;
                        FONT_SIZE, font_size;
                        ROOT_FONT_SIZE, root_font_size;
                        SCALE_FACTOR, scale_factor;
                        VIEWPORT, viewport;
                        SCREEN_DENSITY, screen_density;
                        DIRECTION, direction;
                        LEFTOVER, leftover;
                    }
                    out.into()
                } else {
                    Txt::default()
                }
            }),
        );
>>>>>>> c437f248

        if target.info().with(|i| i.parent().is_none()) {
            // root widget

            builder.insert("scale_factor", target.render_watcher(|i| i.tree().scale_factor().to_txt()));
            builder.insert(
                "view_process_gen",
                target.render_watcher(|i| i.tree().view_process_gen().get().to_txt()),
            );
            builder.insert(
                "last_frame",
                target.render_watcher(|i| formatx!("{:?}", i.tree().stats().last_frame)),
            );
            builder.insert("tree.len", target.info().map(|i| formatx!("{} widgets", i.tree().len())));
            builder.insert("tree.generation", target.info().map(|i| i.tree().stats().generation.to_txt()));
        }
    }
}<|MERGE_RESOLUTION|>--- conflicted
+++ resolved
@@ -8,10 +8,6 @@
     inspector::{InspectorInfo, WidgetInfoInspectorExt},
 };
 use zng_layout::context::LayoutMask;
-<<<<<<< HEAD
-use std::fmt::Write as _;
-=======
->>>>>>> c437f248
 use zng_view_api::window::FrameId;
 use zng_wgt::prelude::*;
 
@@ -395,23 +391,12 @@
                 formatx!("{:.0?}", Size::from(size))
             }),
         );
-<<<<<<< HEAD
         builder.insert("metrics_used", target.render_watcher(|i| {
             let i = i.bounds_info();
             if let Some(m) = i.metrics() {
                 let mut out = String::new();
                 let used = i.metrics_used();
                 macro_rules! w {
-=======
-        builder.insert(
-            "metrics_used",
-            target.render_watcher(|i| {
-                let i = i.bounds_info();
-                if let Some(m) = i.metrics() {
-                    let mut out = String::new();
-                    let used = i.metrics_used();
-                    macro_rules! w {
->>>>>>> c437f248
                     ($($MASK:ident, $field:ident;)+) => {$(
                         #[allow(unused_assignments)]
                         if used.contains(LayoutMask::$MASK) {
@@ -419,7 +404,6 @@
                         }
                     )+};
                 }
-<<<<<<< HEAD
                 w! {
                     CONSTRAINTS, constraints;
                     CONSTRAINTS, inline_constraints;
@@ -437,26 +421,6 @@
                 Txt::default()
             }
         }));
-=======
-                    w! {
-                        CONSTRAINTS, constraints;
-                        CONSTRAINTS, inline_constraints;
-                        CONSTRAINTS, z_constraints;
-                        FONT_SIZE, font_size;
-                        ROOT_FONT_SIZE, root_font_size;
-                        SCALE_FACTOR, scale_factor;
-                        VIEWPORT, viewport;
-                        SCREEN_DENSITY, screen_density;
-                        DIRECTION, direction;
-                        LEFTOVER, leftover;
-                    }
-                    out.into()
-                } else {
-                    Txt::default()
-                }
-            }),
-        );
->>>>>>> c437f248
 
         if target.info().with(|i| i.parent().is_none()) {
             // root widget
