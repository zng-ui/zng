[package]
name = "zng-wgt-menu"
version = "0.3.24"
authors = ["The Zng Project Developers"]
edition = "2021"
license = "Apache-2.0 OR MIT"
readme = "README.md"
description = "Part of the zng project."
documentation = "https://zng-ui.github.io/doc/zng_wgt_menu"
repository = "https://github.com/zng-ui/zng"
categories = ["gui"]
keywords = ["gui", "ui", "user-interface", "zng"]

[dependencies]
zng-wgt = { path = "../zng-wgt", version = "0.4.16" }
zng-app = { path = "../zng-app", version = "0.12.0" }
zng-layout = { path = "../zng-layout", version = "0.2.26" }
zng-wgt-style = { path = "../zng-wgt-style", version = "0.3.23" }
zng-wgt-layer = { path = "../zng-wgt-layer", version = "0.3.24" }
zng-wgt-panel = { path = "../zng-wgt-panel", version = "0.3.24" }
zng-wgt-container = { path = "../zng-wgt-container", version = "0.3.13" }
zng-wgt-button = { path = "../zng-wgt-button", version = "0.4.14" }
zng-ext-input = { path = "../zng-ext-input", version = "0.5.22" }
zng-wgt-input = { path = "../zng-wgt-input", version = "0.2.34" }
zng-wgt-text = { path = "../zng-wgt-text", version = "0.4.14" }
zng-wgt-scroll = { path = "../zng-wgt-scroll", version = "0.4.24" }
zng-wgt-stack = { path = "../zng-wgt-stack", version = "0.3.23" }
zng-ext-font = { path = "../zng-ext-font", version = "0.4.6" }
zng-wgt-wrap = { path = "../zng-wgt-wrap", version = "0.3.24" }
zng-wgt-fill = { path = "../zng-wgt-fill", version = "0.2.33" }
zng-wgt-filter = { path = "../zng-wgt-filter", version = "0.2.33" }
zng-wgt-size-offset = { path = "../zng-wgt-size-offset", version = "0.2.33" }
zng-wgt-access = { path = "../zng-wgt-access", version = "0.2.33" }
zng-wgt-rule-line = { path = "../zng-wgt-rule-line", version = "0.3.24" }
zng-ext-l10n = { path = "../zng-ext-l10n", version = "0.5.12" }
<<<<<<< HEAD
zng-wgt-toggle = { path = "../zng-wgt-toggle", version = "0.3.23" }
zng-wgt-tooltip = { path = "../zng-wgt-tooltip", version = "0.4.13" }
=======
zng-wgt-toggle = { path = "../zng-wgt-toggle", version = "0.3.24" }
zng-wgt-tooltip = { path = "../zng-wgt-tooltip", version = "0.4.14" }
zng-wgt-window = { path = "../zng-wgt-window", version = "0.5.14" }
>>>>>>> 209a7b7f
<|MERGE_RESOLUTION|>--- conflicted
+++ resolved
@@ -33,11 +33,5 @@
 zng-wgt-access = { path = "../zng-wgt-access", version = "0.2.33" }
 zng-wgt-rule-line = { path = "../zng-wgt-rule-line", version = "0.3.24" }
 zng-ext-l10n = { path = "../zng-ext-l10n", version = "0.5.12" }
-<<<<<<< HEAD
-zng-wgt-toggle = { path = "../zng-wgt-toggle", version = "0.3.23" }
-zng-wgt-tooltip = { path = "../zng-wgt-tooltip", version = "0.4.13" }
-=======
 zng-wgt-toggle = { path = "../zng-wgt-toggle", version = "0.3.24" }
-zng-wgt-tooltip = { path = "../zng-wgt-tooltip", version = "0.4.14" }
-zng-wgt-window = { path = "../zng-wgt-window", version = "0.5.14" }
->>>>>>> 209a7b7f
+zng-wgt-tooltip = { path = "../zng-wgt-tooltip", version = "0.4.14" }