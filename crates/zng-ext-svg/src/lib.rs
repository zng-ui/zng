#![doc(html_favicon_url = "https://raw.githubusercontent.com/zng-ui/zng/main/examples/image/res/zng-logo-icon.png")]
#![doc(html_logo_url = "https://raw.githubusercontent.com/zng-ui/zng/main/examples/image/res/zng-logo.png")]
//!
//! SVG image support.
//!
//! # Crate
//!
#![doc = include_str!(concat!("../", std::env!("CARGO_PKG_README")))]
#![warn(unused_extern_crates)]
#![warn(missing_docs)]

use std::sync::Arc;

use zng_app::AppExtension;
use zng_ext_image::*;
use zng_txt::{formatx, Txt};
use zng_unit::{Px, PxSize};

/// Application extension that installs SVG handling.
///
/// This extension installs the [`SvgRenderCache`] in [`IMAGES`] on init.
#[derive(Default)]
pub struct SvgManager {}

impl AppExtension for SvgManager {
    fn init(&mut self) {
        IMAGES.install_proxy(Box::new(SvgRenderCache::default()));
    }
}

/// Image cache proxy that handlers SVG requests.
#[derive(Default)]
pub struct SvgRenderCache {}
impl ImageCacheProxy for SvgRenderCache {
    fn data(
        &mut self,
<<<<<<< HEAD
        _: &ImageHash, // !!: TODO implement cache, otherwise we alway render svg requests, just to get a hash of the render.
=======
        key: &ImageHash,
>>>>>>> 03222aa7
        data: &[u8],
        format: &ImageDataFormat,
        mode: ImageCacheMode,
        downscale: Option<ImageDownscale>,
        mask: Option<ImageMaskMode>,
        is_loaded: bool,
    ) -> Option<ImageVar> {
        let data = match format {
            ImageDataFormat::FileExtension(txt) if txt == "svg" || txt == "svgz" => SvgData::Raw(data.to_vec()),
            ImageDataFormat::MimeType(txt) if txt == "image/svg+xml" => SvgData::Raw(data.to_vec()),
            ImageDataFormat::Unknown => SvgData::Str(svg_data_from_unknown(data)?),
            _ => return None,
        };
        let key = if is_loaded {
            None // already cached, return image is internal
        } else {
            Some(*key)
        };
        Some(IMAGES.image_task(async move { load(data, downscale) }, mode, key, None, None, mask))
    }

    fn is_data_proxy(&self) -> bool {
        true
    }
}

enum SvgData {
    Raw(Vec<u8>),
    Str(String),
}
fn load(data: SvgData, downscale: Option<ImageDownscale>) -> ImageSource {
    let options = resvg::usvg::Options::default();

    let tree = match data {
        SvgData::Raw(data) => resvg::usvg::Tree::from_data(&data, &options),
        SvgData::Str(data) => resvg::usvg::Tree::from_str(&data, &options),
    };
    match tree {
        Ok(tree) => {
            let mut size = tree.size().to_int_size();
            if let Some(d) = downscale {
                let s = d.resize_dimensions(PxSize::new(Px(size.width() as _), Px(size.height() as _)));
                match resvg::tiny_skia::IntSize::from_wh(s.width.0 as _, s.height.0 as _) {
                    Some(s) => size = s,
                    None => tracing::error!("cannot resize svg to zero size"),
                }
            }
            let mut pixmap = match resvg::tiny_skia::Pixmap::new(size.width(), size.height()) {
                Some(p) => p,
                None => return error(formatx!("can't allocate pixmap for {:?} svg", size)),
            };
            resvg::render(&tree, resvg::tiny_skia::Transform::identity(), &mut pixmap.as_mut());
            let size = PxSize::new(Px(pixmap.width() as _), Px(pixmap.height() as _));

            let mut data = pixmap.take();
            for pixel in data.chunks_exact_mut(4) {
                pixel.swap(0, 2);
            }

            ImageSource::Data(
                ImageHash::compute(&data),
                Arc::new(data),
                ImageDataFormat::Bgra8 {
                    size,
                    ppi: Some(ImagePpi::splat(options.dpi)),
                },
            )
        }
        Err(e) => error(formatx!("{e}")),
    }
}

fn error(error: Txt) -> ImageSource {
    ImageSource::Image(IMAGES.dummy(Some(error)))
}

fn svg_data_from_unknown(data: &[u8]) -> Option<String> {
    if data.starts_with(&[0x1f, 0x8b]) {
        // gzip magic number
        let data = resvg::usvg::decompress_svgz(data).ok()?;
        uncompressed_data_is_svg(&data)
    } else {
        uncompressed_data_is_svg(data)
    }
}
fn uncompressed_data_is_svg(data: &[u8]) -> Option<String> {
    let s = std::str::from_utf8(data).ok()?;
    if s.contains("http://www.w3.org/2000/svg") {
        Some(s.to_owned())
    } else {
        None
    }
}<|MERGE_RESOLUTION|>--- conflicted
+++ resolved
@@ -34,11 +34,7 @@
 impl ImageCacheProxy for SvgRenderCache {
     fn data(
         &mut self,
-<<<<<<< HEAD
-        _: &ImageHash, // !!: TODO implement cache, otherwise we alway render svg requests, just to get a hash of the render.
-=======
         key: &ImageHash,
->>>>>>> 03222aa7
         data: &[u8],
         format: &ImageDataFormat,
         mode: ImageCacheMode,
