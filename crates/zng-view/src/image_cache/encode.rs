use winit::{
    event_loop::ActiveEventLoop,
    window::{CustomCursor, Icon},
};
use zng_task::channel::IpcBytes;
use zng_txt::{ToTxt as _, Txt, formatx};
use zng_unit::{PxPoint, PxSize};
use zng_view_api::{
    Event,
    image::{ImageEntryKind, ImageFormatCapability, ImageId},
};

use crate::{
    AppEvent,
    image_cache::{FORMATS, Image, ImageCache, ImageData},
};

impl ImageCache {
    pub fn encode(&self, id: ImageId, entries: Vec<(ImageId, ImageEntryKind)>, format: Txt) {
        let fmt = match FORMATS.iter().find(|f| f.matches(format.as_str())) {
            Some(f) => {
                if !f.capabilities.contains(ImageFormatCapability::ENCODE) {
                    Err("encoding not implemented")
                } else if !entries.is_empty() && !f.capabilities.contains(ImageFormatCapability::ENCODE_ENTRIES) {
                    Err("multi entry encoding not implemented")
                } else {
                    Ok(f)
                }
            }
            None => Err("unknown format"),
        };
        let fmt = match fmt {
            Ok(f) => f,
            Err(e) => {
                let error = formatx!("cannot encode `{id:?}` to `{format}`, {e}");
                let _ = self
                    .app_sender
                    .send(AppEvent::Notify(Event::ImageEncodeError { image: id, format, error }));
                return;
            }
        };

        if let Some(img) = self.get(id) {
            let mut entry_imgs = Vec::with_capacity(entries.len());
            for (entry_id, kind) in entries {
                match self.get(entry_id) {
                    Some(img) => {
                        entry_imgs.push((img.clone(), kind));
                    }
                    None => {
                        let error = formatx!(
                            "cannot encode `{id:?}` to `{}`, entry image ({entry_id:?}) not found",
                            fmt.display_name
                        );
                        let _ = self
                            .app_sender
                            .send(AppEvent::Notify(Event::ImageEncodeError { image: id, format, error }));
                        return;
                    }
                }
            }

            let fmt = image::ImageFormat::from_extension(fmt.file_extensions_iter().next().unwrap()).unwrap();
            debug_assert!(fmt.can_write());

            let img = img.clone();
            let sender = self.app_sender.clone();
            rayon::spawn(move || {
                let mut data = IpcBytes::new_writer_blocking();
                match img.encode(entry_imgs, fmt, &mut data) {
                    Ok(_) => match data.finish() {
                        Ok(data) => {
                            let _ = sender.send(AppEvent::Notify(Event::ImageEncoded { image: id, format, data }));
                        }
                        Err(e) => {
                            let _ = sender.send(AppEvent::Notify(Event::ImageEncodeError {
                                image: id,
                                format,
                                error: e.to_txt(),
                            }));
                        }
                    },
                    Err(e) => {
                        let error = formatx!("failed to encode `{id:?}` to `{format}`, {e}");
                        let _ = sender.send(AppEvent::Notify(Event::ImageEncodeError { image: id, format, error }));
                    }
                }
            })
        } else {
            let error = formatx!("cannot encode `{id:?}` to `{}`, image not found", fmt.display_name);
            let _ = self
                .app_sender
                .send(AppEvent::Notify(Event::ImageEncodeError { image: id, format, error }));
        }
    }
}

impl Image {
    /// Generate a window icon from the image.
    pub fn icon(&self) -> Option<Icon> {
        let (size, pixels) = match &*self.0 {
            ImageData::RawData { size, pixels, .. } => (size, pixels),
            ImageData::NativeTexture { .. } => unreachable!(),
        };

        let width = size.width.0 as u32;
        let height = size.height.0 as u32;
        if width == 0 || height == 0 || self.0.is_mask() {
            None
        } else {
            let r = if width > 255 || height > 255 {
                // resize to max 255
                let mut buf = pixels[..].to_vec();
                bgra_pre_mul_to_rgba(&mut buf, self.is_opaque());
                let img = image::ImageBuffer::from_raw(width, height, buf).unwrap();
                let img = image::DynamicImage::ImageRgba8(img);
                let img = img.resize(255, 255, image::imageops::FilterType::Lanczos3);

                use image::GenericImageView;
                let (width, height) = img.dimensions();
                let buf = img.into_rgba8().into_raw();
                winit::window::Icon::from_rgba(buf, width, height)
            } else {
                let mut buf = pixels[..].to_vec();
                bgra_pre_mul_to_rgba(&mut buf, self.is_opaque());
                winit::window::Icon::from_rgba(buf, width, height)
            };
            match r {
                Ok(i) => Some(i),
                Err(e) => {
                    tracing::error!("failed to convert image to custom icon, {e}");
                    None
                }
            }
        }
    }

    /// Generate a cursor from the image.
    pub fn cursor(&self, hotspot: PxPoint, event_loop: &ActiveEventLoop) -> Option<CustomCursor> {
        let (size, pixels) = match &*self.0 {
            ImageData::RawData { size, pixels, .. } => (size, pixels),
            ImageData::NativeTexture { .. } => unreachable!(),
        };

        let width: u16 = size.width.0.try_into().ok()?;
        let height: u16 = size.height.0.try_into().ok()?;
        let hotspot_x: u16 = hotspot.x.0.try_into().ok()?;
        let hotspot_y: u16 = hotspot.y.0.try_into().ok()?;

        if width == 0 || height == 0 || hotspot_x > width || hotspot_y > height || self.0.is_mask() {
            None
        } else {
            let mut buf = pixels[..].to_vec();
            bgra_pre_mul_to_rgba(&mut buf, self.is_opaque());
            match CustomCursor::from_rgba(buf, width, height, hotspot_x, hotspot_y) {
                Ok(c) => Some(event_loop.create_custom_cursor(c)),
                Err(e) => {
                    tracing::error!("failed to convert image to custom cursor, {e}");
                    None
                }
            }
        }
    }

    pub fn encode(
        &self,
        entries: Vec<(Image, ImageEntryKind)>,
        format: image::ImageFormat,
        buffer: &mut dyn EncodeBuffer,
    ) -> image::ImageResult<()> {
        let (size, pixels, density) = match &*self.0 {
            ImageData::RawData { size, pixels, density, .. } => (size, pixels, density),
            ImageData::NativeTexture { .. } => unreachable!(),
        };

        if size.width <= 0 || size.height <= 0 {
            return Err(image::ImageError::IoError(std::io::Error::new(
                std::io::ErrorKind::InvalidInput,
                "cannot encode zero sized image",
            )));
        }

        if !entries.is_empty() {
            match format {
                #[cfg(feature = "image_ico")]
                image::ImageFormat::Ico => {
                    Self::encode_ico(*size, self.0.is_mask(), pixels, self.0.is_opaque(), entries, buffer).map_err(|e| {
                        image::ImageError::Encoding(image::error::EncodingError::new(image::error::ImageFormatHint::Exact(format), e))
                    })?;
                }
                #[cfg(feature = "image_tiff")]
                image::ImageFormat::Tiff => {
                    Self::encode_tiff(*size, self.0.is_mask(), pixels, self.0.is_opaque(), entries, buffer).map_err(|e| {
                        image::ImageError::Encoding(image::error::EncodingError::new(image::error::ImageFormatHint::Exact(format), e))
                    })?;
                }
                _ => unreachable!(), // caller validated capabilities
            }
        }

        if self.0.is_mask() {
            let width = size.width.0 as u32;
            let height = size.height.0 as u32;
            let is_opaque = self.0.is_opaque();
            let r8 = pixels[..].to_vec();

            let mut img = image::DynamicImage::ImageLuma8(image::ImageBuffer::from_raw(width, height, r8).unwrap());
            if is_opaque {
                img = image::DynamicImage::ImageRgb8(img.to_rgb8());
            }
            img.write_to(buffer, format)?;

            return Ok(());
        }

<<<<<<< HEAD
        // invert rows, `image` only supports top-to-bottom buffers.
        let mut buf = pixels[..].to_vec(); // TODO use IpcDynamicImage
        // BGRA to RGBA and remove pre mul
=======
        let mut buf = pixels[..].to_vec();
>>>>>>> f63ae597
        bgra_pre_mul_to_rgba(&mut buf, self.0.is_opaque());
        let rgba = buf;

        let width = size.width.0 as u32;
        let height = size.height.0 as u32;
        let is_opaque = self.0.is_opaque();

        match format {
            #[cfg(feature = "image_jpeg")]
            image::ImageFormat::Jpeg => {
                let mut jpg = image::codecs::jpeg::JpegEncoder::new(buffer);
                if let Some(density) = density {
                    jpg.set_pixel_density(image::codecs::jpeg::PixelDensity {
                        density: (density.height.ppi() as u16, density.height.ppi() as u16),
                        unit: image::codecs::jpeg::PixelDensityUnit::Inches,
                    });
                }
                jpg.encode(&rgba, width, height, image::ColorType::Rgba8.into())?;
            }
            #[cfg(feature = "image_png")]
            image::ImageFormat::Png => {
                let mut img = image::DynamicImage::ImageRgba8(image::ImageBuffer::from_raw(width, height, rgba).unwrap());
                if is_opaque {
                    img = image::DynamicImage::ImageRgb8(img.to_rgb8());
                }
                if let Some(density) = density {
                    let mut png_bytes = vec![];

                    img.write_to(&mut std::io::Cursor::new(&mut png_bytes), image::ImageFormat::Png)?;

                    let mut png = img_parts::png::Png::from_bytes(png_bytes.into()).unwrap();

                    let chunk_kind = *b"pHYs";
                    debug_assert!(png.chunk_by_type(chunk_kind).is_none());

                    use byteorder::*;
                    let mut chunk = Vec::with_capacity(4 * 2 + 1);

                    // density / inch_to_metric
                    let ppm_x = density.width.ppm() as u32;
                    let ppm_y = density.height.ppm() as u32;

                    chunk.write_u32::<BigEndian>(ppm_x).unwrap();
                    chunk.write_u32::<BigEndian>(ppm_y).unwrap();
                    chunk.write_u8(1).unwrap(); // metric

                    let chunk = img_parts::png::PngChunk::new(chunk_kind, chunk.into());
                    png.chunks_mut().insert(1, chunk);

                    png.encoder().write_to(buffer)?;
                } else {
                    img.write_to(buffer, image::ImageFormat::Png)?;
                }
            }
            _ => {
                // other formats that we don't with custom PPI meta.

                let _ = density; // suppress warning when both png an jpeg are not enabled

                let mut img = image::DynamicImage::ImageRgba8(image::ImageBuffer::from_raw(width, height, rgba).unwrap());
                if is_opaque {
                    img = image::DynamicImage::ImageRgb8(img.to_rgb8());
                }
                img.write_to(buffer, format)?;
            }
        }

        Ok(())
    }
<<<<<<< HEAD

    #[cfg(feature = "image_ico")]
    fn encode_ico(
        size: PxSize,
        is_mask: bool,
        pixels: &IpcBytes,
        is_opaque: bool,
        entries: Vec<(Image, ImageEntryKind)>,
        buffer: &mut dyn EncodeBuffer,
    ) -> std::io::Result<()> {
        let mut ico = ico::IconDir::new(ico::ResourceType::Icon);

        fn to_ico_img(size: PxSize, pixels: &IpcBytes, is_mask: bool, is_opaque: bool) -> ico::IconImage {
            let rgba = if is_mask {
                let mut v = Vec::with_capacity(pixels.len() * 4);
                for &p in pixels.iter() {
                    v.extend_from_slice(&[p, p, p, 255]);
                }
                v
            } else {
                let mut p = pixels.to_vec();
                bgra_pre_mul_to_rgba(&mut p, is_opaque);
                p
            };
            ico::IconImage::from_rgba_data(size.width.0 as _, size.height.0 as _, rgba)
        }

        ico.add_entry(ico::IconDirEntry::encode(&to_ico_img(size, pixels, is_mask, is_opaque))?);

        for (entry, kind) in entries {
            if !matches!(kind, ImageEntryKind::Reduced { .. }) {
                return Err(std::io::Error::new(
                    std::io::ErrorKind::InvalidInput,
                    "cannot encode `Reduced` image entries",
                ));
            }

            let (size, pixels, is_opaque) = match &*entry.0 {
                ImageData::RawData {
                    size, pixels, is_opaque, ..
                } => (size, pixels, is_opaque),
                ImageData::NativeTexture { .. } => unreachable!(),
            };

            if size.width <= 0 || size.height <= 0 {
                return Err(std::io::Error::new(
                    std::io::ErrorKind::InvalidInput,
                    "cannot encode zero sized image entry",
                ));
            }

            ico.add_entry(ico::IconDirEntry::encode(&to_ico_img(*size, pixels, is_mask, *is_opaque))?);
        }

        ico.write(buffer)
    }

    #[cfg(feature = "image_tiff")]
    fn encode_tiff(
        size: PxSize,
        is_mask: bool,
        pixels: &IpcBytes,
        is_opaque: bool,
        entries: Vec<(Image, ImageEntryKind)>,
        buffer: &mut dyn EncodeBuffer,
    ) -> tiff::TiffResult<()> {
        let mut tiff = tiff::encoder::TiffEncoder::new(buffer)?
            .with_compression(tiff::encoder::Compression::Lzw)
            .with_predictor(tiff::encoder::Predictor::Horizontal);

        let total_pages = (1 + entries.iter().filter(|t| matches!(t.1, ImageEntryKind::Page)).count()) as u16;

        if is_mask {
            let mut img = tiff.new_image::<tiff::encoder::colortype::Gray8>(size.width.0 as _, size.height.0 as _)?;
            img.encoder().write_tag(tiff::tags::Tag::NewSubfileType, 0x0u32)?;
            img.encoder().write_tag(tiff::tags::Tag::Unknown(297), &[0, total_pages][..])?;
            img.write_data(&pixels[..])?;
        } else {
            let mut buf = pixels.to_vec();
            bgra_pre_mul_to_rgba(&mut buf, is_opaque);

            let mut img = tiff.new_image::<tiff::encoder::colortype::RGBA8>(size.width.0 as _, size.height.0 as _)?;
            img.encoder().write_tag(tiff::tags::Tag::NewSubfileType, 0x0u32)?;
            img.encoder().write_tag(tiff::tags::Tag::Unknown(297), &[0, total_pages][..])?;
            img.write_data(&buf[..])?;
        }

        let mut page_n = 0;
        for (entry, kind) in entries {
            let (size, pixels, is_opaque) = match &*entry.0 {
                ImageData::RawData {
                    size, pixels, is_opaque, ..
                } => (size, pixels, is_opaque),
                ImageData::NativeTexture { .. } => unreachable!(),
            };
            let is_mask = entry.0.is_mask();

            let subfile_type = match kind {
                ImageEntryKind::Page => {
                    page_n += 1;
                    0x02u32
                }
                ImageEntryKind::Reduced { .. } => 0x01,
                _ => 0x0u32,
            };

            if is_mask {
                let mut img = tiff.new_image::<tiff::encoder::colortype::Gray8>(size.width.0 as _, size.height.0 as _)?;
                img.encoder().write_tag(tiff::tags::Tag::NewSubfileType, subfile_type)?;
                img.encoder().write_tag(tiff::tags::Tag::Unknown(297), &[page_n, total_pages][..])?;
                img.write_data(&pixels[..])?;
            } else {
                let mut buf = pixels.to_vec();
                bgra_pre_mul_to_rgba(&mut buf, *is_opaque);

                let mut img = tiff.new_image::<tiff::encoder::colortype::RGBA8>(size.width.0 as _, size.height.0 as _)?;
                img.encoder().write_tag(tiff::tags::Tag::NewSubfileType, subfile_type)?;
                img.encoder().write_tag(tiff::tags::Tag::Unknown(297), &[page_n, total_pages][..])?;
                img.write_data(&buf[..])?;
            }
        }

        Ok(())
    }
}

pub(crate) trait EncodeBuffer: std::io::Write + std::io::Seek {}
impl<W: std::io::Write + std::io::Seek> EncodeBuffer for W {}

=======
}

>>>>>>> f63ae597
fn bgra_pre_mul_to_rgba(buf: &mut [u8], is_opaque: bool) {
    if is_opaque {
        buf.chunks_exact_mut(4).for_each(|c| c.swap(0, 2));
    } else {
        buf.chunks_exact_mut(4).for_each(|c| {
            let alpha = c[3];

            // idea here is to avoid div by zero, without introducing an if branch
            let is_not_zero = (alpha > 0) as u8 as f32;
            let divisor = (alpha as f32) + (1.0 - is_not_zero);
            let scale = (255.0 / divisor) * is_not_zero;

            let b = c[0] as f32 * scale;
            let g = c[1] as f32 * scale;
            let r = c[2] as f32 * scale;

            c[0] = r.min(255.0).round() as u8;
            c[1] = g.min(255.0).round() as u8;
            c[2] = b.min(255.0).round() as u8;
        });
    }
}<|MERGE_RESOLUTION|>--- conflicted
+++ resolved
@@ -213,13 +213,9 @@
             return Ok(());
         }
 
-<<<<<<< HEAD
         // invert rows, `image` only supports top-to-bottom buffers.
         let mut buf = pixels[..].to_vec(); // TODO use IpcDynamicImage
         // BGRA to RGBA and remove pre mul
-=======
-        let mut buf = pixels[..].to_vec();
->>>>>>> f63ae597
         bgra_pre_mul_to_rgba(&mut buf, self.0.is_opaque());
         let rgba = buf;
 
@@ -289,7 +285,6 @@
 
         Ok(())
     }
-<<<<<<< HEAD
 
     #[cfg(feature = "image_ico")]
     fn encode_ico(
@@ -419,10 +414,6 @@
 pub(crate) trait EncodeBuffer: std::io::Write + std::io::Seek {}
 impl<W: std::io::Write + std::io::Seek> EncodeBuffer for W {}
 
-=======
-}
-
->>>>>>> f63ae597
 fn bgra_pre_mul_to_rgba(buf: &mut [u8], is_opaque: bool) {
     if is_opaque {
         buf.chunks_exact_mut(4).for_each(|c| c.swap(0, 2));
@@ -444,4 +435,27 @@
             c[2] = b.min(255.0).round() as u8;
         });
     }
+}
+
+fn bgra_pre_mul_to_rgba(buf: &mut [u8], is_opaque: bool) {
+    if is_opaque {
+        buf.chunks_exact_mut(4).for_each(|c| c.swap(0, 2));
+    } else {
+        buf.chunks_exact_mut(4).for_each(|c| {
+            let alpha = c[3];
+
+            // idea here is to avoid div by zero, without introducing an if branch
+            let is_not_zero = (alpha > 0) as u8 as f32;
+            let divisor = (alpha as f32) + (1.0 - is_not_zero);
+            let scale = (255.0 / divisor) * is_not_zero;
+
+            let b = c[0] as f32 * scale;
+            let g = c[1] as f32 * scale;
+            let r = c[2] as f32 * scale;
+
+            c[0] = r.min(255.0).round() as u8;
+            c[1] = g.min(255.0).round() as u8;
+            c[2] = b.min(255.0).round() as u8;
+        });
+    }
 }