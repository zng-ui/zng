#![doc(html_favicon_url = "https://raw.githubusercontent.com/zng-ui/zng/master/examples/res/image/zng-logo-icon.png")]
#![doc(html_logo_url = "https://raw.githubusercontent.com/zng-ui/zng/master/examples/res/image/zng-logo.png")]
//!
//! View-Process implementation.
//!
//! This implementation supports headed and headless apps in Windows, Linux and MacOS.
//!
//! # Usage
//!
//! First add this to your `Cargo.toml`:
//!
//! ```toml
//! [dependencies]
//! zng = "0.4.0"
//! zng-view = "0.2.9"
//! ```
//!
//! Then call [`init`] before any other code in `main` to setup a view-process that uses
//! the same app executable:
//!
//! ```
//! # macro_rules! _demo {()=>{
//! use zng::prelude::*;
//!
//! fn main() {
//!     zng_view::init();
//!
//!     APP.defaults().run_window(|ctx| {
//!         unimplemented!()
//!     })
//! }
//! # }}
//! ```
//!
//! When the app is executed `init` setup its startup and returns, `run_window` gets called and
//! internally starts the view-process, using the `init` setup. The current executable is started
//! again, this time configured to be a view-process, `init` detects this and highjacks the process
//! **never returning**.
//!
//! # Software Backend
//!
//! The `webrender/swgl` software renderer can be used as fallback when no native OpenGL 3.2 driver is available, to build it
//! the feature `"software"` must be enabled (it is by default) and on Windows MSVC the `clang-cl` dependency must be installed and
//! associated with the `CC` and `CXX` environment variables, if requirements are not met a warning is emitted and the build fails.
//!
//! To install dependencies on Windows:
//!
//! * Install LLVM (<https://releases.llvm.org/>) and add it to the `PATH` variable:
//! ```bat
//! setx PATH %PATH%;C:\Program Files\LLVM\bin
//! ```
//! * Associate `CC` and `CXX` with `clang-cl`:
//! ```bat
//! setx CC clang-cl
//! setx CXX clang-cl
//! ```
//! Note that you may need to reopen the terminal for the environment variables to be available (setx always requires this).
//!
//! # Pre-built
//!
//! There is a pre-built release of this crate, [`zng-view-prebuilt`], it works as a drop-in replacement
// that dynamically links with a pre-built library, for Windows, Linux and MacOS.
//!
//! In the `Cargo.toml` file:
//!
//! ```toml
//! zng-view-prebuilt = "0.1"
//! ```
//!
//! Then in the `main.rs` file:
//!
//! ```no_run
//! # mod zng_view_prebuilt { pub fn init() { } }
//! use zng_view_prebuilt as zng_view;
//!
//! fn main() {
//!     zng_view::init();
//!     
//!     // APP.defaults().run ..
//! }
//! ```
//!
//! The pre-built crate includes the `"software"` and `"ipc"` features, in fact `ipc` is required, even for running on the same process,
//! you can also configure where the pre-build library is installed, see the [`zng-view-prebuilt`] documentation for details.
//!
//! The pre-build crate does not support [`extensions`].
//!
//! # API Extensions
//!
//! This implementation of the view API provides one extension:
//!
//! * `"zng-view.webrender_debug"`: `{ flags: DebugFlags, profiler_ui: String }`, sets Webrender debug flags.
//!     - The `zng-wgt-webrender-debug` implements a property that uses this extension.
//!
//! You can also inject your own extensions, see the [`extensions`] module for more details.
//!
//! [`zng-view-prebuilt`]: https://crates.io/crates/zng-view-prebuilt/
//!
//! # Crate
//!
#![doc = include_str!(concat!("../", std::env!("CARGO_PKG_README")))]
#![allow(clippy::needless_doctest_main)]
#![doc(test(no_crate_inject))]
#![warn(missing_docs)]
#![warn(unused_extern_crates)]

use std::{
    fmt, mem, thread,
    time::{Duration, Instant},
};

use extensions::ViewExtensions;
use gl::GlContextManager;
use image_cache::ImageCache;
use util::WinitToPx;
use winit::{
    event::{DeviceEvent, WindowEvent},
    event_loop::{ActiveEventLoop, EventLoop, EventLoopProxy},
    keyboard::ModifiersState,
    monitor::MonitorHandle,
    platform::modifier_supplement::KeyEventExtModifierSupplement,
};

mod config;
mod display_list;
mod gl;
mod image_cache;
mod px_wr;
mod surface;
mod util;
mod window;
use surface::*;

pub mod extensions;

/// Webrender build used in the view-process.
#[doc(no_inline)]
pub use webrender;

/// OpenGL bindings used by Webrender.
#[doc(no_inline)]
pub use gleam;

use webrender::api::*;
use window::Window;
use zng_txt::Txt;
use zng_unit::{Dip, DipPoint, DipRect, DipSize, Factor, Px, PxPoint, PxRect, PxToDip};
use zng_view_api::{
    api_extension::{ApiExtensionId, ApiExtensionPayload},
    config::ColorScheme,
    dialog::{DialogId, FileDialog, MsgDialog, MsgDialogResponse},
    font::{FontFaceId, FontId, FontOptions, FontVariationName},
    image::{ImageId, ImageLoadedData, ImageMaskMode, ImageRequest, ImageTextureId},
    ipc::{IpcBytes, IpcBytesReceiver},
    keyboard::{Key, KeyCode, KeyState},
    mouse::ButtonId,
    touch::{TouchId, TouchUpdate},
    window::{
        CursorIcon, CursorImage, EventCause, EventFrameRendered, FocusIndicator, FrameRequest, FrameUpdateRequest, FrameWaitId,
        HeadlessOpenData, HeadlessRequest, MonitorId, MonitorInfo, VideoMode, WindowChanged, WindowId, WindowOpenData, WindowRequest,
        WindowState, WindowStateAll,
    },
    Inited, *,
};

use rustc_hash::FxHashMap;

/// Runs the view-process server if called in the environment of a view-process.
///
/// If this function is called in a process not configured to be a view-process it will return
/// immediately, with the expectation that the app will be started. If called in a view-process
/// if will highjack the process **never returning**.
///
/// # Panics
///
/// Panics if not called in the main thread, this is a requirement of some operating systems.
///
/// Panics if there was an error connecting with the app-process.
///
/// # Aborts
///
/// If called in a view-process a custom panic hook is set that logs panics to `stderr` and exits
/// the process with exit code `101`. This is handled by the app-process by logging the error and
/// attempting to respawn the view-process.
#[cfg(feature = "ipc")]
pub fn init() {
    init_extended(extensions::ViewExtensions::new)
}

/// Like [`init`] but with custom API extensions.
#[cfg(feature = "ipc")]
pub fn init_extended(ext: fn() -> ViewExtensions) {
    if let Some(config) = ViewConfig::from_env() {
        std::panic::set_hook(Box::new(init_abort));

        config.assert_version(false);

        let c = ipc::connect_view_process(config.server_name).expect("failed to connect to app-process");

        if config.headless {
            App::run_headless(c, ext());
        } else {
            App::run_headed(c, ext());
        }
    } else {
        tracing::trace!("init not in view-process");
    }
}

#[cfg(feature = "ipc")]
#[doc(hidden)]
#[no_mangle]
pub extern "C" fn extern_init() {
    std::panic::set_hook(Box::new(ffi_abort));
    init()
}

/// Runs the view-process server in the current process and calls `run_app` to also
/// run the app in the current process. Note that `run_app` will be called in a different thread.
///
/// In this mode the app only uses a single process, reducing the memory footprint, but it is also not
/// resilient to video driver crashes, the view server **does not** respawn in this mode.
///
/// # Panics
///
/// Panics if not called in the main thread, this is a requirement of some operating systems.
///
/// ## Background Panics Warning
///
/// Note that `webrender` can freeze due to panics in worker threads without propagating
/// the panics to the main thread, this causes the app to stop responding while still receiving
/// event signals, causing the operating system to not detect that the app is frozen. It is recommended
/// that you build with `panic=abort` or use [`std::panic::set_hook`] to detect these background panics.
pub fn run_same_process(run_app: impl FnOnce() + Send + 'static) {
    run_same_process_extended(run_app, ViewExtensions::new)
}

/// Like [`run_same_process`] but with custom API extensions.
pub fn run_same_process_extended(run_app: impl FnOnce() + Send + 'static, ext: fn() -> ViewExtensions) {
    let r = thread::Builder::new().name("app".to_owned()).spawn(run_app).unwrap();

    let config = ViewConfig::wait_same_process();
    config.assert_version(true);

    let c = ipc::connect_view_process(config.server_name).expect("failed to connect to app in same process");

    if config.headless {
        App::run_headless(c, ext());
    } else {
        App::run_headed(c, ext());
    }

    if let Err(p) = r.join() {
        std::panic::resume_unwind(p);
    }
}

#[cfg(feature = "ipc")]
#[doc(hidden)]
#[no_mangle]
pub extern "C" fn extern_run_same_process(run_app: extern "C" fn()) {
    std::panic::set_hook(Box::new(ffi_abort));

    #[allow(clippy::redundant_closure)]
    run_same_process(move || run_app())
}

fn init_abort(info: &std::panic::PanicInfo) {
    panic_hook(info, "note: aborting to respawn");
}
fn ffi_abort(info: &std::panic::PanicInfo) {
    panic_hook(info, "note: aborting to avoid unwind across FFI");
}
fn panic_hook(info: &std::panic::PanicInfo, details: &str) {
    // see `default_hook` in https://doc.rust-lang.org/src/std/panicking.rs.html#182

    let panic = util::SuppressedPanic::from_hook(info, std::backtrace::Backtrace::force_capture());

    if crate::util::suppress_panic() {
        crate::util::set_suppressed_panic(panic);
    } else {
        eprintln!("{panic}\n{details}");
        std::process::exit(101) // Rust panic exit code.
    }
}

/// The backend implementation.
pub(crate) struct App {
    started: bool,

    headless: bool,

    exts: ViewExtensions,

    gl_manager: GlContextManager,
    winit_loop: util::WinitEventLoop,
    idle: IdleTrace,
    app_sender: AppEventSender,
    request_recv: flume::Receiver<RequestEvent>,

    response_sender: ipc::ResponseSender,
    event_sender: ipc::EventSender,
    image_cache: ImageCache,

    gen: ViewProcessGen,
    device_events: bool,

    windows: Vec<Window>,
    surfaces: Vec<Surface>,

    monitor_id_gen: MonitorId,
    pub monitors: Vec<(MonitorId, MonitorHandle)>,

    device_id_gen: DeviceId,
    devices: Vec<(DeviceId, winit::event::DeviceId)>,

    dialog_id_gen: DialogId,

    resize_frame_wait_id_gen: FrameWaitId,

    coalescing_event: Option<(Event, Instant)>,
    // winit only sends a CursorMove after CursorEntered if the cursor is in a different position,
    // but this makes refreshing hit-tests weird, do we hit-test the previous known point at each CursorEnter?
    //
    // This flag causes a MouseMove at the same previous position if no mouse move was send after CursorEnter and before
    // MainEventsCleared.
    cursor_entered_expect_move: Vec<WindowId>,

    #[cfg(windows)]
    skip_ralt: bool,

    pressed_modifiers: FxHashMap<Key, (DeviceId, KeyCode)>,
    pending_modifiers_update: Option<ModifiersState>,
    pending_modifiers_focus_clear: bool,

    #[cfg(not(windows))]
    arboard: Option<arboard::Clipboard>,

    exited: bool,
}
impl fmt::Debug for App {
    fn fmt(&self, f: &mut fmt::Formatter<'_>) -> fmt::Result {
        f.debug_struct("HeadlessBackend")
            .field("started", &self.started)
            .field("gen", &self.gen)
            .field("device_events", &self.device_events)
            .field("windows", &self.windows)
            .field("surfaces", &self.surfaces)
            .finish_non_exhaustive()
    }
}
impl winit::application::ApplicationHandler<AppEvent> for App {
    fn resumed(&mut self, _: &ActiveEventLoop) {}

    fn window_event(&mut self, winit_loop: &ActiveEventLoop, window_id: winit::window::WindowId, event: WindowEvent) {
        let i = if let Some((i, _)) = self.windows.iter_mut().enumerate().find(|(_, w)| w.window_id() == window_id) {
            i
        } else {
            return;
        };

        let _s = tracing::trace_span!("on_window_event", ?event).entered();

<<<<<<< HEAD
        self.windows[i].on_window_event(&event);
=======
        let mut winit_loop_guard = self.winit_loop.set(winit_loop);

        self.windows[i].pump_access(&event);
>>>>>>> b4bf4ae8

        let id = self.windows[i].id();
        let scale_factor = self.windows[i].scale_factor();

        // Linux dialog is not actually modal, the parent window can continue to receive interaction events,
        // this macro return early when a modal dialog is open in Linux.
        #[cfg(any(
            target_os = "linux",
            target_os = "dragonfly",
            target_os = "freebsd",
            target_os = "netbsd",
            target_os = "openbsd"
        ))]
        let modal_dialog_active = self.windows[i].modal_dialog_active();
        #[cfg(any(
            target_os = "linux",
            target_os = "dragonfly",
            target_os = "freebsd",
            target_os = "netbsd",
            target_os = "openbsd"
        ))]
        macro_rules! linux_modal_dialog_bail {
            () => {
                if modal_dialog_active {
                    winit_loop_guard.unset(&mut self.winit_loop);
                    return;
                }
            };
        }
        #[cfg(not(any(
            target_os = "linux",
            target_os = "dragonfly",
            target_os = "freebsd",
            target_os = "netbsd",
            target_os = "openbsd"
        )))]
        macro_rules! linux_modal_dialog_bail {
            () => {};
        }

        match event {
            WindowEvent::RedrawRequested => self.windows[i].redraw(),
            WindowEvent::Resized(_) => {
                let size = if let Some(size) = self.windows[i].resized() {
                    size
                } else {
                    winit_loop_guard.unset(&mut self.winit_loop);
                    return;
                };

                // give the app 300ms to send a new frame, this is the collaborative way to
                // resize, it should reduce the changes of the user seeing the clear color.

                let deadline = Instant::now() + Duration::from_millis(300);

                // await already pending frames.
                if self.windows[i].is_rendering_frame() {
                    tracing::debug!("resize requested while still rendering");

                    // forward requests until webrender finishes or timeout.
                    while let Ok(req) = self.request_recv.recv_deadline(deadline) {
                        match req {
                            RequestEvent::Request(req) => {
                                let rsp = self.respond(req);
                                if rsp.must_be_send() {
                                    let _ = self.response_sender.send(rsp);
                                }
                            }
                            RequestEvent::FrameReady(id, msg) => {
                                self.on_frame_ready(id, msg);
                                if id == self.windows[i].id() {
                                    break;
                                }
                            }
                        }
                    }
                }

                if let Some(state) = self.windows[i].state_change() {
                    self.notify(Event::WindowChanged(WindowChanged::state_changed(id, state, EventCause::System)));
                }

                if let Some(handle) = self.windows[i].monitor_change() {
                    let m_id = self.monitor_handle_to_id(&handle);

                    self.notify(Event::WindowChanged(WindowChanged::monitor_changed(id, m_id, EventCause::System)));
                }

                let wait_id = Some(self.resize_frame_wait_id_gen.incr());

                // send event, the app code should send a frame in the new size as soon as possible.
                self.notify(Event::WindowChanged(WindowChanged::resized(id, size, EventCause::System, wait_id)));

                self.flush_coalesced();

                // "modal" loop, breaks in 300ms or when a frame is received.
                let mut received_frame = false;
                loop {
                    match self.request_recv.recv_deadline(deadline) {
                        Ok(req) => {
                            match req {
                                RequestEvent::Request(req) => {
                                    received_frame = req.is_frame(id, wait_id);
                                    if received_frame || req.affects_window_rect(id) {
                                        // received new frame
                                        let rsp = self.respond(req);
                                        if rsp.must_be_send() {
                                            let _ = self.response_sender.send(rsp);
                                        }
                                        break;
                                    } else {
                                        // received some other request, forward it.
                                        let rsp = self.respond(req);
                                        if rsp.must_be_send() {
                                            let _ = self.response_sender.send(rsp);
                                        }
                                    }
                                }
                                RequestEvent::FrameReady(id, msg) => self.on_frame_ready(id, msg),
                            }
                        }

                        Err(flume::RecvTimeoutError::Timeout) => {
                            // did not receive a new frame in time.
                            break;
                        }
                        Err(flume::RecvTimeoutError::Disconnected) => {
                            winit_loop_guard.unset(&mut self.winit_loop);
                            unreachable!()
                        }
                    }
                }

                // if we are still within 300ms, await webrender.
                if received_frame && deadline > Instant::now() {
                    // forward requests until webrender finishes or timeout.
                    while let Ok(req) = self.request_recv.recv_deadline(deadline) {
                        match req {
                            RequestEvent::Request(req) => {
                                let rsp = self.respond(req);
                                if rsp.must_be_send() {
                                    let _ = self.response_sender.send(rsp);
                                }
                            }
                            RequestEvent::FrameReady(id, msg) => {
                                self.on_frame_ready(id, msg);
                                if id == self.windows[i].id() {
                                    break;
                                }
                            }
                        }
                    }
                }
            }
            WindowEvent::Moved(_) => {
                let (global_position, position) = if let Some(p) = self.windows[i].moved() {
                    p
                } else {
                    winit_loop_guard.unset(&mut self.winit_loop);
                    return;
                };

                if let Some(state) = self.windows[i].state_change() {
                    self.notify(Event::WindowChanged(WindowChanged::state_changed(id, state, EventCause::System)));
                }

                self.notify(Event::WindowChanged(WindowChanged::moved(
                    id,
                    global_position,
                    position,
                    EventCause::System,
                )));

                if let Some(handle) = self.windows[i].monitor_change() {
                    let m_id = self.monitor_handle_to_id(&handle);

                    self.notify(Event::WindowChanged(WindowChanged::monitor_changed(id, m_id, EventCause::System)));
                }
            }
            WindowEvent::CloseRequested => {
                linux_modal_dialog_bail!();
                self.notify(Event::WindowCloseRequested(id))
            }
            WindowEvent::Destroyed => {
                self.windows.remove(i);
                self.notify(Event::WindowClosed(id));
            }
            WindowEvent::DroppedFile(file) => {
                linux_modal_dialog_bail!();
                self.notify(Event::DroppedFile { window: id, file })
            }
            WindowEvent::HoveredFile(file) => {
                linux_modal_dialog_bail!();
                self.notify(Event::HoveredFile { window: id, file })
            }
            WindowEvent::HoveredFileCancelled => {
                linux_modal_dialog_bail!();
                self.notify(Event::HoveredFileCancelled(id))
            }
            WindowEvent::Focused(mut focused) => {
                if self.windows[i].focused_changed(&mut focused) {
                    if focused {
                        self.notify(Event::FocusChanged { prev: None, new: Some(id) });
                    } else {
                        self.pending_modifiers_focus_clear = true;
                        self.notify(Event::FocusChanged { prev: Some(id), new: None });
                    }
                }
            }
            WindowEvent::KeyboardInput {
                device_id,
                event,
                is_synthetic,
            } => {
                linux_modal_dialog_bail!();

                if !is_synthetic && self.windows[i].is_focused() {
                    // see the Window::focus comments.
                    #[cfg(windows)]
                    if self.skip_ralt {
                        if let winit::keyboard::PhysicalKey::Code(winit::keyboard::KeyCode::AltRight) = event.physical_key {
                            winit_loop_guard.unset(&mut self.winit_loop);
                            return;
                        }
                    }

                    let state = util::element_state_to_key_state(event.state);
                    let key = util::winit_key_to_key(event.key_without_modifiers());
                    let key_modified = util::winit_key_to_key(event.logical_key);
                    let key_code = util::winit_physical_key_to_key_code(event.physical_key);
                    let d_id = self.device_id(device_id);

                    let mut send_event = true;

                    if key.is_modifier() {
                        match state {
                            KeyState::Pressed => {
                                send_event = self.pressed_modifiers.insert(key.clone(), (d_id, key_code)).is_none();
                            }
                            KeyState::Released => send_event = self.pressed_modifiers.remove(&key).is_some(),
                        }
                    }

                    if send_event {
                        self.notify(Event::KeyboardInput {
                            window: id,
                            device: d_id,
                            key_code,
                            state,
                            key,
                            key_modified,
                            text: event.text.map(|s| Txt::from_str(s.as_str())).unwrap_or_default(),
                        });
                    }
                }
            }
            WindowEvent::ModifiersChanged(m) => {
                linux_modal_dialog_bail!();
                if self.windows[i].is_focused() {
                    self.pending_modifiers_update = Some(m.state());
                }
            }
            WindowEvent::CursorMoved { device_id, position, .. } => {
                linux_modal_dialog_bail!();

                let px_p = position.to_px();
                let p = px_p.to_dip(scale_factor);
                let d_id = self.device_id(device_id);

                let mut is_after_cursor_enter = false;
                if let Some(i) = self.cursor_entered_expect_move.iter().position(|&w| w == id) {
                    self.cursor_entered_expect_move.remove(i);
                    is_after_cursor_enter = true;
                }

                if self.windows[i].cursor_moved(p, d_id) || is_after_cursor_enter {
                    self.notify(Event::MouseMoved {
                        window: id,
                        device: d_id,
                        coalesced_pos: vec![],
                        position: p,
                    });
                }
            }
            WindowEvent::CursorEntered { device_id } => {
                linux_modal_dialog_bail!();
                if self.windows[i].cursor_entered() {
                    let d_id = self.device_id(device_id);
                    self.notify(Event::MouseEntered { window: id, device: d_id });
                    self.cursor_entered_expect_move.push(id);
                }
            }
            WindowEvent::CursorLeft { device_id } => {
                linux_modal_dialog_bail!();
                if self.windows[i].cursor_left() {
                    let d_id = self.device_id(device_id);
                    self.notify(Event::MouseLeft { window: id, device: d_id });

                    // unlikely but possible?
                    if let Some(i) = self.cursor_entered_expect_move.iter().position(|&w| w == id) {
                        self.cursor_entered_expect_move.remove(i);
                    }
                }
            }
            WindowEvent::MouseWheel {
                device_id, delta, phase, ..
            } => {
                linux_modal_dialog_bail!();
                let d_id = self.device_id(device_id);
                self.notify(Event::MouseWheel {
                    window: id,
                    device: d_id,
                    delta: util::winit_mouse_wheel_delta_to_zui(delta),
                    phase: util::winit_touch_phase_to_zui(phase),
                });
            }
            WindowEvent::MouseInput {
                device_id, state, button, ..
            } => {
                linux_modal_dialog_bail!();
                let d_id = self.device_id(device_id);
                self.notify(Event::MouseInput {
                    window: id,
                    device: d_id,
                    state: util::element_state_to_button_state(state),
                    button: util::winit_mouse_button_to_zui(button),
                });
            }
            WindowEvent::TouchpadPressure {
                device_id,
                pressure,
                stage,
            } => {
                linux_modal_dialog_bail!();
                let d_id = self.device_id(device_id);
                self.notify(Event::TouchpadPressure {
                    window: id,
                    device: d_id,
                    pressure,
                    stage,
                });
            }
            WindowEvent::AxisMotion { device_id, axis, value } => {
                linux_modal_dialog_bail!();
                let d_id = self.device_id(device_id);
                self.notify(Event::AxisMotion {
                    window: id,
                    device: d_id,
                    axis: AxisId(axis),
                    value,
                });
            }
            WindowEvent::Touch(t) => {
                let d_id = self.device_id(t.device_id);
                let position = t.location.to_px().to_dip(scale_factor);

                let notify = match t.phase {
                    winit::event::TouchPhase::Moved => self.windows[i].touch_moved(position, d_id, t.id),
                    winit::event::TouchPhase::Started => true,
                    winit::event::TouchPhase::Ended | winit::event::TouchPhase::Cancelled => {
                        self.windows[i].touch_end(d_id, t.id);
                        true
                    }
                };

                if notify {
                    self.notify(Event::Touch {
                        window: id,
                        device: d_id,
                        touches: vec![TouchUpdate {
                            phase: util::winit_touch_phase_to_zui(t.phase),
                            position,
                            force: t.force.map(util::winit_force_to_zui),
                            touch: TouchId(t.id),
                        }],
                    });
                }
            }
            WindowEvent::ScaleFactorChanged { scale_factor, .. } => {
                let monitor;
                let mut is_monitor_change = false;

                if let Some(new_monitor) = self.windows[i].monitor_change() {
                    monitor = Some(new_monitor);
                    is_monitor_change = true;
                } else {
                    monitor = self.windows[i].monitor();
                }

                let monitor = if let Some(handle) = monitor {
                    self.monitor_handle_to_id(&handle)
                } else {
                    MonitorId::INVALID
                };

                if is_monitor_change {
                    self.notify(Event::WindowChanged(WindowChanged::monitor_changed(
                        id,
                        monitor,
                        EventCause::System,
                    )));
                }
                self.notify(Event::ScaleFactorChanged {
                    monitor,
                    windows: vec![id],
                    scale_factor: scale_factor as f32,
                });

                if let Some(size) = self.windows[i].resized() {
                    self.notify(Event::WindowChanged(WindowChanged::resized(id, size, EventCause::System, None)));
                }
            }
            WindowEvent::ThemeChanged(t) => self.notify(Event::ColorSchemeChanged(id, util::winit_theme_to_zui(t))),
            WindowEvent::Ime(ime) => {
                linux_modal_dialog_bail!();

                match ime {
                    winit::event::Ime::Preedit(s, c) => {
                        let caret = c.unwrap_or((s.len(), s.len()));
                        let ime = Ime::Preview(s.into(), caret);
                        self.notify(Event::Ime { window: id, ime });
                    }
                    winit::event::Ime::Commit(s) => {
                        let ime = Ime::Commit(s.into());
                        self.notify(Event::Ime { window: id, ime });
                    }
                    winit::event::Ime::Enabled => {
                        #[cfg(windows)]
                        self.windows[i].set_ime_open(true);
                    }
                    winit::event::Ime::Disabled => {
                        #[cfg(windows)]
                        self.windows[i].set_ime_open(false);
                    }
                }
            }
            WindowEvent::Occluded(_) => {}
            WindowEvent::ActivationTokenDone { .. } => {}
            WindowEvent::PinchGesture { .. } => {}
            WindowEvent::RotationGesture { .. } => {}
            WindowEvent::DoubleTapGesture { .. } => {}
            WindowEvent::PanGesture { .. } => {}
        }

        winit_loop_guard.unset(&mut self.winit_loop);
    }

    fn new_events(&mut self, _: &ActiveEventLoop, _: winit::event::StartCause) {
        self.idle.exit();
    }

    fn user_event(&mut self, winit_loop: &ActiveEventLoop, ev: AppEvent) {
        let mut winit_loop_guard = self.winit_loop.set(winit_loop);
        match ev {
            AppEvent::Request => {
                while let Ok(req) = self.request_recv.try_recv() {
                    match req {
                        RequestEvent::Request(req) => {
                            let rsp = self.respond(req);
                            if rsp.must_be_send() && self.response_sender.send(rsp).is_err() {
                                // lost connection to app-process
                                self.exited = true;
                                self.winit_loop.exit();
                            }
                        }
                        RequestEvent::FrameReady(wid, msg) => self.on_frame_ready(wid, msg),
                    }
                }
            }
            AppEvent::Notify(ev) => self.notify(ev),
            AppEvent::WinitFocused(window_id, focused) => self.window_event(winit_loop, window_id, WindowEvent::Focused(focused)),
            AppEvent::RefreshMonitors => self.refresh_monitors(),
            AppEvent::ParentProcessExited => {
                self.exited = true;
                self.winit_loop.exit();
            }
            AppEvent::ImageLoaded(data) => {
                self.image_cache.loaded(data);
            }
            AppEvent::MonitorPowerChanged => {
                // if a window opens in power-off it is blank until redraw.
                for w in &mut self.windows {
                    w.redraw();
                }
            }
            AppEvent::InitDeviceEvents(enabled) => {
                self.init_device_events(enabled, Some(winit_loop));
            }
        }
        winit_loop_guard.unset(&mut self.winit_loop);
    }

    fn device_event(&mut self, winit_loop: &ActiveEventLoop, device_id: winit::event::DeviceId, event: DeviceEvent) {
        if self.device_events {
            let _s = tracing::trace_span!("on_device_event", ?event);

            let mut winit_loop_guard = self.winit_loop.set(winit_loop);

            let d_id = self.device_id(device_id);
            match event {
                DeviceEvent::Added => self.notify(Event::DeviceAdded(d_id)),
                DeviceEvent::Removed => self.notify(Event::DeviceRemoved(d_id)),
                DeviceEvent::MouseMotion { delta } => self.notify(Event::DeviceMouseMotion {
                    device: d_id,
                    delta: euclid::vec2(delta.0, delta.1),
                }),
                DeviceEvent::MouseWheel { delta } => self.notify(Event::DeviceMouseWheel {
                    device: d_id,
                    delta: util::winit_mouse_wheel_delta_to_zui(delta),
                }),
                DeviceEvent::Motion { axis, value } => self.notify(Event::DeviceMotion {
                    device: d_id,
                    axis: AxisId(axis),
                    value,
                }),
                DeviceEvent::Button { button, state } => self.notify(Event::DeviceButton {
                    device: d_id,
                    button: ButtonId(button),
                    state: util::element_state_to_button_state(state),
                }),
                DeviceEvent::Key(k) => self.notify(Event::DeviceKey {
                    device: d_id,
                    key_code: util::winit_physical_key_to_key_code(k.physical_key),
                    state: util::element_state_to_key_state(k.state),
                }),
            }

            winit_loop_guard.unset(&mut self.winit_loop);
        }
    }

    fn about_to_wait(&mut self, winit_loop: &ActiveEventLoop) {
        let mut winit_loop_guard = self.winit_loop.set(winit_loop);

        self.finish_cursor_entered_move();
        self.update_modifiers();
        self.flush_coalesced();
        #[cfg(windows)]
        {
            self.skip_ralt = false;
        }
        self.idle.enter();

        winit_loop_guard.unset(&mut self.winit_loop);
    }

    fn suspended(&mut self, _: &ActiveEventLoop) {
        unimplemented!()
    }

    fn exiting(&mut self, event_loop: &ActiveEventLoop) {
        let _ = event_loop;
    }

    fn memory_warning(&mut self, winit_loop: &ActiveEventLoop) {
        let mut winit_loop_guard = self.winit_loop.set(winit_loop);

        self.image_cache.on_low_memory();
        for w in &mut self.windows {
            w.on_low_memory();
        }
        for s in &mut self.surfaces {
            s.on_low_memory();
        }
        self.exts.on_low_memory();
        self.notify(Event::LowMemory);

        winit_loop_guard.unset(&mut self.winit_loop);
    }
}
struct IdleTrace(Option<tracing::span::EnteredSpan>);
impl IdleTrace {
    pub fn enter(&mut self) {
        self.0 = Some(tracing::trace_span!("<winit-idle>").entered());
    }
    pub fn exit(&mut self) {
        self.0 = None;
    }
}
impl App {
    fn init_device_events(&mut self, enabled: bool, t: Option<&ActiveEventLoop>) {
        self.device_events = enabled;

        if let Some(t) = t {
            if enabled {
                t.listen_device_events(winit::event_loop::DeviceEvents::Always);
            } else {
                t.listen_device_events(winit::event_loop::DeviceEvents::Never);
            }
        } else {
            self.device_events = false;
        }
    }

    pub fn run_headless(c: ipc::ViewChannels, ext: ViewExtensions) {
        tracing::info!("running headless view-process");

        gl::warmup();

        let (app_sender, app_receiver) = flume::unbounded();
        let (request_sender, request_receiver) = flume::unbounded();
        let mut app = App::new(
            AppEventSender::Headless(app_sender, request_sender),
            c.response_sender,
            c.event_sender,
            request_receiver,
            ext,
        );
        app.headless = true;

        let winit_span = tracing::trace_span!("winit::EventLoop::new").entered();
        let event_loop = EventLoop::new().unwrap();
        drop(winit_span);

        event_loop
            .run_app(&mut HeadlessApp {
                app,
                request_receiver: Some(c.request_receiver),
                app_receiver,
            })
            .unwrap();

        struct HeadlessApp {
            app: App,
            request_receiver: Option<ipc::RequestReceiver>,
            app_receiver: flume::Receiver<AppEvent>,
        }
        impl winit::application::ApplicationHandler<()> for HeadlessApp {
            fn resumed(&mut self, winit_loop: &ActiveEventLoop) {
                let mut winit_loop_guard = self.app.winit_loop.set(winit_loop);

                self.app.start_receiving(self.request_receiver.take().unwrap());

                'app_loop: while !self.app.exited {
                    match self.app_receiver.recv() {
                        Ok(app_ev) => match app_ev {
                            AppEvent::Request => {
                                while let Ok(request) = self.app.request_recv.try_recv() {
                                    match request {
                                        RequestEvent::Request(request) => {
                                            let response = self.app.respond(request);
                                            if response.must_be_send() && self.app.response_sender.send(response).is_err() {
                                                self.app.exited = true;
                                                break 'app_loop;
                                            }
                                        }
                                        RequestEvent::FrameReady(id, msg) => {
                                            let r = if let Some(s) = self.app.surfaces.iter_mut().find(|s| s.id() == id) {
                                                Some(s.on_frame_ready(msg, &mut self.app.image_cache))
                                            } else {
                                                None
                                            };
                                            if let Some((frame_id, image)) = r {
                                                self.app.notify(Event::FrameRendered(EventFrameRendered {
                                                    window: id,
                                                    frame: frame_id,
                                                    frame_image: image,
                                                }));
                                            }
                                        }
                                    }
                                }
                            }
                            AppEvent::Notify(ev) => {
                                if self.app.event_sender.send(ev).is_err() {
                                    self.app.exited = true;
                                    break 'app_loop;
                                }
                            }
                            AppEvent::RefreshMonitors => {
                                panic!("no monitor info in headless mode")
                            }
                            AppEvent::WinitFocused(_, _) => {
                                panic!("no winit event loop in headless mode")
                            }
                            AppEvent::ParentProcessExited => {
                                self.app.exited = true;
                                break 'app_loop;
                            }
                            AppEvent::ImageLoaded(data) => {
                                self.app.image_cache.loaded(data);
                            }
                            AppEvent::MonitorPowerChanged => {} // headless
                            AppEvent::InitDeviceEvents(enabled) => {
                                self.app.init_device_events(enabled, None);
                            }
                        },
                        Err(_) => {
                            self.app.exited = true;
                            break;
                        }
                    }
                }

                winit_loop_guard.unset(&mut self.app.winit_loop);
            }

            fn window_event(&mut self, _: &ActiveEventLoop, _: winit::window::WindowId, _: WindowEvent) {}
        }
    }

    pub fn run_headed(c: ipc::ViewChannels, ext: ViewExtensions) {
        tracing::info!("running headed view-process");

        gl::warmup();

        let winit_span = tracing::trace_span!("winit::EventLoop::new").entered();
        let event_loop = EventLoop::with_user_event().build().unwrap();
        drop(winit_span);
        let app_sender = event_loop.create_proxy();

        let (request_sender, request_receiver) = flume::unbounded();
        let mut app = App::new(
            AppEventSender::Headed(app_sender, request_sender),
            c.response_sender,
            c.event_sender,
            request_receiver,
            ext,
        );
        app.start_receiving(c.request_receiver);

        #[cfg(windows)]
        config::spawn_listener(app.app_sender.clone());

        event_loop.run_app(&mut app).unwrap();
    }

    fn new(
        app_sender: AppEventSender,
        response_sender: ipc::ResponseSender,
        event_sender: ipc::EventSender,
        request_recv: flume::Receiver<RequestEvent>,
        mut ext: ViewExtensions,
    ) -> Self {
        ext.renderer("zng-view.webrender_debug", extensions::RendererDebugExt::new);
        ext.init(&app_sender);
        let mut idle = IdleTrace(None);
        idle.enter();
        App {
            headless: false,
            started: false,
            exts: ext,
            idle,
            gl_manager: GlContextManager::default(),
            image_cache: ImageCache::new(app_sender.clone()),
            app_sender,
            request_recv,
            response_sender,
            event_sender,
            winit_loop: util::WinitEventLoop::default(),
            gen: ViewProcessGen::INVALID,
            device_events: false,
            windows: vec![],
            surfaces: vec![],
            monitors: vec![],
            monitor_id_gen: MonitorId::INVALID,
            devices: vec![],
            device_id_gen: DeviceId::INVALID,
            dialog_id_gen: DialogId::INVALID,
            resize_frame_wait_id_gen: FrameWaitId::INVALID,
            coalescing_event: None,
            cursor_entered_expect_move: Vec::with_capacity(1),
            exited: false,
            #[cfg(windows)]
            skip_ralt: false,
            pressed_modifiers: FxHashMap::default(),
            pending_modifiers_update: None,
            pending_modifiers_focus_clear: false,

            #[cfg(not(windows))]
            arboard: None,
        }
    }

    fn start_receiving(&mut self, mut request_recv: ipc::RequestReceiver) {
        let app_sender = self.app_sender.clone();
        thread::spawn(move || {
            while let Ok(r) = request_recv.recv() {
                if let Err(ipc::Disconnected) = app_sender.request(r) {
                    break;
                }
            }
        });
    }

    fn monitor_handle_to_id(&mut self, handle: &MonitorHandle) -> MonitorId {
        if let Some((id, _)) = self.monitors.iter().find(|(_, h)| h == handle) {
            *id
        } else {
            self.refresh_monitors();
            if let Some((id, _)) = self.monitors.iter().find(|(_, h)| h == handle) {
                *id
            } else {
                MonitorId::INVALID
            }
        }
    }

    fn update_modifiers(&mut self) {
        // Winit monitors the modifiers keys directly, so this generates events
        // that are not send to the window by the operating system.
        //
        // An Example:
        // In Windows +LShift +RShift -LShift -RShift only generates +LShift +RShift -RShift, notice the missing -LShift.

        if mem::take(&mut self.pending_modifiers_focus_clear) && self.windows.iter().all(|w| !w.is_focused()) {
            self.pressed_modifiers.clear();
        }

        if let Some(m) = self.pending_modifiers_update.take() {
            if let Some(id) = self.windows.iter().find(|w| w.is_focused()).map(|w| w.id()) {
                let mut notify = vec![];
                self.pressed_modifiers.retain(|key, (d_id, s_code)| {
                    let mut retain = true;
                    if matches!(key, Key::Super) && !m.super_key() {
                        retain = false;
                        notify.push(Event::KeyboardInput {
                            window: id,
                            device: *d_id,
                            key_code: *s_code,
                            state: KeyState::Released,
                            key: key.clone(),
                            key_modified: key.clone(),
                            text: Txt::from_str(""),
                        });
                    }
                    if matches!(key, Key::Shift) && !m.shift_key() {
                        retain = false;
                        notify.push(Event::KeyboardInput {
                            window: id,
                            device: *d_id,
                            key_code: *s_code,
                            state: KeyState::Released,
                            key: key.clone(),
                            key_modified: key.clone(),
                            text: Txt::from_str(""),
                        });
                    }
                    if matches!(key, Key::Alt | Key::AltGraph) && !m.alt_key() {
                        retain = false;
                        notify.push(Event::KeyboardInput {
                            window: id,
                            device: *d_id,
                            key_code: *s_code,
                            state: KeyState::Released,
                            key: key.clone(),
                            key_modified: key.clone(),
                            text: Txt::from_str(""),
                        });
                    }
                    if matches!(key, Key::Ctrl) && !m.control_key() {
                        retain = false;
                        notify.push(Event::KeyboardInput {
                            window: id,
                            device: *d_id,
                            key_code: *s_code,
                            state: KeyState::Released,
                            key: key.clone(),
                            key_modified: key.clone(),
                            text: Txt::from_str(""),
                        });
                    }
                    retain
                });

                for ev in notify {
                    self.notify(ev);
                }
            }
        }
    }

    fn refresh_monitors(&mut self) {
        let mut monitors = Vec::with_capacity(self.monitors.len());

        let mut changed = false;

        for (fresh_handle, (id, handle)) in self.winit_loop.available_monitors().zip(&self.monitors) {
            let id = if &fresh_handle == handle {
                *id
            } else {
                changed = true;
                self.monitor_id_gen.incr()
            };
            monitors.push((id, fresh_handle))
        }

        if changed {
            self.monitors = monitors;

            let monitors = self.available_monitors();
            self.notify(Event::MonitorsChanged(monitors));
        }
    }

    fn on_frame_ready(&mut self, window_id: WindowId, msg: FrameReadyMsg) {
        let _s = tracing::trace_span!("on_frame_ready").entered();

        if let Some(w) = self.windows.iter_mut().find(|w| w.id() == window_id) {
            let r = w.on_frame_ready(msg, &mut self.image_cache);

            let _ = self.event_sender.send(Event::FrameRendered(EventFrameRendered {
                window: window_id,
                frame: r.frame_id,
                frame_image: r.image,
            }));

            if r.first_frame {
                let size = w.size();
                self.notify(Event::WindowChanged(WindowChanged::resized(window_id, size, EventCause::App, None)));
            }
        } else if let Some(s) = self.surfaces.iter_mut().find(|w| w.id() == window_id) {
            let (frame_id, image) = s.on_frame_ready(msg, &mut self.image_cache);

            self.notify(Event::FrameRendered(EventFrameRendered {
                window: window_id,
                frame: frame_id,
                frame_image: image,
            }))
        }
    }

    pub(crate) fn notify(&mut self, event: Event) {
        let now = Instant::now();
        if let Some((mut coal, timestamp)) = self.coalescing_event.take() {
            let r = if now.saturating_duration_since(timestamp) >= Duration::from_millis(16) {
                Err(event)
            } else {
                coal.coalesce(event)
            };
            match r {
                Ok(()) => self.coalescing_event = Some((coal, timestamp)),
                Err(event) => match (&mut coal, event) {
                    (
                        Event::KeyboardInput {
                            window,
                            device,
                            state,
                            text,
                            ..
                        },
                        Event::KeyboardInput {
                            window: n_window,
                            device: n_device,
                            text: n_text,
                            ..
                        },
                    ) if !n_text.is_empty() && *window == n_window && *device == n_device && *state == KeyState::Pressed => {
                        // text after key-press
                        if text.is_empty() {
                            *text = n_text;
                        } else {
                            text.push_str(&n_text);
                        };
                        self.coalescing_event = Some((coal, now));
                    }
                    (_, event) => {
                        let mut error = self.event_sender.send(coal).is_err();
                        error |= self.event_sender.send(event).is_err();

                        if error {
                            let _ = self.app_sender.send(AppEvent::ParentProcessExited);
                        }
                    }
                },
            }
        } else {
            self.coalescing_event = Some((event, now));
        }

        if self.headless {
            self.flush_coalesced();
        }
    }

    pub(crate) fn finish_cursor_entered_move(&mut self) {
        let mut moves = vec![];
        for window_id in self.cursor_entered_expect_move.drain(..) {
            if let Some(w) = self.windows.iter().find(|w| w.id() == window_id) {
                let (position, device) = w.last_cursor_pos();
                moves.push(Event::MouseMoved {
                    window: w.id(),
                    device,
                    coalesced_pos: vec![],
                    position,
                });
            }
        }
        for ev in moves {
            self.notify(ev);
        }
    }

    /// Send pending coalesced events.
    pub(crate) fn flush_coalesced(&mut self) {
        if let Some((coal, _)) = self.coalescing_event.take() {
            if self.event_sender.send(coal).is_err() {
                let _ = self.app_sender.send(AppEvent::ParentProcessExited);
            }
        }
    }

    fn assert_started(&self) {
        if !self.started {
            panic!("not started")
        }
    }

    fn with_window<R>(&mut self, id: WindowId, action: impl FnOnce(&mut Window) -> R, not_found: impl FnOnce() -> R) -> R {
        self.assert_started();
        self.windows.iter_mut().find(|w| w.id() == id).map(action).unwrap_or_else(|| {
            tracing::error!("headed window `{id:?}` not found, will return fallback result");
            not_found()
        })
    }

    fn monitor_id(&mut self, handle: &MonitorHandle) -> MonitorId {
        if let Some((id, _)) = self.monitors.iter().find(|(_, h)| h == handle) {
            *id
        } else {
            let id = self.monitor_id_gen.incr();
            self.monitors.push((id, handle.clone()));
            id
        }
    }

    fn device_id(&mut self, device_id: winit::event::DeviceId) -> DeviceId {
        if let Some((id, _)) = self.devices.iter().find(|(_, id)| *id == device_id) {
            *id
        } else {
            let id = self.device_id_gen.incr();
            self.devices.push((id, device_id));
            id
        }
    }

    fn available_monitors(&mut self) -> Vec<(MonitorId, MonitorInfo)> {
        let _span = tracing::trace_span!("available_monitors").entered();

        self.assert_started();

        let primary = self.winit_loop.primary_monitor();
        self.winit_loop
            .available_monitors()
            .map(|m| {
                let id = self.monitor_id(&m);
                let is_primary = primary.as_ref().map(|h| h == &m).unwrap_or(false);
                let mut info = util::monitor_handle_to_info(&m);
                info.is_primary = is_primary;
                (id, info)
            })
            .collect()
    }
}
macro_rules! with_window_or_surface {
    ($self:ident, $id:ident, |$el:ident|$action:expr, ||$fallback:expr) => {
        if let Some($el) = $self.windows.iter_mut().find(|w| w.id() == $id) {
            $action
        } else if let Some($el) = $self.surfaces.iter_mut().find(|w| w.id() == $id) {
            $action
        } else {
            tracing::error!("window `{:?}` not found, will return fallback result", $id);
            $fallback
        }
    };
}

impl App {
    fn open_headless_impl(&mut self, config: HeadlessRequest) -> HeadlessOpenData {
        self.assert_started();
        let surf = Surface::open(
            self.gen,
            config,
            &self.winit_loop,
            &mut self.gl_manager,
            self.exts.new_window(),
            self.exts.new_renderer(),
            self.app_sender.clone(),
        );
        let render_mode = surf.render_mode();

        self.surfaces.push(surf);

        HeadlessOpenData { render_mode }
    }

    #[cfg(not(windows))]
    fn arboard(&mut self) -> Result<&mut arboard::Clipboard, clipboard::ClipboardError> {
        if self.arboard.is_none() {
            match arboard::Clipboard::new() {
                Ok(c) => self.arboard = Some(c),
                Err(e) => return Err(util::arboard_to_clip(e)),
            }
        }
        Ok(self.arboard.as_mut().unwrap())
    }
}

impl Api for App {
    fn init(&mut self, gen: ViewProcessGen, is_respawn: bool, device_events: bool, headless: bool) {
        if self.started {
            panic!("already started");
        }
        if self.exited {
            panic!("cannot restart exited");
        }
        self.started = true;
        self.gen = gen;
        self.device_events = device_events;
        self.headless = headless;

        self.app_sender.send(AppEvent::InitDeviceEvents(device_events)).unwrap();

        let available_monitors = self.available_monitors();
        self.notify(Event::Inited(Inited {
            generation: gen,
            is_respawn,
            available_monitors,
            color_scheme: config::color_scheme_config(),
            multi_click_config: config::multi_click_config(),
            key_repeat_config: config::key_repeat_config(),
            touch_config: config::touch_config(),
            font_aa: config::font_aa(),
            animations_config: config::animations_config(),
            locale_config: config::locale_config(),
            extensions: self.exts.api_extensions(),
        }));
    }

    fn exit(&mut self) {
        self.assert_started();
        self.started = false;
        self.exited = true;
        // not really, but just to exit winit loop
        let _ = self.app_sender.send(AppEvent::ParentProcessExited);
    }

    fn open_window(&mut self, mut config: WindowRequest) {
        let _s = tracing::debug_span!("open", ?config).entered();

        config.state.clamp_size();
        config.enforce_kiosk();

        if self.headless {
            let id = config.id;
            let data = self.open_headless_impl(HeadlessRequest {
                id: config.id,
                scale_factor: Factor(1.0),
                size: config.state.restore_rect.size,
                render_mode: config.render_mode,
                extensions: config.extensions,
            });
            let msg = WindowOpenData {
                render_mode: data.render_mode,
                monitor: None,
                position: (PxPoint::zero(), DipPoint::zero()),
                size: config.state.restore_rect.size,
                scale_factor: Factor(1.0),
                color_scheme: ColorScheme::Light,
                state: WindowStateAll {
                    state: WindowState::Fullscreen,
                    global_position: PxPoint::zero(),
                    restore_rect: DipRect::from_size(config.state.restore_rect.size),
                    restore_state: WindowState::Fullscreen,
                    min_size: DipSize::zero(),
                    max_size: DipSize::new(Dip::MAX, Dip::MAX),
                    chrome_visible: false,
                },
            };

            self.notify(Event::WindowOpened(id, msg));
        } else {
            self.assert_started();

            let id = config.id;
            let win = Window::open(
                self.gen,
                config.icon.and_then(|i| self.image_cache.get(i)).and_then(|i| i.icon()),
                config,
                &self.winit_loop,
                &mut self.gl_manager,
                self.exts.new_window(),
                self.exts.new_renderer(),
                self.app_sender.clone(),
            );

            let msg = WindowOpenData {
                monitor: win.monitor().map(|h| self.monitor_id(&h)),
                position: win.inner_position(),
                size: win.size(),
                scale_factor: win.scale_factor(),
                render_mode: win.render_mode(),
                state: win.state(),
                color_scheme: win.color_scheme(),
            };

            self.windows.push(win);

            self.notify(Event::WindowOpened(id, msg));
        }
    }

    fn open_headless(&mut self, config: HeadlessRequest) {
        let _s = tracing::debug_span!("open_headless", ?config).entered();

        let id = config.id;
        let msg = self.open_headless_impl(config);

        self.notify(Event::HeadlessOpened(id, msg));
    }

    fn close(&mut self, id: WindowId) {
        let _s = tracing::debug_span!("close_window", ?id);

        self.assert_started();
        if let Some(i) = self.windows.iter().position(|w| w.id() == id) {
            let _ = self.windows.swap_remove(i);
        }
        if let Some(i) = self.surfaces.iter().position(|w| w.id() == id) {
            let _ = self.surfaces.swap_remove(i);
        }
    }

    fn set_title(&mut self, id: WindowId, title: Txt) {
        self.with_window(id, |w| w.set_title(title), || ())
    }

    fn set_visible(&mut self, id: WindowId, visible: bool) {
        self.with_window(id, |w| w.set_visible(visible), || ())
    }

    fn set_always_on_top(&mut self, id: WindowId, always_on_top: bool) {
        self.with_window(id, |w| w.set_always_on_top(always_on_top), || ())
    }

    fn set_movable(&mut self, id: WindowId, movable: bool) {
        self.with_window(id, |w| w.set_movable(movable), || ())
    }

    fn set_resizable(&mut self, id: WindowId, resizable: bool) {
        self.with_window(id, |w| w.set_resizable(resizable), || ())
    }

    fn set_taskbar_visible(&mut self, id: WindowId, visible: bool) {
        self.with_window(id, |w| w.set_taskbar_visible(visible), || ())
    }

    fn bring_to_top(&mut self, id: WindowId) {
        self.with_window(id, |w| w.bring_to_top(), || ())
    }

    fn set_state(&mut self, id: WindowId, state: WindowStateAll) {
        if let Some(w) = self.windows.iter_mut().find(|w| w.id() == id) {
            if w.set_state(state.clone()) {
                let mut change = WindowChanged::state_changed(id, state, EventCause::App);

                change.size = w.resized();
                change.position = w.moved();
                if let Some(handle) = w.monitor_change() {
                    let monitor = self.monitor_handle_to_id(&handle);
                    change.monitor = Some(monitor);
                }

                let _ = self.app_sender.send(AppEvent::Notify(Event::WindowChanged(change)));
            }
        }
    }

    fn set_headless_size(&mut self, renderer: WindowId, size: DipSize, scale_factor: Factor) {
        self.assert_started();
        if let Some(surf) = self.surfaces.iter_mut().find(|s| s.id() == renderer) {
            surf.set_size(size, scale_factor)
        }
    }

    fn set_video_mode(&mut self, id: WindowId, mode: VideoMode) {
        self.with_window(id, |w| w.set_video_mode(mode), || ())
    }

    fn set_icon(&mut self, id: WindowId, icon: Option<ImageId>) {
        let icon = icon.and_then(|i| self.image_cache.get(i)).and_then(|i| i.icon());
        self.with_window(id, |w| w.set_icon(icon), || ())
    }

    fn set_focus_indicator(&mut self, id: WindowId, request: Option<FocusIndicator>) {
        self.with_window(id, |w| w.set_focus_request(request), || ())
    }

    fn focus(&mut self, id: WindowId) {
        #[cfg(windows)]
        {
            self.skip_ralt = self.with_window(id, |w| w.focus(), || false);
        }

        #[cfg(not(windows))]
        {
            self.with_window(id, |w| w.focus(), || ());
        }
    }

    fn drag_move(&mut self, id: WindowId) {
        self.with_window(id, |w| w.drag_move(), || ())
    }

    fn drag_resize(&mut self, id: WindowId, direction: zng_view_api::window::ResizeDirection) {
        self.with_window(id, |w| w.drag_resize(direction), || ())
    }

    fn set_enabled_buttons(&mut self, id: WindowId, buttons: zng_view_api::window::WindowButton) {
        self.with_window(id, |w| w.set_enabled_buttons(buttons), || ())
    }

    fn open_title_bar_context_menu(&mut self, id: WindowId, position: DipPoint) {
        self.with_window(id, |w| w.open_title_bar_context_menu(position), || ())
    }

    fn set_cursor(&mut self, id: WindowId, icon: Option<CursorIcon>) {
        self.with_window(id, |w| w.set_cursor(icon), || ())
    }

    fn set_cursor_image(&mut self, id: WindowId, icon: Option<CursorImage>) {
        let icon = icon.and_then(|img| self.image_cache.get(img.img).and_then(|i| i.cursor(img.hotspot)));
        self.with_window(
            id,
            |w| {
                let _ = (w, icon); // TODO after https://github.com/rust-windowing/winit/issues/3306
            },
            || (),
        );
    }

    fn set_ime_area(&mut self, id: WindowId, area: Option<DipRect>) {
        self.with_window(id, |w| w.set_ime_area(area), || ())
    }

    fn image_decoders(&mut self) -> Vec<Txt> {
        image_cache::DECODERS.iter().map(|&s| Txt::from_static(s)).collect()
    }

    fn image_encoders(&mut self) -> Vec<Txt> {
        image_cache::ENCODERS.iter().map(|&s| Txt::from_static(s)).collect()
    }

    fn add_image(&mut self, request: ImageRequest<IpcBytes>) -> ImageId {
        self.image_cache.add(request)
    }

    fn add_image_pro(&mut self, request: ImageRequest<IpcBytesReceiver>) -> ImageId {
        self.image_cache.add_pro(request)
    }

    fn forget_image(&mut self, id: ImageId) {
        self.image_cache.forget(id)
    }

    fn encode_image(&mut self, id: ImageId, format: Txt) {
        self.image_cache.encode(id, format)
    }

    fn use_image(&mut self, id: WindowId, image_id: ImageId) -> ImageTextureId {
        if let Some(img) = self.image_cache.get(image_id) {
            with_window_or_surface!(self, id, |w| w.use_image(img), || ImageTextureId::INVALID)
        } else {
            ImageTextureId::INVALID
        }
    }

    fn update_image_use(&mut self, id: WindowId, texture_id: ImageTextureId, image_id: ImageId) {
        if let Some(img) = self.image_cache.get(image_id) {
            with_window_or_surface!(self, id, |w| w.update_image(texture_id, img), || ())
        }
    }

    fn delete_image_use(&mut self, id: WindowId, texture_id: ImageTextureId) {
        with_window_or_surface!(self, id, |w| w.delete_image(texture_id), || ())
    }

    fn add_font_face(&mut self, id: WindowId, bytes: IpcBytes, index: u32) -> FontFaceId {
        with_window_or_surface!(self, id, |w| w.add_font_face(bytes.to_vec(), index), || FontFaceId::INVALID)
    }

    fn delete_font_face(&mut self, id: WindowId, font_face_id: FontFaceId) {
        with_window_or_surface!(self, id, |w| w.delete_font_face(font_face_id), || ())
    }

    fn add_font(
        &mut self,
        id: WindowId,
        font_face_id: FontFaceId,
        glyph_size: Px,
        options: FontOptions,
        variations: Vec<(FontVariationName, f32)>,
    ) -> FontId {
        with_window_or_surface!(self, id, |w| w.add_font(font_face_id, glyph_size, options, variations), || {
            FontId::INVALID
        })
    }

    fn delete_font(&mut self, id: WindowId, font_id: FontId) {
        with_window_or_surface!(self, id, |w| w.delete_font(font_id), || ())
    }

    fn set_capture_mode(&mut self, id: WindowId, enabled: bool) {
        self.with_window(id, |w| w.set_capture_mode(enabled), || ())
    }

    fn frame_image(&mut self, id: WindowId, mask: Option<ImageMaskMode>) -> ImageId {
        with_window_or_surface!(self, id, |w| w.frame_image(&mut self.image_cache, mask), || ImageId::INVALID)
    }

    fn frame_image_rect(&mut self, id: WindowId, rect: PxRect, mask: Option<ImageMaskMode>) -> ImageId {
        with_window_or_surface!(self, id, |w| w.frame_image_rect(&mut self.image_cache, rect, mask), || {
            ImageId::INVALID
        })
    }

    fn render(&mut self, id: WindowId, frame: FrameRequest) {
        with_window_or_surface!(self, id, |w| w.render(frame), || ())
    }

    fn render_update(&mut self, id: WindowId, frame: FrameUpdateRequest) {
        with_window_or_surface!(self, id, |w| w.render_update(frame), || ())
    }

    fn access_update(&mut self, id: WindowId, update: access::AccessTreeUpdate) {
        if let Some(s) = self.windows.iter_mut().find(|s| s.id() == id) {
            s.access_update(update, &self.app_sender);
        }
    }

    fn message_dialog(&mut self, id: WindowId, dialog: MsgDialog) -> DialogId {
        let r_id = self.dialog_id_gen.incr();
        if let Some(s) = self.windows.iter_mut().find(|s| s.id() == id) {
            s.message_dialog(dialog, r_id, self.app_sender.clone());
        } else {
            let r = MsgDialogResponse::Error(Txt::from_static("window not found"));
            let _ = self.app_sender.send(AppEvent::Notify(Event::MsgDialogResponse(r_id, r)));
        }
        r_id
    }

    fn file_dialog(&mut self, id: WindowId, dialog: FileDialog) -> DialogId {
        let r_id = self.dialog_id_gen.incr();
        if let Some(s) = self.windows.iter_mut().find(|s| s.id() == id) {
            s.file_dialog(dialog, r_id, self.app_sender.clone());
        } else {
            let r = MsgDialogResponse::Error(Txt::from_static("window not found"));
            let _ = self.app_sender.send(AppEvent::Notify(Event::MsgDialogResponse(r_id, r)));
        };
        r_id
    }

    #[cfg(windows)]
    fn read_clipboard(&mut self, data_type: clipboard::ClipboardType) -> Result<clipboard::ClipboardData, clipboard::ClipboardError> {
        match data_type {
            clipboard::ClipboardType::Text => {
                let _clip = clipboard_win::Clipboard::new_attempts(10).map_err(util::clipboard_win_to_clip)?;

                clipboard_win::get(clipboard_win::formats::Unicode)
                    .map_err(util::clipboard_win_to_clip)
                    .map(|s: String| clipboard::ClipboardData::Text(Txt::from_str(&s)))
            }
            clipboard::ClipboardType::Image => {
                let _clip = clipboard_win::Clipboard::new_attempts(10).map_err(util::clipboard_win_to_clip)?;

                let bitmap = clipboard_win::get(clipboard_win::formats::Bitmap).map_err(util::clipboard_win_to_clip)?;

                let id = self.image_cache.add(ImageRequest {
                    format: image::ImageDataFormat::FileExtension(Txt::from_str("bmp")),
                    data: IpcBytes::from_vec(bitmap),
                    max_decoded_len: u64::MAX,
                    downscale: None,
                    mask: None,
                });
                Ok(clipboard::ClipboardData::Image(id))
            }
            clipboard::ClipboardType::FileList => {
                let _clip = clipboard_win::Clipboard::new_attempts(10).map_err(util::clipboard_win_to_clip)?;

                clipboard_win::get(clipboard_win::formats::FileList)
                    .map_err(util::clipboard_win_to_clip)
                    .map(clipboard::ClipboardData::FileList)
            }
            clipboard::ClipboardType::Extension(_) => Err(clipboard::ClipboardError::NotSupported),
        }
    }

    #[cfg(windows)]
    fn write_clipboard(&mut self, data: clipboard::ClipboardData) -> Result<(), clipboard::ClipboardError> {
        use zng_txt::formatx;

        match data {
            clipboard::ClipboardData::Text(t) => {
                let _clip = clipboard_win::Clipboard::new_attempts(10).map_err(util::clipboard_win_to_clip)?;

                clipboard_win::set(clipboard_win::formats::Unicode, t).map_err(util::clipboard_win_to_clip)
            }
            clipboard::ClipboardData::Image(id) => {
                let _clip = clipboard_win::Clipboard::new_attempts(10).map_err(util::clipboard_win_to_clip)?;

                if let Some(img) = self.image_cache.get(id) {
                    let mut bmp = vec![];
                    img.encode(::image::ImageFormat::Bmp, &mut bmp)
                        .map_err(|e| clipboard::ClipboardError::Other(formatx!("{e:?}")))?;
                    clipboard_win::set(clipboard_win::formats::Bitmap, bmp).map_err(util::clipboard_win_to_clip)
                } else {
                    Err(clipboard::ClipboardError::Other(Txt::from_str("image not found")))
                }
            }
            clipboard::ClipboardData::FileList(l) => {
                use clipboard_win::Setter;
                let _clip = clipboard_win::Clipboard::new_attempts(10).map_err(util::clipboard_win_to_clip)?;

                // clipboard_win does not implement write from PathBuf
                let strs = l.into_iter().map(|p| p.display().to_string()).collect::<Vec<String>>();
                clipboard_win::formats::FileList
                    .write_clipboard(&strs)
                    .map_err(util::clipboard_win_to_clip)
            }
            clipboard::ClipboardData::Extension { .. } => Err(clipboard::ClipboardError::NotSupported),
        }
    }

    #[cfg(not(windows))]
    fn read_clipboard(&mut self, data_type: clipboard::ClipboardType) -> Result<clipboard::ClipboardData, clipboard::ClipboardError> {
        match data_type {
            clipboard::ClipboardType::Text => self
                .arboard()?
                .get_text()
                .map_err(util::arboard_to_clip)
                .map(|s| clipboard::ClipboardData::Text(zng_txt::Txt::from(s))),
            clipboard::ClipboardType::Image => {
                let bitmap = self.arboard()?.get_image().map_err(util::arboard_to_clip)?;
                let mut data = bitmap.bytes.into_owned();
                for rgba in data.chunks_exact_mut(4) {
                    rgba.swap(0, 2); // to bgra
                }
                let id = self.image_cache.add(image::ImageRequest {
                    format: image::ImageDataFormat::Bgra8 {
                        size: zng_unit::PxSize::new(Px(bitmap.width as _), Px(bitmap.height as _)),
                        ppi: None,
                    },
                    data: IpcBytes::from_vec(data),
                    max_decoded_len: u64::MAX,
                    downscale: None,
                    mask: None,
                });
                Ok(clipboard::ClipboardData::Image(id))
            }
            clipboard::ClipboardType::FileList => Err(clipboard::ClipboardError::NotSupported),
            clipboard::ClipboardType::Extension(_) => Err(clipboard::ClipboardError::NotSupported),
        }
    }

    #[cfg(not(windows))]
    fn write_clipboard(&mut self, data: clipboard::ClipboardData) -> Result<(), clipboard::ClipboardError> {
        match data {
            clipboard::ClipboardData::Text(t) => self.arboard()?.set_text(t).map_err(util::arboard_to_clip),
            clipboard::ClipboardData::Image(id) => {
                self.arboard()?;
                if let Some(img) = self.image_cache.get(id) {
                    let size = img.size();
                    let mut data = img.pixels().clone().to_vec();
                    for rgba in data.chunks_exact_mut(4) {
                        rgba.swap(0, 2); // to rgba
                    }
                    let board = self.arboard()?;
                    let _ = board.set_image(arboard::ImageData {
                        width: size.width.0 as _,
                        height: size.height.0 as _,
                        bytes: std::borrow::Cow::Owned(data),
                    });
                    Ok(())
                } else {
                    Err(clipboard::ClipboardError::Other(zng_txt::Txt::from_static("image not found")))
                }
            }
            clipboard::ClipboardData::FileList(_) => Err(clipboard::ClipboardError::NotSupported),
            clipboard::ClipboardData::Extension { .. } => Err(clipboard::ClipboardError::NotSupported),
        }
    }

    fn third_party_licenses(&mut self) -> Vec<zng_tp_licenses::LicenseUsed> {
        #[cfg(feature = "bundle_licenses")]
        {
            zng_tp_licenses::include_bundle!()
        }
        #[cfg(not(feature = "bundle_licenses"))]
        {
            vec![]
        }
    }

    fn app_extension(&mut self, extension_id: ApiExtensionId, extension_request: ApiExtensionPayload) -> ApiExtensionPayload {
        self.exts.call_command(extension_id, extension_request)
    }

    fn window_extension(
        &mut self,
        id: WindowId,
        extension_id: ApiExtensionId,
        extension_request: ApiExtensionPayload,
    ) -> ApiExtensionPayload {
        with_window_or_surface!(self, id, |w| w.window_extension(extension_id, extension_request), || {
            ApiExtensionPayload::invalid_request(extension_id, "window not found")
        })
    }

    fn render_extension(
        &mut self,
        id: WindowId,
        extension_id: ApiExtensionId,
        extension_request: ApiExtensionPayload,
    ) -> ApiExtensionPayload {
        with_window_or_surface!(self, id, |w| w.render_extension(extension_id, extension_request), || {
            ApiExtensionPayload::invalid_request(extension_id, "renderer not found")
        })
    }
}

/// Message inserted in the event loop from the view-process.
#[derive(Debug)]
pub(crate) enum AppEvent {
    /// One or more [`RequestEvent`] are pending in the request channel.
    Request,
    /// Notify an event.
    Notify(Event),
    /// Re-query available monitors and send update event.
    #[cfg_attr(not(windows), allow(unused))]
    RefreshMonitors,

    /// Simulate winit window event Focused.
    #[cfg_attr(not(windows), allow(unused))]
    WinitFocused(winit::window::WindowId, bool),

    /// Lost connection with app-process.
    ParentProcessExited,

    /// Image finished decoding, must call [`ImageCache::loaded`].
    ImageLoaded(ImageLoadedData),

    /// Send after init with `device_events`.
    InitDeviceEvents(bool),

    /// Send when monitor was turned on/off by the OS, need to redraw all screens to avoid blank issue.
    #[allow(unused)]
    MonitorPowerChanged,
}

/// Message inserted in the request loop from the view-process.
///
/// These *events* are detached from [`AppEvent`] so that we can continue receiving requests while
/// the main loop is blocked in a resize operation.
#[derive(Debug)]
#[allow(clippy::large_enum_variant)]
enum RequestEvent {
    /// A request from the [`Api`].
    Request(Request),
    /// Webrender finished rendering a frame, ready for redraw.
    FrameReady(WindowId, FrameReadyMsg),
}

#[derive(Debug)]
pub(crate) struct FrameReadyMsg {
    pub composite_needed: bool,
}

/// Abstraction over channel senders that can inject [`AppEvent`] in the app loop.
#[derive(Clone)]
pub(crate) enum AppEventSender {
    Headed(EventLoopProxy<AppEvent>, flume::Sender<RequestEvent>),
    Headless(flume::Sender<AppEvent>, flume::Sender<RequestEvent>),
}
impl AppEventSender {
    /// Send an event.
    fn send(&self, ev: AppEvent) -> Result<(), ipc::Disconnected> {
        match self {
            AppEventSender::Headed(p, _) => p.send_event(ev).map_err(|_| ipc::Disconnected),
            AppEventSender::Headless(p, _) => p.send(ev).map_err(|_| ipc::Disconnected),
        }
    }

    /// Send a request.
    fn request(&self, req: Request) -> Result<(), ipc::Disconnected> {
        match self {
            AppEventSender::Headed(_, p) => p.send(RequestEvent::Request(req)).map_err(|_| ipc::Disconnected),
            AppEventSender::Headless(_, p) => p.send(RequestEvent::Request(req)).map_err(|_| ipc::Disconnected),
        }?;
        self.send(AppEvent::Request)
    }

    /// Send a frame-ready.
    fn frame_ready(&self, window_id: WindowId, msg: FrameReadyMsg) -> Result<(), ipc::Disconnected> {
        match self {
            AppEventSender::Headed(_, p) => p.send(RequestEvent::FrameReady(window_id, msg)).map_err(|_| ipc::Disconnected),
            AppEventSender::Headless(_, p) => p.send(RequestEvent::FrameReady(window_id, msg)).map_err(|_| ipc::Disconnected),
        }?;
        self.send(AppEvent::Request)
    }
}

/// Webrender frame-ready notifier.
pub(crate) struct WrNotifier {
    id: WindowId,
    sender: AppEventSender,
}
impl WrNotifier {
    pub fn create(id: WindowId, sender: AppEventSender) -> Box<dyn RenderNotifier> {
        Box::new(WrNotifier { id, sender })
    }
}
impl RenderNotifier for WrNotifier {
    fn clone(&self) -> Box<dyn RenderNotifier> {
        Box::new(Self {
            id: self.id,
            sender: self.sender.clone(),
        })
    }

    fn wake_up(&self, _: bool) {}

    fn new_frame_ready(&self, _document_id: DocumentId, _scrolled: bool, composite_needed: bool, _: FramePublishId) {
        let msg = FrameReadyMsg { composite_needed };
        let _ = self.sender.frame_ready(self.id, msg);
    }
}<|MERGE_RESOLUTION|>--- conflicted
+++ resolved
@@ -361,13 +361,9 @@
 
         let _s = tracing::trace_span!("on_window_event", ?event).entered();
 
-<<<<<<< HEAD
+        let mut winit_loop_guard = self.winit_loop.set(winit_loop);
+
         self.windows[i].on_window_event(&event);
-=======
-        let mut winit_loop_guard = self.winit_loop.set(winit_loop);
-
-        self.windows[i].pump_access(&event);
->>>>>>> b4bf4ae8
 
         let id = self.windows[i].id();
         let scale_factor = self.windows[i].scale_factor();
