use std::{
    collections::VecDeque,
    fmt,
    future::Future,
    mem,
    sync::{
        atomic::{AtomicBool, Ordering},
        Arc,
    },
    thread,
};

use tracing::span::EnteredSpan;
use webrender::{
    api::{DocumentId, DynamicProperties, FontInstanceKey, FontKey, FontVariation, PipelineId},
    RenderApi, Renderer, Transaction, UploadMethod, VertexUsageHint,
};

use winit::{
    event_loop::ActiveEventLoop,
    monitor::{MonitorHandle, VideoModeHandle as GVideoMode},
    window::{Fullscreen, Icon, Window as GWindow, WindowAttributes},
};
use zng_txt::{ToTxt, Txt};
use zng_unit::{DipPoint, DipRect, DipSize, DipToPx, Factor, Px, PxPoint, PxRect, PxToDip, PxVector, Rgba};
use zng_view_api::{
    api_extension::{ApiExtensionId, ApiExtensionPayload},
    config::ColorScheme,
    font::{FontFaceId, FontId, FontOptions, FontVariationName},
    image::{ImageId, ImageLoadedData, ImageMaskMode, ImageTextureId},
    window::{
        CursorIcon, FocusIndicator, FrameCapture, FrameId, FrameRequest, FrameUpdateRequest, RenderMode, ResizeDirection, VideoMode,
        WindowButton, WindowId, WindowRequest, WindowState, WindowStateAll,
    },
    DeviceId, Event, ViewProcessGen,
};

use zng_view_api::dialog as dlg_api;

#[cfg(windows)]
use zng_view_api::keyboard::{Key, KeyCode, KeyState};

use crate::{
    display_list::{display_list_to_webrender, DisplayListCache},
    extensions::{
        self, BlobExtensionsImgHandler, DisplayListExtAdapter, FrameReadyArgs, RedrawArgs, RendererCommandArgs, RendererConfigArgs,
        RendererDeinitedArgs, RendererExtension, RendererInitedArgs, WindowCommandArgs, WindowConfigArgs, WindowDeinitedArgs,
        WindowExtension, WindowInitedArgs,
    },
    gl::{GlContext, GlContextManager},
    image_cache::{Image, ImageCache, ImageUseMap, WrImageCache},
    px_wr::PxToWr as _,
    util::{
        frame_render_reasons, frame_update_render_reasons, CursorToWinit, DipToWinit, PxToWinit, ResizeDirectionToWinit as _,
        WindowButtonsToWinit as _, WinitToDip, WinitToPx,
    },
    AppEvent, AppEventSender, FrameReadyMsg, WrNotifier,
};

/// A headed window.
pub(crate) struct Window {
    id: WindowId,
    pipeline_id: PipelineId,
    document_id: DocumentId,

    api: RenderApi,
    image_use: ImageUseMap,

    display_list_cache: DisplayListCache,
    clear_color: Option<Rgba>,

    context: GlContext, // context must be dropped before window.
    window: GWindow,
    renderer: Option<Renderer>,
    window_exts: Vec<(ApiExtensionId, Box<dyn WindowExtension>)>,
    renderer_exts: Vec<(ApiExtensionId, Box<dyn RendererExtension>)>,
    external_images: extensions::ExternalImages,
    capture_mode: bool,

    pending_frames: VecDeque<(FrameId, FrameCapture, Option<EnteredSpan>)>,
    rendered_frame_id: FrameId,
    kiosk: bool,

    resized: bool,

    video_mode: VideoMode,

    state: WindowStateAll,

    prev_pos: PxPoint, // in the global space
    prev_size: DipSize,

    prev_monitor: Option<MonitorHandle>,

    visible: bool,
    is_always_on_top: bool,
    waiting_first_frame: bool,
    steal_init_focus: bool,
    init_focus_request: Option<FocusIndicator>,

    taskbar_visible: bool,

    movable: bool,

    cursor_pos: DipPoint,
    cursor_device: DeviceId,
    cursor_over: bool,

    touch_pos: Vec<((DeviceId, u64), DipPoint)>,

    focused: Option<bool>,

    render_mode: RenderMode,

    modal_dialog_active: Arc<AtomicBool>,

    access: Option<accesskit_winit::Adapter>, // None if has panicked

    ime_area: Option<DipRect>,
    #[cfg(windows)]
    ime_open: bool,
    #[cfg(windows)]
    block_shutdown: std::sync::Arc<std::sync::atomic::AtomicBool>,
}
impl fmt::Debug for Window {
    fn fmt(&self, f: &mut fmt::Formatter<'_>) -> fmt::Result {
        f.debug_struct("Window")
            .field("id", &self.id)
            .field("pipeline_id", &self.pipeline_id)
            .field("document_id", &self.document_id)
            .finish_non_exhaustive()
    }
}
impl Window {
    #[allow(clippy::too_many_arguments)]
    pub fn open(
        gen: ViewProcessGen,
        icon: Option<Icon>,
        cfg: WindowRequest,
        winit_loop: &ActiveEventLoop,
        gl_manager: &mut GlContextManager,
        mut window_exts: Vec<(ApiExtensionId, Box<dyn WindowExtension>)>,
        mut renderer_exts: Vec<(ApiExtensionId, Box<dyn RendererExtension>)>,
        event_sender: AppEventSender,
    ) -> Self {
        let id = cfg.id;

        let window_scope = tracing::trace_span!("glutin").entered();

        // create window and OpenGL context
        let mut winit = WindowAttributes::default()
            .with_title(cfg.title)
            .with_resizable(cfg.resizable)
            .with_transparent(cfg.transparent)
            .with_window_icon(icon);

        let mut s = cfg.state;
        s.clamp_size();

        let mut monitor = winit_loop.primary_monitor();
        let mut monitor_is_primary = true;
        for m in winit_loop.available_monitors() {
            let pos = m.position();
            let size = m.size();
            let rect = PxRect::new(pos.to_px(), size.to_px());

            if rect.contains(s.global_position) {
                let m = Some(m);
                monitor_is_primary = m == monitor;
                monitor = m;
                break;
            }
        }
        let monitor = monitor;
        let monitor_is_primary = monitor_is_primary;

        if let WindowState::Normal = s.state {
            winit = winit
                .with_min_inner_size(s.min_size.to_winit())
                .with_max_inner_size(s.max_size.to_winit())
                .with_inner_size(s.restore_rect.size.to_winit());

            if let Some(m) = monitor {
                if cfg.default_position {
                    if (cfg!(windows) && !monitor_is_primary) || cfg!(target_os = "linux") {
                        // default Windows position is in the primary only.
                        // default X11 position is outer zero.

                        let mut pos = m.position();
                        pos.x += 120;
                        pos.y += 80;
                        winit = winit.with_position(pos);
                    }
                } else {
                    let mut pos_in_monitor = s.restore_rect.origin.to_px(Factor(m.scale_factor() as _));

                    let monitor_size = m.size();
                    if pos_in_monitor.x.0 > monitor_size.width as _ {
                        pos_in_monitor.x.0 = 120;
                    }
                    if pos_in_monitor.y.0 > monitor_size.height as _ {
                        pos_in_monitor.y.0 = 80;
                    }

                    let mut pos = m.position();
                    pos.x += pos_in_monitor.x.0;
                    pos.y += pos_in_monitor.y.0;

                    winit = winit.with_position(pos);
                }
            }
        } else if let Some(m) = monitor {
            // fallback to center.
            let screen_size = m.size().to_px().to_dip(Factor(m.scale_factor() as _));
            s.restore_rect.origin.x = (screen_size.width - s.restore_rect.size.width) / 2.0;
            s.restore_rect.origin.y = (screen_size.height - s.restore_rect.size.height) / 2.0;

            // place on monitor
            winit = winit.with_position(m.position());
        }

        winit = winit
            .with_decorations(s.chrome_visible)
            // we wait for the first frame to show the window,
            // so that there is no white frame when it's opening.
            //
            // unless its "kiosk" mode.
            .with_visible(cfg.kiosk || matches!(s.state, WindowState::Exclusive));

        let mut render_mode = cfg.render_mode;
        if !cfg!(feature = "software") && render_mode == RenderMode::Software {
            tracing::warn!("ignoring `RenderMode::Software` because did not build with \"software\" feature");
            render_mode = RenderMode::Integrated;
        }

        for (id, ext) in &mut window_exts {
            ext.configure(&mut WindowConfigArgs {
                config: cfg.extensions.iter().find(|(k, _)| k == id).map(|(_, p)| p),
                window: &mut winit,
            });
        }

        let (winit_window, mut context) = gl_manager.create_headed(id, winit, winit_loop, render_mode, &event_sender);

        render_mode = context.render_mode();

<<<<<<< HEAD
        #[cfg(windows)]
        let block_shutdown = std::sync::Arc::new(std::sync::atomic::AtomicBool::new(false));
=======
        window_exts.retain_mut(|(_, ext)| {
            ext.window_inited(&mut WindowInitedArgs {
                window: &winit_window,
                context: &mut context,
            });
            !ext.is_init_only()
        });
>>>>>>> 0fbf37fd

        // * Extend the winit Windows window to not block the Alt+F4 key press.
        // * Check if the window is actually keyboard focused until first focus.
        // * Block system shutdown if a block is set.
        #[cfg(windows)]
        {
            let event_sender = event_sender.clone();

            let mut first_focus = false;

            let window_id = winit_window.id();
            let hwnd = crate::util::winit_to_hwnd(&winit_window);
            let block_shutdown = block_shutdown.clone();
            crate::util::set_raw_windows_event_handler(hwnd, u32::from_ne_bytes(*b"alf4") as _, move |_, msg, wparam, _| {
                if !first_focus && unsafe { windows_sys::Win32::UI::WindowsAndMessaging::GetForegroundWindow() } == hwnd {
                    // Windows sends a `WM_SETFOCUS` when the window open, even if the user changed focus to something
                    // else before the process opens the window so that the window title bar shows the unfocused visual and
                    // we are not actually keyboard focused. We block this in `focused_changed` but then become out-of-sync
                    // with the native window state, to recover from this we check the system wide foreground window at every
                    // opportunity until we actually become the keyboard focus, at that point we can stop checking because we are in sync with
                    // the native window state and the native window state is in sync with the system wide state.
                    first_focus = true;
                    let _ = event_sender.send(AppEvent::WinitFocused(window_id, true));
                }

                match msg {
                    windows_sys::Win32::UI::WindowsAndMessaging::WM_SYSKEYDOWN => {
                        if wparam as windows_sys::Win32::UI::Input::KeyboardAndMouse::VIRTUAL_KEY
                            == windows_sys::Win32::UI::Input::KeyboardAndMouse::VK_F4
                        {
                            // winit always blocks ALT+F4 we want to allow it so that the shortcut is handled in the same way as other commands.

                            let _ = event_sender.send(AppEvent::Notify(Event::KeyboardInput {
                                window: id,
                                device: DeviceId::INVALID, // same as winit
                                key_code: KeyCode::F4,
                                state: KeyState::Pressed,
                                key: Key::F4,
                                key_modified: Key::F4,
                                text: Txt::from_static(""),
                            }));
                            return Some(0);
                        }
                    }
                    windows_sys::Win32::UI::WindowsAndMessaging::WM_QUERYENDSESSION => {
                        if block_shutdown.load(std::sync::atomic::Ordering::Relaxed) {
                            return Some(0);
                        }
                    }
                    _ => {}
                }

                None
            });
        }

        drop(window_scope);
        let wr_scope = tracing::trace_span!("webrender").entered();

        // create renderer and start the first frame.

        let device_size = winit_window.inner_size().to_px().to_wr_device();

        let mut opts = webrender::WebRenderOptions {
            // text-aa config from Firefox.
            enable_aa: true,
            enable_subpixel_aa: cfg!(not(target_os = "android")),

            renderer_id: Some((gen.get() as u64) << 32 | id.get() as u64),

            // this clear color paints over the one set using `Renderer::set_clear_color`.
            clear_color: webrender::api::ColorF::new(0.0, 0.0, 0.0, 0.0),

            allow_advanced_blend_equation: context.is_software(),
            clear_caches_with_quads: !context.is_software(),
            enable_gpu_markers: !context.is_software(),

            // best for GL
            upload_method: UploadMethod::PixelBuffer(VertexUsageHint::Dynamic),

            // extensions expect this to be set.
            workers: Some(crate::util::wr_workers()),

            //panic_on_gl_error: true,
            ..Default::default()
        };
        let mut blobs = BlobExtensionsImgHandler(vec![]);
        for (id, ext) in &mut renderer_exts {
            ext.configure(&mut RendererConfigArgs {
                config: cfg.extensions.iter().find(|(k, _)| k == id).map(|(_, p)| p),
                options: &mut opts,
                blobs: &mut blobs.0,
                window: Some(&winit_window),
                context: &mut context,
            });
        }
        if !opts.enable_multithreading {
            for b in &mut blobs.0 {
                b.enable_multithreading(false);
            }
        }
        opts.blob_image_handler = Some(Box::new(blobs));

        let (mut renderer, sender) =
            webrender::create_webrender_instance(context.gl().clone(), WrNotifier::create(id, event_sender.clone()), opts, None).unwrap();
        renderer.set_external_image_handler(WrImageCache::new_boxed());

        let mut external_images = extensions::ExternalImages::default();

        let mut api = sender.create_api();
        let document_id = api.add_document(device_size);
        let pipeline_id = webrender::api::PipelineId(gen.get(), id.get());

        renderer_exts.retain_mut(|(_, ext)| {
            ext.renderer_inited(&mut RendererInitedArgs {
                renderer: &mut renderer,
                external_images: &mut external_images,
                api_sender: &sender,
                api: &mut api,
                document_id,
                pipeline_id,
                window: Some(&winit_window),
                context: &mut context,
            });
            !ext.is_init_only()
        });

        drop(wr_scope);

        let access = accesskit_winit::Adapter::with_direct_handlers(
            &winit_window,
            AccessActivateHandler {
                id,
                event_sender: event_sender.clone(),
            },
            AccessActionSender {
                id,
                event_sender: event_sender.clone(),
            },
            AccessDeactivateHandler { id, event_sender },
        );

        let mut win = Self {
            id,
            image_use: ImageUseMap::default(),
            prev_pos: winit_window.inner_position().unwrap_or_default().to_px(),
            prev_size: winit_window.inner_size().to_px().to_dip(Factor(winit_window.scale_factor() as _)),
            prev_monitor: winit_window.current_monitor(),
            state: s,
            kiosk: cfg.kiosk,
            window: winit_window,
            context,
            capture_mode: cfg.capture_mode,
            renderer: Some(renderer),
            window_exts,
            renderer_exts,
            external_images,
            video_mode: cfg.video_mode,
            display_list_cache: DisplayListCache::new(pipeline_id, api.get_namespace_id()),
            api,
            document_id,
            pipeline_id,
            resized: true,
            waiting_first_frame: true,
            steal_init_focus: cfg.focus,
            init_focus_request: cfg.focus_indicator,
            visible: cfg.visible,
            is_always_on_top: false,
            taskbar_visible: true,
            movable: cfg.movable,
            pending_frames: VecDeque::new(),
            rendered_frame_id: FrameId::INVALID,
            cursor_pos: DipPoint::zero(),
            touch_pos: vec![],
            cursor_device: DeviceId::INVALID,
            cursor_over: false,
            clear_color: None,
            focused: None,
            modal_dialog_active: Arc::new(AtomicBool::new(false)),
            render_mode,
            access: Some(access),
            ime_area: cfg.ime_area,
            #[cfg(windows)]
            ime_open: false,
            #[cfg(windows)]
            block_shutdown,
        };

        if !cfg.default_position && win.state.state == WindowState::Normal {
            win.set_inner_position(win.state.restore_rect.origin);
        }

        if cfg.always_on_top {
            win.set_always_on_top(true);
        }

        win.set_cursor(cfg.cursor);
        win.set_taskbar_visible(cfg.taskbar_visible);

        win.set_enabled_buttons(cfg.enabled_buttons);

        if win.ime_area.is_some() {
            win.window.set_ime_allowed(true);
        }

        // settings these in the builder causes flickering
        match win.state.state {
            WindowState::Normal | WindowState::Minimized => {}
            WindowState::Maximized => win.window.set_maximized(true),
            WindowState::Fullscreen => win.window.set_fullscreen(Some(Fullscreen::Borderless(None))),
            WindowState::Exclusive => win.window.set_fullscreen(Some(if let Some(mode) = win.video_mode() {
                Fullscreen::Exclusive(mode)
            } else {
                Fullscreen::Borderless(None)
            })),
        }

        win.state.global_position = win.window.inner_position().unwrap_or_default().to_px();
        let monitor_offset = if let Some(m) = win.window.current_monitor() {
            m.position().to_px().to_vector()
        } else {
            PxVector::zero()
        };

        if win.state.state == WindowState::Normal && cfg.default_position {
            // system position.
            win.state.restore_rect.origin = (win.state.global_position - monitor_offset).to_dip(win.scale_factor());
        }

        win
    }

    pub fn id(&self) -> WindowId {
        self.id
    }

    pub fn monitor(&self) -> Option<winit::monitor::MonitorHandle> {
        self.window.current_monitor()
    }

    pub fn window_id(&self) -> winit::window::WindowId {
        self.window.id()
    }

    /// Latest rendered frame.
    pub fn frame_id(&self) -> FrameId {
        self.rendered_frame_id
    }

    pub fn set_title(&self, title: Txt) {
        self.window.set_title(&title);
    }

    /// Window event should ignore interaction events.
    ///
    /// Dialogs are already modal in Windows and Mac, but Linux
    pub fn modal_dialog_active(&self) -> bool {
        self.modal_dialog_active.load(Ordering::Relaxed)
    }

    /// Returns `true` if the cursor actually moved.
    pub fn cursor_moved(&mut self, pos: DipPoint, device: DeviceId) -> bool {
        let moved = self.cursor_pos != pos || self.cursor_device != device;

        if moved {
            self.cursor_pos = pos;
            self.cursor_device = device;
        }

        moved
    }

    /// Returns `true` if the touch actually moved.
    pub fn touch_moved(&mut self, pos: DipPoint, device: DeviceId, touch: u64) -> bool {
        if let Some(p) = self.touch_pos.iter_mut().find(|p| p.0 == (device, touch)) {
            let moved = p.1 != pos;
            p.1 = pos;
            moved
        } else {
            self.touch_pos.push(((device, touch), pos));
            true
        }
    }

    /// Clear touch position.
    pub fn touch_end(&mut self, device: DeviceId, touch: u64) {
        if let Some(i) = self.touch_pos.iter().position(|p| p.0 == (device, touch)) {
            self.touch_pos.swap_remove(i);
        }
    }

    #[cfg(windows)]
    fn windows_is_foreground(&self) -> bool {
        let foreground = unsafe { windows_sys::Win32::UI::WindowsAndMessaging::GetForegroundWindow() };
        foreground == crate::util::winit_to_hwnd(&self.window)
    }

    pub fn is_focused(&self) -> bool {
        self.focused.unwrap_or(false)
    }

    /// Returns `true` if the previous focused status is different from `focused`.
    ///
    /// Sets the `focused` to if the window is actually the foreground keyboard focused window.
    pub fn focused_changed(&mut self, focused: &mut bool) -> bool {
        #[cfg(windows)]
        if self.focused.is_none() {
            *focused = self.windows_is_foreground();
        }

        let focused = Some(*focused);

        let changed = self.focused != focused;
        if changed {
            self.focused = focused;
        }
        changed
    }

    /// Returns the last cursor moved data.
    pub fn last_cursor_pos(&self) -> (DipPoint, DeviceId) {
        (self.cursor_pos, self.cursor_device)
    }

    /// Returns `true` if the cursor was not over the window.
    pub fn cursor_entered(&mut self) -> bool {
        let changed = !self.cursor_over;
        self.cursor_over = true;
        changed
    }

    /// Returns `true` if the cursor was over the window.
    pub fn cursor_left(&mut self) -> bool {
        let changed = self.cursor_over;
        self.cursor_over = false;
        changed
    }

    pub fn set_visible(&mut self, visible: bool) {
        if self.kiosk && !self.visible {
            tracing::error!("window in `kiosk` mode cannot be hidden");
        }

        if !self.waiting_first_frame {
            let _s = tracing::trace_span!("set_visible", %visible).entered();

            self.visible = visible;

            if visible {
                if self.state.state != WindowState::Minimized {
                    self.window.set_minimized(false);
                }

                self.window.set_visible(true);
                self.apply_state(self.state.clone(), true);
            } else {
                if self.state.state != WindowState::Minimized {
                    // if the state is maximized or fullscreen the window is not hidden, a white
                    // "restored" window is shown instead.
                    self.window.set_minimized(true);
                }

                self.window.set_visible(false);
            }
        }
    }

    pub fn set_always_on_top(&mut self, always_on_top: bool) {
        self.window.set_window_level(if always_on_top {
            winit::window::WindowLevel::AlwaysOnTop
        } else {
            winit::window::WindowLevel::Normal
        });
        self.is_always_on_top = always_on_top;
    }

    pub fn set_movable(&mut self, movable: bool) {
        self.movable = movable;
    }

    pub fn set_resizable(&mut self, resizable: bool) {
        self.window.set_resizable(resizable)
    }

    #[cfg(windows)]
    pub fn bring_to_top(&mut self) {
        use windows_sys::Win32::UI::WindowsAndMessaging::*;

        if !self.is_always_on_top {
            let hwnd = crate::util::winit_to_hwnd(&self.window);

            unsafe {
                let _ = SetWindowPos(
                    hwnd as _,
                    HWND_TOP,
                    0,
                    0,
                    0,
                    0,
                    SWP_NOACTIVATE | SWP_NOMOVE | SWP_NOSIZE | SWP_SHOWWINDOW,
                );
            }
        }
    }

    #[cfg(not(windows))]
    pub fn bring_to_top(&mut self) {
        if !self.is_always_on_top {
            self.set_always_on_top(true);
            self.set_always_on_top(false);
        }
    }

    /// Returns `Some((new_global_pos, new_pos))` if the window position is different from the previous call to this function.
    pub fn moved(&mut self) -> Option<(PxPoint, DipPoint)> {
        if !self.visible {
            return None;
        }

        let new_pos = match self.window.inner_position() {
            Ok(p) => p.to_px(),
            Err(e) => {
                tracing::error!("cannot get inner_position, {e}");
                PxPoint::zero()
            }
        };
        if self.prev_pos != new_pos {
            self.prev_pos = new_pos;

            let monitor_offset = if let Some(m) = self.window.current_monitor() {
                m.position().to_px().to_vector()
            } else {
                PxVector::zero()
            };

            Some((new_pos, (new_pos - monitor_offset).to_dip(self.scale_factor())))
        } else {
            None
        }
    }

    /// Returns `Some(new_size)` if the window size is different from the previous call to this function.
    pub fn resized(&mut self) -> Option<DipSize> {
        if !self.visible {
            return None;
        }

        let new_size = self.window.inner_size().to_px().to_dip(self.scale_factor());
        if self.prev_size != new_size {
            #[cfg(windows)]
            if matches!(self.state.state, WindowState::Maximized | WindowState::Fullscreen)
                && self.window.current_monitor() != self.window.primary_monitor()
            {
                // workaround issue when opening a window maximized in a non-primary monitor
                // causes it to use the maximized style, but not the size.

                match self.state.state {
                    WindowState::Maximized => {
                        self.window.set_maximized(false);
                        self.window.set_maximized(true);
                    }
                    WindowState::Fullscreen => {
                        self.window.set_fullscreen(None);
                        self.window.set_fullscreen(Some(Fullscreen::Borderless(None)));
                    }
                    _ => unreachable!(),
                }

                let new_size = self.window.inner_size().to_px().to_dip(self.scale_factor());
                return if self.prev_size != new_size {
                    self.prev_size = new_size;
                    self.resized = true;

                    Some(new_size)
                } else {
                    None
                };
            }

            self.prev_size = new_size;
            self.resized = true;

            Some(new_size)
        } else {
            None
        }
    }

    /// Returns `Some(new_monitor)` if the parent monitor changed from the previous call to this function.
    pub fn monitor_change(&mut self) -> Option<MonitorHandle> {
        let handle = self.window.current_monitor();
        if self.prev_monitor != handle {
            self.prev_monitor = handle.clone();
            handle
        } else {
            None
        }
    }

    #[cfg(windows)]
    fn windows_set_restore(&self) {
        use windows_sys::Win32::Graphics::Gdi::{GetMonitorInfoW, MONITORINFO, MONITORINFOEXW};
        use windows_sys::Win32::{
            Foundation::{POINT, RECT},
            UI::WindowsAndMessaging::*,
        };
        use winit::platform::windows::MonitorHandleExtWindows;

        if let Some(monitor) = self.window.current_monitor() {
            let hwnd = crate::util::winit_to_hwnd(&self.window) as _;
            let mut placement = WINDOWPLACEMENT {
                length: mem::size_of::<WINDOWPLACEMENT>() as _,
                flags: 0,
                showCmd: 0,
                ptMinPosition: POINT { x: 0, y: 0 },
                ptMaxPosition: POINT { x: 0, y: 0 },
                rcNormalPosition: RECT {
                    left: 0,
                    top: 0,
                    right: 0,
                    bottom: 0,
                },
            };
            if unsafe { GetWindowPlacement(hwnd, &mut placement) } != 0 {
                let scale_factor = self.scale_factor();
                let mut left_top = self.state.restore_rect.origin.to_px(scale_factor);

                // placement is in "workspace", window is in "virtual screen space".
                let hmonitor = monitor.hmonitor() as _;
                let mut monitor_info = MONITORINFOEXW {
                    monitorInfo: MONITORINFO {
                        cbSize: mem::size_of::<MONITORINFOEXW>() as _,
                        rcMonitor: RECT {
                            left: 0,
                            top: 0,
                            right: 0,
                            bottom: 0,
                        },
                        rcWork: RECT {
                            left: 0,
                            top: 0,
                            right: 0,
                            bottom: 0,
                        },
                        dwFlags: 0,
                    },
                    szDevice: [0; 32],
                };
                if unsafe { GetMonitorInfoW(hmonitor, &mut monitor_info as *mut MONITORINFOEXW as *mut MONITORINFO) } != 0 {
                    left_top.x.0 += monitor_info.monitorInfo.rcWork.left;
                    left_top.y.0 += monitor_info.monitorInfo.rcWork.top;
                }

                // placement includes the non-client area.
                let outer_offset =
                    self.window.outer_position().unwrap_or_default().to_px() - self.window.inner_position().unwrap_or_default().to_px();
                let size_offset = self.window.outer_size().to_px() - self.window.inner_size().to_px();

                left_top += outer_offset;
                let bottom_right = left_top + self.state.restore_rect.size.to_px(scale_factor) + size_offset;

                placement.rcNormalPosition.top = left_top.y.0;
                placement.rcNormalPosition.left = left_top.x.0;
                placement.rcNormalPosition.bottom = bottom_right.y.0;
                placement.rcNormalPosition.right = bottom_right.x.0;

                let _ = unsafe { SetWindowPlacement(hwnd, &placement) };
            }
        }
    }

    pub fn set_icon(&mut self, icon: Option<Icon>) {
        self.window.set_window_icon(icon);
    }

    /// Set cursor icon and visibility.
    pub fn set_cursor(&mut self, icon: Option<CursorIcon>) {
        if let Some(icon) = icon {
            self.window.set_cursor(icon.to_winit());
            self.window.set_cursor_visible(true);
        } else {
            self.window.set_cursor_visible(false);
        }
    }

    /// Sets the focus request indicator.
    pub fn set_focus_request(&mut self, request: Option<FocusIndicator>) {
        if self.waiting_first_frame {
            self.init_focus_request = request;
        } else {
            self.window.request_user_attention(request.map(|r| match r {
                FocusIndicator::Critical => winit::window::UserAttentionType::Critical,
                FocusIndicator::Info => winit::window::UserAttentionType::Informational,
            }));
        }
    }

    /// Steal input focus.
    #[cfg(not(windows))]
    pub fn focus(&mut self) {
        if self.waiting_first_frame {
            self.steal_init_focus = true;
        } else if !self.modal_dialog_active() {
            self.window.focus_window();
        }
    }

    /// Steal input focus.
    ///
    /// Returns if the next `RAlt` press and release key inputs must be ignored.
    #[cfg(windows)]
    #[must_use]
    pub fn focus(&mut self) -> bool {
        if self.waiting_first_frame {
            self.steal_init_focus = true;
            false
        } else if !self.modal_dialog_active() && !self.windows_is_foreground() {
            // winit uses a hack to steal focus that causes a `RAlt` key press.
            self.window.focus_window();
            self.windows_is_foreground()
        } else {
            false
        }
    }

    /// Gets the current Maximized status as early as possible.
    fn is_maximized(&self) -> bool {
        #[cfg(windows)]
        {
            let hwnd = crate::util::winit_to_hwnd(&self.window);
            // SAFETY: function does not fail.
            return unsafe { windows_sys::Win32::UI::WindowsAndMessaging::IsZoomed(hwnd as _) } != 0;
        }

        #[allow(unreachable_code)]
        {
            // this changes only after the Resized event, we want state change detection before the Moved also.
            self.window.is_maximized()
        }
    }

    /// Gets the current Maximized status.
    fn is_minimized(&self) -> bool {
        let size = self.window.inner_size();
        if size.width == 0 || size.height == 0 {
            return true;
        }

        #[cfg(windows)]
        {
            let hwnd = crate::util::winit_to_hwnd(&self.window);
            // SAFETY: function does not fail.
            return unsafe { windows_sys::Win32::UI::WindowsAndMessaging::IsIconic(hwnd as _) } != 0;
        }

        #[allow(unreachable_code)]
        false
    }

    fn probe_state(&self) -> WindowStateAll {
        let mut state = self.state.clone();

        state.global_position = match self.window.inner_position() {
            Ok(p) => p.to_px(),
            Err(e) => {
                tracing::error!("cannot get inner_position, {e}");
                PxPoint::zero()
            }
        };

        if self.is_minimized() {
            state.state = WindowState::Minimized;
        } else if let Some(h) = self.window.fullscreen() {
            state.state = match h {
                Fullscreen::Exclusive(_) => WindowState::Exclusive,
                Fullscreen::Borderless(_) => WindowState::Fullscreen,
            };
        } else if self.is_maximized() {
            state.state = WindowState::Maximized;
        } else {
            state.state = WindowState::Normal;

            let scale_factor = self.scale_factor();

            let monitor_offset = if let Some(monitor) = self.window.current_monitor() {
                monitor.position().to_px().to_vector()
            } else {
                PxVector::zero()
            };

            state.restore_rect = DipRect::new(
                (state.global_position - monitor_offset).to_dip(scale_factor),
                self.window.inner_size().to_px().to_dip(scale_factor),
            );
        }

        state
    }

    /// Probe state, returns `Some(new_state)`
    pub fn state_change(&mut self) -> Option<WindowStateAll> {
        if !self.visible {
            return None;
        }

        let mut new_state = self.probe_state();

        if self.state.state == WindowState::Minimized && self.state.restore_state == WindowState::Fullscreen {
            self.window.set_fullscreen(Some(Fullscreen::Borderless(None)));
        } else if new_state.state == WindowState::Normal && self.state.state != WindowState::Normal {
            new_state.restore_rect = self.state.restore_rect;

            self.set_inner_position(new_state.restore_rect.origin);
            let new_size = new_state.restore_rect.size.to_winit();
            if let Some(immediate_new_size) = self.window.request_inner_size(new_size) {
                if immediate_new_size == new_size.to_physical(self.window.scale_factor()) {
                    // size changed immediately, winit says: "resize event in such case may not be generated"
                    // * Review of Windows and Linux shows that the resize event is send.
                    tracing::debug!("immediate resize may not have notified, new size: {immediate_new_size:?}");
                }
            }

            self.window.set_min_inner_size(Some(new_state.min_size.to_winit()));
            self.window.set_max_inner_size(Some(new_state.max_size.to_winit()));
        }

        new_state.set_restore_state_from(self.state.state);

        if new_state != self.state {
            self.state = new_state.clone();
            Some(new_state)
        } else {
            None
        }
    }

    fn video_mode(&self) -> Option<GVideoMode> {
        let mode = &self.video_mode;
        self.window.current_monitor().and_then(|m| {
            let mut candidate: Option<GVideoMode> = None;
            for m in m.video_modes() {
                // filter out video modes larger than requested
                if m.size().width <= mode.size.width.0 as u32
                    && m.size().height <= mode.size.height.0 as u32
                    && m.bit_depth() <= mode.bit_depth
                    && m.refresh_rate_millihertz() <= mode.refresh_rate
                {
                    // select closest match to the requested video mode
                    if let Some(c) = &candidate {
                        if m.size().width >= c.size().width
                            && m.size().height >= c.size().height
                            && m.bit_depth() >= c.bit_depth()
                            && m.refresh_rate_millihertz() >= c.refresh_rate_millihertz()
                        {
                            candidate = Some(m);
                        }
                    } else {
                        candidate = Some(m);
                    }
                }
            }
            candidate
        })
    }

    pub fn set_video_mode(&mut self, mode: VideoMode) {
        self.video_mode = mode;
        if let WindowState::Exclusive = self.state.state {
            self.window.set_fullscreen(None);

            if let Some(mode) = self.video_mode() {
                self.window.set_fullscreen(Some(Fullscreen::Exclusive(mode)));
            } else {
                self.window.set_fullscreen(Some(Fullscreen::Borderless(None)));
            }
        }
    }

    #[cfg(not(windows))]
    pub fn set_taskbar_visible(&mut self, visible: bool) {
        if visible != self.taskbar_visible {
            return;
        }
        self.taskbar_visible = visible;
        tracing::error!("`set_taskbar_visible` not implemented for this OS");
    }

    #[cfg(windows)]
    pub fn set_taskbar_visible(&mut self, visible: bool) {
        if visible == self.taskbar_visible {
            return;
        }
        self.taskbar_visible = visible;

        use windows_sys::Win32::System::Com::*;

        use crate::util::taskbar_com;

        // winit already initializes COM

        unsafe {
            let mut taskbar_list2: *mut taskbar_com::ITaskbarList2 = std::ptr::null_mut();
            match CoCreateInstance(
                &taskbar_com::CLSID_TaskbarList,
                std::ptr::null_mut(),
                CLSCTX_ALL,
                &taskbar_com::IID_ITaskbarList2,
                &mut taskbar_list2 as *mut _ as *mut _,
            ) {
                0 => {
                    let result = if visible {
                        let add_tab = (*(*taskbar_list2).lpVtbl).parent.AddTab;
                        add_tab(taskbar_list2.cast(), crate::util::winit_to_hwnd(&self.window) as _)
                    } else {
                        let delete_tab = (*(*taskbar_list2).lpVtbl).parent.DeleteTab;
                        delete_tab(taskbar_list2.cast(), crate::util::winit_to_hwnd(&self.window) as _)
                    };
                    if result != 0 {
                        let mtd_name = if visible { "AddTab" } else { "DeleteTab" };
                        tracing::error!(
                            target: "window",
                            "cannot set `taskbar_visible`, `ITaskbarList::{mtd_name}` failed, error: 0x{result:x}",
                        )
                    }

                    let release = (*(*taskbar_list2).lpVtbl).parent.parent.Release;
                    let result = release(taskbar_list2.cast());
                    if result != 0 {
                        tracing::error!(
                            target: "window",
                            "failed to release `taskbar_list`, error: 0x{result:x}"
                        )
                    }
                }
                error => {
                    tracing::error!(
                        target: "window",
                        "cannot set `taskbar_visible`, failed to create instance of `ITaskbarList`, error: 0x{error:x}",
                    )
                }
            }
        }
    }

    /// Returns of the last update state.
    pub fn state(&self) -> WindowStateAll {
        self.state.clone()
    }

    #[cfg(windows)]
    /// Returns the preferred color scheme for the window.
    pub fn color_scheme(&self) -> ColorScheme {
        match self.window.theme().unwrap_or(winit::window::Theme::Light) {
            winit::window::Theme::Light => ColorScheme::Light,
            winit::window::Theme::Dark => ColorScheme::Dark,
        }
    }

    #[cfg(not(windows))]
    /// Returns the preferred color scheme for the window.
    pub fn color_scheme(&self) -> ColorScheme {
        tracing::error!("`color_scheme` not implemented for this OS");
        ColorScheme::default()
    }

    fn set_inner_position(&self, pos: DipPoint) {
        let monitor_offset = if let Some(m) = self.window.current_monitor() {
            m.position().to_px().to_vector()
        } else {
            PxVector::zero()
        };

        let outer_pos = self.window.outer_position().unwrap_or_default();
        let inner_pos = self.window.inner_position().unwrap_or_default();
        let inner_offset = PxVector::new(Px(outer_pos.x - inner_pos.x), Px(outer_pos.y - inner_pos.y));
        let pos = pos.to_px(self.scale_factor()) + monitor_offset + inner_offset;
        self.window.set_outer_position(pos.to_winit());
    }

    /// Reset all window state.
    ///
    /// Returns `true` if the state changed.
    pub fn set_state(&mut self, new_state: WindowStateAll) -> bool {
        if self.state == new_state {
            return false;
        }

        if !self.visible {
            // will force apply when set to visible again.
            self.state = new_state;
            return true;
        }

        self.apply_state(new_state, false);

        true
    }

    /// Moves the window with the left mouse button until the button is released.
    pub fn drag_move(&self) {
        if let Err(e) = self.window.drag_window() {
            tracing::error!("failed to drag_move, {e}");
        }
    }

    /// Resizes the window with the left mouse button until the button is released.
    pub fn drag_resize(&self, direction: ResizeDirection) {
        if let Err(e) = self.window.drag_resize_window(direction.to_winit()) {
            tracing::error!("failed to drag_resize, {e}");
        }
    }

    /// Set enabled chrome buttons.
    pub fn set_enabled_buttons(&self, buttons: WindowButton) {
        self.window.set_enabled_buttons(buttons.to_winit());
    }

    /// Open windows title bar context menu.
    pub fn open_title_bar_context_menu(&self, pos: DipPoint) {
        self.window.show_window_menu(pos.to_winit())
    }

    fn apply_state(&mut self, new_state: WindowStateAll, force: bool) {
        if self.state.chrome_visible != new_state.chrome_visible {
            self.window.set_decorations(new_state.chrome_visible);
        }

        if self.state.state != new_state.state || force {
            // unset previous state.
            match self.state.state {
                WindowState::Normal => {}
                WindowState::Minimized => self.window.set_minimized(false),
                WindowState::Maximized => {
                    if !new_state.state.is_fullscreen() {
                        self.window.set_maximized(false);
                    }
                }
                WindowState::Fullscreen | WindowState::Exclusive => self.window.set_fullscreen(None),
            }

            // set new state.
            match new_state.state {
                WindowState::Normal => {}
                WindowState::Minimized => self.window.set_minimized(true),
                WindowState::Maximized => self.window.set_maximized(true),
                WindowState::Fullscreen => {
                    self.window.set_fullscreen(Some(Fullscreen::Borderless(None)));
                }
                WindowState::Exclusive => {
                    if let Some(mode) = self.video_mode() {
                        self.window.set_fullscreen(Some(Fullscreen::Exclusive(mode)));
                    } else {
                        self.window.set_fullscreen(Some(Fullscreen::Borderless(None)));
                    }
                }
            }
        }

        self.state = new_state;

        if self.state.state == WindowState::Normal {
            let _ = self.window.request_inner_size(self.state.restore_rect.size.to_winit());

            self.window.set_min_inner_size(Some(self.state.min_size.to_winit()));
            self.window.set_max_inner_size(Some(self.state.max_size.to_winit()));

            // this can happen if minimized from "Task Manager"
            //
            // - Set to Fullscreen.
            // - Minimize from Windows Task Manager.
            // - Restore from Taskbar.
            // - Set the state to Normal.
            //
            // Without this hack the window stays minimized and then restores
            // Normal but at the fullscreen size.
            #[cfg(windows)]
            if self.is_minimized() {
                self.windows_set_restore();

                self.window.set_minimized(true);
                self.window.set_minimized(false);
            }
        }

        // Update restore placement for Windows to avoid rendering incorrect frame when the OS restores the window.
        //
        // Windows changes the size if it considers the window "restored", that is the case for `Normal` and `Borderless` fullscreen.
        #[cfg(windows)]
        if !matches!(self.state.state, WindowState::Normal | WindowState::Fullscreen) {
            self.windows_set_restore();
        }
    }

    pub fn use_image(&mut self, image: &Image) -> ImageTextureId {
        self.image_use.new_use(image, self.document_id, &mut self.api)
    }

    pub fn update_image(&mut self, texture_id: ImageTextureId, image: &Image) {
        self.image_use.update_use(texture_id, image, self.document_id, &mut self.api);
    }

    pub fn delete_image(&mut self, texture_id: ImageTextureId) {
        self.image_use.delete(texture_id, self.document_id, &mut self.api);
    }

    pub fn add_font_face(&mut self, font: Vec<u8>, index: u32) -> FontFaceId {
        let key = self.api.generate_font_key();
        let mut txn = webrender::Transaction::new();
        txn.add_raw_font(key, font, index);
        self.api.send_transaction(self.document_id, txn);
        FontFaceId::from_raw(key.1)
    }

    pub fn delete_font_face(&mut self, font_face_id: FontFaceId) {
        let mut txn = webrender::Transaction::new();
        txn.delete_font(FontKey(self.api.get_namespace_id(), font_face_id.get()));
        self.api.send_transaction(self.document_id, txn);
    }

    pub fn add_font(
        &mut self,
        font_face_id: FontFaceId,
        glyph_size: Px,
        options: FontOptions,
        variations: Vec<(FontVariationName, f32)>,
    ) -> FontId {
        let key = self.api.generate_font_instance_key();
        let mut txn = webrender::Transaction::new();
        txn.add_font_instance(
            key,
            FontKey(self.api.get_namespace_id(), font_face_id.get()),
            glyph_size.to_wr().get(),
            options.to_wr(),
            None,
            variations
                .into_iter()
                .map(|(n, v)| FontVariation {
                    tag: u32::from_be_bytes(n),
                    value: v,
                })
                .collect(),
        );
        self.api.send_transaction(self.document_id, txn);
        FontId::from_raw(key.1)
    }

    pub fn delete_font(&mut self, font_id: FontId) {
        let mut txn = webrender::Transaction::new();
        txn.delete_font_instance(FontInstanceKey(self.api.get_namespace_id(), font_id.get()));
        self.api.send_transaction(self.document_id, txn);
    }

    pub fn set_capture_mode(&mut self, enabled: bool) {
        self.capture_mode = enabled;
    }

    /// Start rendering a new frame.
    ///
    /// The [callback](#callback) will be called when the frame is ready to be [presented](Self::present).
    pub fn render(&mut self, frame: FrameRequest) {
        let _scope = tracing::trace_span!("render", ?frame.id).entered();

        self.renderer.as_mut().unwrap().set_clear_color(frame.clear_color.to_wr());

        let mut txn = Transaction::new();
        txn.set_root_pipeline(self.pipeline_id);
        self.push_resize(&mut txn);
        txn.generate_frame(frame.id.get(), frame_render_reasons(&frame));

        let display_list = display_list_to_webrender(
            frame.display_list,
            &mut DisplayListExtAdapter {
                frame_id: frame.id,
                extensions: &mut self.renderer_exts,
                transaction: &mut txn,
                renderer: self.renderer.as_mut().unwrap(),
                api: &mut self.api,
                external_images: &mut self.external_images,
            },
            &mut self.display_list_cache,
        );

        txn.reset_dynamic_properties();
        txn.append_dynamic_properties(DynamicProperties {
            transforms: vec![],
            floats: vec![],
            colors: vec![],
        });

        self.renderer.as_mut().unwrap().set_clear_color(frame.clear_color.to_wr());
        self.clear_color = Some(frame.clear_color);

        txn.set_display_list(webrender::api::Epoch(frame.id.epoch()), (self.pipeline_id, display_list));

        let frame_scope =
            tracing::trace_span!("<frame>", ?frame.id, capture = ?frame.capture, from_update = false, thread = "<webrender>").entered();

        self.pending_frames.push_back((frame.id, frame.capture, Some(frame_scope)));

        self.api.send_transaction(self.document_id, txn);
    }

    /// Start rendering a new frame based on the data of the last frame.
    pub fn render_update(&mut self, frame: FrameUpdateRequest) {
        let _scope = tracing::trace_span!("render_update", ?frame.id).entered();

        let render_reasons = frame_update_render_reasons(&frame);

        if let Some(color) = frame.clear_color {
            self.clear_color = Some(color);
            self.renderer.as_mut().unwrap().set_clear_color(color.to_wr());
        }

        let resized = self.resized;

        let mut txn = Transaction::new();
        txn.set_root_pipeline(self.pipeline_id);
        self.push_resize(&mut txn);
        txn.generate_frame(self.frame_id().get(), render_reasons);

        let frame_scope = match self.display_list_cache.update(
            &mut DisplayListExtAdapter {
                frame_id: self.frame_id(),
                extensions: &mut self.renderer_exts,
                transaction: &mut txn,
                renderer: self.renderer.as_mut().unwrap(),
                api: &mut self.api,
                external_images: &mut self.external_images,
            },
            frame.transforms,
            frame.floats,
            frame.colors,
            frame.extensions,
            resized,
        ) {
            Ok(p) => {
                if let Some(p) = p {
                    txn.append_dynamic_properties(p);
                }

                tracing::trace_span!("<frame-update>", ?frame.id, capture = ?frame.capture, thread = "<webrender>")
            }
            Err(d) => {
                txn.reset_dynamic_properties();
                txn.append_dynamic_properties(DynamicProperties {
                    transforms: vec![],
                    floats: vec![],
                    colors: vec![],
                });

                txn.set_display_list(webrender::api::Epoch(frame.id.epoch()), (self.pipeline_id, d));

                tracing::trace_span!("<frame>", ?frame.id, capture = ?frame.capture, from_update = true, thread = "<webrender>")
            }
        };

        self.pending_frames
            .push_back((frame.id, frame.capture, Some(frame_scope.entered())));

        self.api.send_transaction(self.document_id, txn);
    }

    /// Returns info for `FrameRendered` and if this is the first frame.
    #[must_use = "events must be generated from the result"]
    pub fn on_frame_ready(&mut self, msg: FrameReadyMsg, images: &mut ImageCache) -> FrameReadyResult {
        let (frame_id, capture, _) = self
            .pending_frames
            .pop_front()
            .unwrap_or((self.rendered_frame_id, FrameCapture::None, None));
        self.rendered_frame_id = frame_id;

        let first_frame = self.waiting_first_frame;

        let mut ext_args = FrameReadyArgs {
            frame_id,
            redraw: msg.composite_needed || self.waiting_first_frame,
        };
        for (_, ext) in &mut self.renderer_exts {
            ext.frame_ready(&mut ext_args);
            ext_args.redraw |= msg.composite_needed || self.waiting_first_frame;
        }

        if self.waiting_first_frame {
            let _s = tracing::trace_span!("first-draw").entered();
            debug_assert!(msg.composite_needed);

            self.waiting_first_frame = false;
            let s = self.window.inner_size();
            self.context.make_current();
            self.context.resize(s);
            self.redraw();
            if self.kiosk {
                self.window.request_redraw();
            } else if self.visible {
                self.set_visible(true);

                if mem::take(&mut self.steal_init_focus) {
                    self.window.focus_window();
                }
                if let Some(r) = self.init_focus_request.take() {
                    self.set_focus_request(Some(r));
                }
            }
        } else if ext_args.redraw || msg.composite_needed {
            self.window.request_redraw();
        }

        let scale_factor = self.scale_factor();

        let capture = match capture {
            FrameCapture::None => None,
            FrameCapture::Full => Some(None),
            FrameCapture::Mask(m) => Some(Some(m)),
        };
        let image = if let Some(mask) = capture {
            let _s = tracing::trace_span!("capture_image").entered();
            if ext_args.redraw || msg.composite_needed {
                self.redraw();
            }
            Some(images.frame_image_data(
                &**self.context.gl(),
                PxRect::from_size(self.window.inner_size().to_px()),
                scale_factor,
                mask,
            ))
        } else {
            None
        };

        FrameReadyResult {
            frame_id,
            image,
            first_frame,
        }
    }

    pub fn redraw(&mut self) {
        let span = tracing::trace_span!("redraw", stats = tracing::field::Empty).entered();

        self.context.make_current();

        let scale_factor = self.scale_factor();
        let size = self.window.inner_size().to_px();

        let renderer = self.renderer.as_mut().unwrap();
        renderer.update();

        let r = renderer.render(size.to_wr_device(), 0).unwrap();
        span.record("stats", &tracing::field::debug(&r.stats));

        for (_, ext) in &mut self.renderer_exts {
            ext.redraw(&mut RedrawArgs {
                scale_factor,
                size,
                context: &mut self.context,
            });
        }

        let _ = renderer.flush_pipeline_info();

        self.window.pre_present_notify();
        self.context.swap_buffers();
    }

    pub fn is_rendering_frame(&self) -> bool {
        !self.pending_frames.is_empty()
    }

    fn push_resize(&mut self, txn: &mut Transaction) {
        if self.resized {
            self.resized = false;

            self.context.make_current();
            let size = self.window.inner_size();
            self.context.resize(size);
            txn.set_document_view(PxRect::from_size(size.to_px()).to_wr_device());
        }
    }

    pub fn frame_image(&mut self, images: &mut ImageCache, mask: Option<ImageMaskMode>) -> ImageId {
        let scale_factor = self.scale_factor();
        if !self.context.is_software() {
            self.redraw(); // refresh back buffer
        }
        images.frame_image(
            &**self.context.gl(),
            PxRect::from_size(self.window.inner_size().to_px()),
            self.id,
            self.rendered_frame_id,
            scale_factor,
            mask,
        )
    }

    pub fn frame_image_rect(&mut self, images: &mut ImageCache, rect: PxRect, mask: Option<ImageMaskMode>) -> ImageId {
        let scale_factor = self.scale_factor();
        let rect = PxRect::from_size(self.window.inner_size().to_px())
            .intersection(&rect)
            .unwrap_or_default();
        if !self.context.is_software() {
            self.redraw(); // refresh back buffer
        }
        images.frame_image(&**self.context.gl(), rect, self.id, self.rendered_frame_id, scale_factor, mask)
    }

    /// (global_position, monitor_position)
    pub fn inner_position(&self) -> (PxPoint, DipPoint) {
        let global_pos = self.window.inner_position().unwrap_or_default().to_px();
        let monitor_offset = if let Some(m) = self.window.current_monitor() {
            m.position().to_px().to_vector()
        } else {
            PxVector::zero()
        };

        (global_pos, (global_pos - monitor_offset).to_dip(self.scale_factor()))
    }

    pub fn size(&self) -> DipSize {
        self.window.inner_size().to_logical(self.window.scale_factor()).to_dip()
    }

    pub fn scale_factor(&self) -> Factor {
        Factor(self.window.scale_factor() as f32)
    }

    /// Window actual render mode.
    pub fn render_mode(&self) -> RenderMode {
        self.render_mode
    }

    /// Calls the window extension command.
    pub fn window_extension(&mut self, extension_id: ApiExtensionId, request: ApiExtensionPayload) -> ApiExtensionPayload {
        for (key, ext) in &mut self.window_exts {
            if *key == extension_id {
                return ext.command(&mut WindowCommandArgs {
                    window: &self.window,
                    context: &mut self.context,
                    request,
                });
            }
        }
        ApiExtensionPayload::unknown_extension(extension_id)
    }

    /// Calls the render extension command.
    pub fn render_extension(&mut self, extension_id: ApiExtensionId, request: ApiExtensionPayload) -> ApiExtensionPayload {
        for (key, ext) in &mut self.renderer_exts {
            if *key == extension_id {
                let mut redraw = false;
                let r = ext.command(&mut RendererCommandArgs {
                    renderer: self.renderer.as_mut().unwrap(),
                    api: &mut self.api,
                    request,
                    window: Some(&self.window),
                    context: &mut self.context,
                    redraw: &mut redraw,
                });
                if redraw {
                    self.window.request_redraw();
                }

                return r;
            }
        }
        ApiExtensionPayload::unknown_extension(extension_id)
    }

    fn enter_dialog(&self, id: dlg_api::DialogId, event_sender: &AppEventSender) -> bool {
        let already_open = self.modal_dialog_active.swap(true, Ordering::Acquire);
        if already_open {
            let _ = event_sender.send(AppEvent::Notify(Event::MsgDialogResponse(
                id,
                dlg_api::MsgDialogResponse::Error(Txt::from_static("dialog already open")),
            )));
        }
        already_open
    }

    /// Shows a native message dialog.
    pub(crate) fn message_dialog(&self, dialog: dlg_api::MsgDialog, id: dlg_api::DialogId, event_sender: AppEventSender) {
        if self.enter_dialog(id, &event_sender) {
            return;
        }

        let dlg = rfd::AsyncMessageDialog::new()
            .set_level(match dialog.icon {
                dlg_api::MsgDialogIcon::Info => rfd::MessageLevel::Info,
                dlg_api::MsgDialogIcon::Warn => rfd::MessageLevel::Warning,
                dlg_api::MsgDialogIcon::Error => rfd::MessageLevel::Error,
            })
            .set_buttons(match dialog.buttons {
                dlg_api::MsgDialogButtons::Ok => rfd::MessageButtons::Ok,
                dlg_api::MsgDialogButtons::OkCancel => rfd::MessageButtons::OkCancel,
                dlg_api::MsgDialogButtons::YesNo => rfd::MessageButtons::YesNo,
            })
            .set_title(dialog.title.as_str())
            .set_description(dialog.message.as_str())
            .set_parent(&self.window);

        let modal_dialog_active = self.modal_dialog_active.clone();
        Self::run_dialog(async move {
            let r = dlg.show().await;

            let r = match dialog.buttons {
                dlg_api::MsgDialogButtons::Ok => dlg_api::MsgDialogResponse::Ok,
                dlg_api::MsgDialogButtons::OkCancel => match r {
                    rfd::MessageDialogResult::Yes => dlg_api::MsgDialogResponse::Ok,
                    rfd::MessageDialogResult::No => dlg_api::MsgDialogResponse::Cancel,
                    rfd::MessageDialogResult::Ok => dlg_api::MsgDialogResponse::Ok,
                    rfd::MessageDialogResult::Cancel => dlg_api::MsgDialogResponse::Cancel,
                    rfd::MessageDialogResult::Custom(_) => dlg_api::MsgDialogResponse::Cancel,
                },
                dlg_api::MsgDialogButtons::YesNo => match r {
                    rfd::MessageDialogResult::Yes => dlg_api::MsgDialogResponse::Yes,
                    rfd::MessageDialogResult::No => dlg_api::MsgDialogResponse::No,
                    rfd::MessageDialogResult::Ok => dlg_api::MsgDialogResponse::Yes,
                    rfd::MessageDialogResult::Cancel => dlg_api::MsgDialogResponse::No,
                    rfd::MessageDialogResult::Custom(_) => dlg_api::MsgDialogResponse::No,
                },
            };
            modal_dialog_active.store(false, Ordering::Release);
            let _ = event_sender.send(AppEvent::Notify(Event::MsgDialogResponse(id, r)));
        });
    }

    /// Shows a native file dialog.
    pub(crate) fn file_dialog(&self, dialog: dlg_api::FileDialog, id: dlg_api::DialogId, event_sender: AppEventSender) {
        if self.enter_dialog(id, &event_sender) {
            return;
        }

        let mut dlg = rfd::AsyncFileDialog::new()
            .set_title(dialog.title.as_str())
            .set_directory(&dialog.starting_dir)
            .set_file_name(dialog.starting_name.as_str())
            .set_parent(&self.window);
        for (name, patterns) in dialog.iter_filters() {
            dlg = dlg.add_filter(
                name,
                &patterns
                    .map(|s| {
                        let s = s.trim_start_matches(['*', '.']);
                        if s.is_empty() {
                            "*"
                        } else {
                            s
                        }
                    })
                    .collect::<Vec<_>>(),
            );
        }

        let modal_dialog_active = self.modal_dialog_active.clone();
        Self::run_dialog(async move {
            let selection: Vec<_> = match dialog.kind {
                dlg_api::FileDialogKind::OpenFile => dlg.pick_file().await.into_iter().map(Into::into).collect(),
                dlg_api::FileDialogKind::OpenFiles => dlg.pick_files().await.into_iter().flatten().map(Into::into).collect(),
                dlg_api::FileDialogKind::SelectFolder => dlg.pick_folder().await.into_iter().map(Into::into).collect(),
                dlg_api::FileDialogKind::SelectFolders => dlg.pick_folders().await.into_iter().flatten().map(Into::into).collect(),
                dlg_api::FileDialogKind::SaveFile => dlg.save_file().await.into_iter().map(Into::into).collect(),
            };

            let r = if selection.is_empty() {
                dlg_api::FileDialogResponse::Cancel
            } else {
                dlg_api::FileDialogResponse::Selected(selection)
            };

            modal_dialog_active.store(false, Ordering::Release);
            let _ = event_sender.send(AppEvent::Notify(Event::FileDialogResponse(id, r)));
        });
    }
    /// Run dialog unblocked.
    fn run_dialog(run: impl Future + Send + 'static) {
        let mut task = Box::pin(run);
        thread::spawn(move || {
            struct ThreadWaker(thread::Thread);
            impl std::task::Wake for ThreadWaker {
                fn wake(self: std::sync::Arc<Self>) {
                    self.0.unpark();
                }
            }
            let waker = Arc::new(ThreadWaker(thread::current())).into();
            let mut cx = std::task::Context::from_waker(&waker);
            loop {
                match task.as_mut().poll(&mut cx) {
                    std::task::Poll::Ready(_) => return,
                    std::task::Poll::Pending => thread::park(),
                }
            }
        });
    }

    /// Pump the accessibility adapter and window extensions.
    pub fn on_window_event(&mut self, event: &winit::event::WindowEvent) {
        if let Some(a) = &mut self.access {
            a.process_event(&self.window, event);
        }
        for (_, ext) in &mut self.window_exts {
            ext.event(&mut extensions::WindowEventArgs {
                window: &self.window,
                context: &mut self.context,
                event,
            });
        }
    }

    /// Update the accessibility info.
    pub fn access_update(&mut self, update: zng_view_api::access::AccessTreeUpdate, event_sender: &AppEventSender) {
        if let Some(a) = &mut self.access {
            // SAFETY: we drop `access` in case of panic.
            let mut a = std::panic::AssertUnwindSafe(a);
            let panic = crate::util::catch_suppress(move || {
                a.update_if_active(|| crate::util::access_tree_update_to_kit(update));
            });
            if let Err(p) = panic {
                self.access = None;

                let _ = event_sender.send(AppEvent::Notify(Event::RecoveredFromComponentPanic {
                    component: Txt::from_static("accesskit_winit::Adapter::update_if_active"),
                    recover: Txt::from_static("accessibility disabled for this window instance"),
                    panic: p.to_txt(),
                }));
            }
        }
    }

    pub(crate) fn on_low_memory(&mut self) {
        self.api.notify_memory_pressure();

        for (_, ext) in &mut self.renderer_exts {
            ext.low_memory();
        }
    }

    #[cfg(windows)]
    pub(crate) fn set_ime_open(&mut self, open: bool) {
        self.ime_open = open;
    }

    pub(crate) fn set_ime_area(&mut self, area: Option<DipRect>) {
        if let Some(a) = area {
            if self.ime_area != Some(a) {
                if self.ime_area.is_none() {
                    self.window.set_ime_allowed(true);
                }

                self.ime_area = Some(a);
                self.window.set_ime_cursor_area(a.origin.to_winit(), a.size.to_winit());
            }
        } else if self.ime_area.is_some() {
            self.window.set_ime_allowed(false);
            self.ime_area = None;
        }
    }

    #[cfg(windows)]
    pub(crate) fn block_system_shutdown(&mut self, reason: Txt) -> bool {
        let hwnd = crate::util::winit_to_hwnd(&self.window);
        let reason = windows::core::HSTRING::from(reason.as_str());
        // SAFETY: function does not fail.
        let enabled = unsafe { windows_sys::Win32::System::Shutdown::ShutdownBlockReasonCreate(hwnd, reason.as_ptr()) != 0 };
        self.block_shutdown.store(enabled, std::sync::atomic::Ordering::Relaxed);
        enabled
    }

    #[cfg(not(windows))]
    pub(crate) fn block_system_shutdown(&mut self, reason: Txt) -> bool {
        tracing::error!("cannot block system shutdown, not implemented, block reason was: {reason}");
        false
    }

    #[cfg(windows)]
    pub(crate) fn unblock_system_shutdown(&mut self) {
        if self.block_shutdown.swap(false, std::sync::atomic::Ordering::Relaxed) {
            let hwnd = crate::util::winit_to_hwnd(&self.window);
            // SAFETY: function does not fail.
            unsafe {
                windows_sys::Win32::System::Shutdown::ShutdownBlockReasonDestroy(hwnd);
            }
        }
    }
    #[cfg(not(windows))]
    pub(crate) fn unblock_system_shutdown(&mut self) {}
}
impl Drop for Window {
    fn drop(&mut self) {
        self.unblock_system_shutdown();

        self.api.stop_render_backend();
        self.api.shut_down(true);

        // webrender deinit panics if the context is not current.
        self.context.make_current();
        self.renderer.take().unwrap().deinit();

        for (_, ext) in &mut self.renderer_exts {
            ext.renderer_deinited(&mut RendererDeinitedArgs {
                document_id: self.document_id,
                pipeline_id: self.pipeline_id,
                context: &mut self.context,
                window: Some(&self.window),
            })
        }
        for (_, ext) in &mut self.window_exts {
            ext.window_deinited(&mut WindowDeinitedArgs {
                window: &self.window,
                context: &mut self.context,
            });
        }
    }
}

pub(crate) struct FrameReadyResult {
    pub frame_id: FrameId,
    pub image: Option<ImageLoadedData>,
    pub first_frame: bool,
}

struct AccessActivateHandler {
    id: WindowId,
    event_sender: AppEventSender,
}
impl accesskit::ActivationHandler for AccessActivateHandler {
    fn request_initial_tree(&mut self) -> Option<accesskit::TreeUpdate> {
        let _ = self.event_sender.send(AppEvent::Notify(Event::AccessInit { window: self.id }));
        None
    }
}

struct AccessDeactivateHandler {
    id: WindowId,
    event_sender: AppEventSender,
}

impl accesskit::DeactivationHandler for AccessDeactivateHandler {
    fn deactivate_accessibility(&mut self) {
        let _ = self.event_sender.send(AppEvent::Notify(Event::AccessDeinit { window: self.id }));
    }
}

struct AccessActionSender {
    id: WindowId,
    event_sender: AppEventSender,
}
impl accesskit::ActionHandler for AccessActionSender {
    fn do_action(&mut self, request: accesskit::ActionRequest) {
        if let Some(ev) = crate::util::accesskit_to_event(self.id, request) {
            let _ = self.event_sender.send(AppEvent::Notify(ev));
        }
    }
}<|MERGE_RESOLUTION|>--- conflicted
+++ resolved
@@ -244,10 +244,9 @@
 
         render_mode = context.render_mode();
 
-<<<<<<< HEAD
         #[cfg(windows)]
         let block_shutdown = std::sync::Arc::new(std::sync::atomic::AtomicBool::new(false));
-=======
+
         window_exts.retain_mut(|(_, ext)| {
             ext.window_inited(&mut WindowInitedArgs {
                 window: &winit_window,
@@ -255,7 +254,6 @@
             });
             !ext.is_init_only()
         });
->>>>>>> 0fbf37fd
 
         // * Extend the winit Windows window to not block the Alt+F4 key press.
         // * Check if the window is actually keyboard focused until first focus.
