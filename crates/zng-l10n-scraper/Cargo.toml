[package]
name = "zng-l10n-scraper"
<<<<<<< HEAD
version = "0.3.1+deprecated"
=======
version = "0.3.1"
>>>>>>> 845c3333
authors = ["The Zng Project Developers"]
edition = "2021"
license = "Apache-2.0 OR MIT"
readme = "README.md"
description = "Command-line tool that scraps l10n text from Zng apps code."
documentation = "https://zng-ui.github.io/doc/zng_l10n_scraper"
repository = "https://github.com/zng-ui/zng"
categories = ["gui"]
keywords = ["gui", "ui", "user-interface", "zng"]

[dependencies]
rayon = "1.10"
glob = "0.3"
rustc_lexer = "0.1"
clap = { version = "4.5", features = ["derive"] }
fluent-pseudo = "0.3"<|MERGE_RESOLUTION|>--- conflicted
+++ resolved
@@ -1,10 +1,6 @@
 [package]
 name = "zng-l10n-scraper"
-<<<<<<< HEAD
-version = "0.3.1+deprecated"
-=======
 version = "0.3.1"
->>>>>>> 845c3333
 authors = ["The Zng Project Developers"]
 edition = "2021"
 license = "Apache-2.0 OR MIT"
