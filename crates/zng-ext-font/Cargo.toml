--- conflicted
+++ resolved
@@ -31,12 +31,8 @@
 
 serde = "1.0"
 unicase = "2.7"
-<<<<<<< HEAD
-=======
-font-kit = "0.13"
 rustybuzz = "0.17"
 ttf-parser = "0.24"
->>>>>>> 2b6d569e
 parking_lot = "0.12"
 byteorder = "1.5"
 icu_properties = "1.4"
@@ -56,7 +52,6 @@
 
 [target.'cfg(not(target_arch = "wasm32"))'.dependencies]
 font-kit = "0.13"
-harfbuzz_rs = "2.0"
 
 [package.metadata.docs.rs]
 all-features = true