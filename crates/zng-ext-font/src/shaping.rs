use std::{
    cmp, fmt,
    hash::{BuildHasher, Hash},
    mem, ops,
};

use zng_app::widget::info::InlineSegmentInfo;
use zng_ext_l10n::{lang, Lang};
use zng_layout::{
    context::{InlineConstraintsLayout, InlineConstraintsMeasure, InlineSegmentPos, LayoutDirection, TextSegmentKind},
    unit::{euclid, Align, Factor2d, FactorUnits, Px, PxBox, PxConstraints2d, PxPoint, PxRect, PxSize},
};
use zng_txt::Txt;
use zng_view_api::font::{GlyphIndex, GlyphInstance};

use crate::{
    font_features::RFontFeatures, BidiLevel, CaretIndex, Font, FontList, Hyphens, LineBreak, SegmentedText, TextSegment, WordBreak,
    HYPHENATION,
};

/// Reasons why a font might fail to load a glyph.
#[derive(Clone, Copy, PartialEq, Debug)]
pub enum GlyphLoadingError {
    /// The font didn't contain a glyph with that ID.
    NoSuchGlyph,
    /// A platform function returned an error.
    PlatformError,
}
impl std::error::Error for GlyphLoadingError {}
impl fmt::Display for GlyphLoadingError {
    fn fmt(&self, f: &mut fmt::Formatter<'_>) -> fmt::Result {
        use GlyphLoadingError::*;
        match self {
            NoSuchGlyph => write!(f, "no such glyph"),
            PlatformError => write!(f, "platform error"),
        }
    }
}
#[cfg(not(target_arch = "wasm32"))]
impl From<font_kit::error::GlyphLoadingError> for GlyphLoadingError {
    fn from(value: font_kit::error::GlyphLoadingError) -> Self {
        use GlyphLoadingError::*;
        match value {
            font_kit::error::GlyphLoadingError::NoSuchGlyph => NoSuchGlyph,
            font_kit::error::GlyphLoadingError::PlatformError => PlatformError,
        }
    }
}

/// Extra configuration for [`shape_text`](Font::shape_text).
#[derive(Debug, Clone)]
pub struct TextShapingArgs {
    /// Extra spacing to add after each character.
    pub letter_spacing: Px,

    /// Extra spacing to add after each space (U+0020 SPACE).
    pub word_spacing: Px,

    /// Height of each line.
    ///
    /// Default can be computed using [`FontMetrics::line_height`].
    ///
    /// [`FontMetrics::line_height`]: crate::FontMetrics::line_height
    pub line_height: Px,

    /// Extra spacing added in between lines.
    pub line_spacing: Px,

    /// Primary language of the text.
    pub lang: Lang,

    /// Text flow direction.
    pub direction: LayoutDirection,

    /// Don't use font ligatures.
    pub ignore_ligatures: bool,

    /// Don't use font letter spacing.
    pub disable_kerning: bool,

    /// Width of the TAB character.
    pub tab_x_advance: Px,

    /// Inline constraints for initial text shaping and wrap.
    pub inline_constraints: Option<InlineConstraintsMeasure>,

    /// Finalized font features.
    pub font_features: RFontFeatures,

    /// Maximum line width.
    ///
    /// Is `Px::MAX` when text wrap is disabled.
    pub max_width: Px,

    /// Line break config for Chinese, Japanese, or Korean text.
    pub line_break: LineBreak,

    /// World break config.
    ///
    /// This value is only considered if it is impossible to fit the word to a line.
    pub word_break: WordBreak,

    /// Hyphen breaks config.
    pub hyphens: Hyphens,

    /// Character rendered when text is hyphenated by break.
    pub hyphen_char: Txt,

    /// Obscure the text with the replacement char.
    pub obscuring_char: Option<char>,
}
impl Default for TextShapingArgs {
    fn default() -> Self {
        TextShapingArgs {
            letter_spacing: Px(0),
            word_spacing: Px(0),
            line_height: Px(0),
            line_spacing: Px(0),
            lang: lang!(und),
            direction: LayoutDirection::LTR,
            ignore_ligatures: false,
            disable_kerning: false,
            tab_x_advance: Px(0),
            inline_constraints: None,
            font_features: RFontFeatures::default(),
            max_width: Px::MAX,
            line_break: Default::default(),
            word_break: Default::default(),
            hyphens: Default::default(),
            hyphen_char: Txt::from_char('-'),
            obscuring_char: None,
        }
    }
}

/// Defines a range of segments in a [`ShapedText`] that form a line.
#[derive(Debug, Clone, Copy, PartialEq)]
struct LineRange {
    /// Exclusive segment index, is the `segments.len()` for the last line and the index of the first
    /// segment after the line break for other lines.
    end: usize,
    /// Pixel width of the line.
    width: f32,
    /// Applied align offset to the right.
    x_offset: f32,
    directions: LayoutDirections,
}

/// Defines the font of a range of glyphs in a [`ShapedText`].
#[derive(Clone)]
struct FontRange {
    font: Font,
    /// Exclusive glyph range end.
    end: usize,
}
impl PartialEq for FontRange {
    fn eq(&self, other: &Self) -> bool {
        self.font == other.font && self.end == other.end
    }
}
impl fmt::Debug for FontRange {
    fn fmt(&self, f: &mut fmt::Formatter<'_>) -> fmt::Result {
        f.debug_struct("FontInfo")
            .field("font", &self.font.face().display_name().name())
            .field("end", &self.end)
            .finish()
    }
}

#[derive(Debug, Clone, Copy, PartialEq)]
struct GlyphSegment {
    pub text: TextSegment,
    /// glyph exclusive end.
    pub end: usize,
    /// Segment offset in the line.
    pub x: f32,
    /// Advance/width of segment.
    pub advance: f32,
}

/// `Vec<GlyphSegment>` with helper methods.
#[derive(Debug, Default, Clone, PartialEq)]
struct GlyphSegmentVec(Vec<GlyphSegment>);
impl GlyphSegmentVec {
    /// Exclusive glyphs range of the segment.
    fn glyphs(&self, index: usize) -> IndexRange {
        let start = if index == 0 { 0 } else { self.0[index - 1].end };
        let end = self.0[index].end;
        IndexRange(start, end)
    }

    /// Exclusive glyphs range from an exclusive range of segments.
    fn glyphs_range(&self, range: IndexRange) -> IndexRange {
        let IndexRange(start, end) = range;

        if end == 0 {
            return IndexRange(0, 0);
        }

        let start = if start == 0 { 0 } else { self.0[start - 1].end };
        let end = self.0[end - 1].end;

        IndexRange(start, end)
    }
}

/// `Vec<LineRange>` with helper methods.
#[derive(Debug, Default, Clone, PartialEq)]
struct LineRangeVec(Vec<LineRange>);
impl LineRangeVec {
    /// Exclusive segments range of the line.
    fn segs(&self, index: usize) -> IndexRange {
        let end = self.0[index].end;
        let start = if index == 0 { 0 } else { self.0[index - 1].end };
        IndexRange(start, end)
    }

    /// Line width.
    fn width(&self, index: usize) -> f32 {
        self.0[index].width
    }

    /// Line x offset.
    fn x_offset(&self, index: usize) -> f32 {
        self.0[index].x_offset
    }

    /// Iter segment ranges.
    fn iter_segs(&self) -> impl Iterator<Item = (f32, IndexRange)> + '_ {
        self.iter_segs_skip(0)
    }

    /// Iter segment ranges starting at a line.
    fn iter_segs_skip(&self, start_line: usize) -> impl Iterator<Item = (f32, IndexRange)> + '_ {
        let mut start = self.segs(start_line).start();
        self.0[start_line..].iter().map(move |l| {
            let r = IndexRange(start, l.end);
            start = l.end;
            (l.width, r)
        })
    }

    /// Returns `true` if there is more then one line.
    fn is_multi(&self) -> bool {
        self.0.len() > 1
    }

    fn first_mut(&mut self) -> &mut LineRange {
        &mut self.0[0]
    }

    fn last(&self) -> LineRange {
        self.0[self.0.len() - 1]
    }

    fn last_mut(&mut self) -> &mut LineRange {
        let l = self.0.len() - 1;
        &mut self.0[l]
    }
}

/// `Vec<FontRange>` with helper methods.
#[derive(Debug, Default, Clone, PartialEq)]
struct FontRangeVec(Vec<FontRange>);
impl FontRangeVec {
    /// Iter glyph ranges.
    fn iter_glyphs(&self) -> impl Iterator<Item = (&Font, IndexRange)> + '_ {
        let mut start = 0;
        self.0.iter().map(move |f| {
            let r = IndexRange(start, f.end);
            start = f.end;
            (&f.font, r)
        })
    }

    /// Iter glyph ranges clipped by `glyphs_range`.
    fn iter_glyphs_clip(&self, glyphs_range: IndexRange) -> impl Iterator<Item = (&Font, IndexRange)> + '_ {
        let mut start = glyphs_range.start();
        let end = glyphs_range.end();
        let first_font = self.0.iter().position(|f| f.end > start).unwrap_or(self.0.len().saturating_sub(1));

        self.0[first_font..].iter().map_while(move |f| {
            let i = f.end.min(end);

            if i > start {
                let r = IndexRange(start, i);
                start = i;
                Some((&f.font, r))
            } else {
                None
            }
        })
    }

    /// Returns a reference to the font.
    fn font(&self, index: usize) -> &Font {
        &self.0[index].font
    }
}

/// Output of [text layout].
///
/// [text layout]: Font::shape_text
#[derive(Debug, Clone, PartialEq)]
pub struct ShapedText {
    // glyphs are in text order by segments and in visual (LTR) order within segments.
    glyphs: Vec<GlyphInstance>,
    // char byte index of each glyph in the segment that covers it.
    clusters: Vec<u32>,
    // segments of `glyphs` and `clusters`.
    segments: GlyphSegmentVec,
    lines: LineRangeVec,
    fonts: FontRangeVec,

    line_height: Px,
    line_spacing: Px,

    orig_line_height: Px,
    orig_line_spacing: Px,
    orig_first_line: PxSize,
    orig_last_line: PxSize,

    // offsets from the line_height bottom
    baseline: Px,
    overline: Px,
    strikethrough: Px,
    underline: Px,
    underline_descent: Px,

    /// vertical align offset applied.
    mid_offset: f32,
    align_size: PxSize,
    align: Align,
    overflow_align: Align,
    direction: LayoutDirection,

    // inline layout values
    is_inlined: bool,
    first_wrapped: bool,
    first_line: PxRect,
    mid_clear: Px,
    mid_size: PxSize,
    last_line: PxRect,

    has_colored_glyphs: bool,
}

/// Represents normal and colored glyphs in [`ShapedText::colored_glyphs`].
pub enum ShapedColoredGlyphs<'a> {
    /// Sequence of not colored glyphs, use the base color to fill.
    Normal(&'a [GlyphInstance]),
    /// Colored glyph.
    Colored {
        /// Point that must be used for all `glyphs`.
        point: euclid::Point2D<f32, Px>,
        /// The glyph that is replaced by `glyphs`.
        ///
        /// Must be used as fallback if any `glyphs` cannot be rendered.
        base_glyph: GlyphIndex,

        /// The colored glyph components.
        glyphs: super::ColorGlyph<'a>,
    },
}

impl ShapedText {
    /// New empty text.
    pub fn new(font: &Font) -> Self {
        font.shape_text(&SegmentedText::new("", LayoutDirection::LTR), &TextShapingArgs::default())
    }

    /// Glyphs by font.
    ///
    /// The glyphs are in text order by segments and in visual order (LTR) within segments, so
    /// the RTL text "لما " will have the space glyph first, then "’álif", "miim", "láam".
    ///
    /// All glyph points are set as offsets to the top-left of the text full text.
    ///
    /// Note that multiple glyphs can map to the same char and multiple chars can map to the same glyph.
    pub fn glyphs(&self) -> impl Iterator<Item = (&Font, &[GlyphInstance])> {
        self.fonts.iter_glyphs().map(move |(f, r)| (f, &self.glyphs[r.iter()]))
    }

    /// Glyphs in a range by font.
    ///
    /// Similar output to [`glyphs`], but only glyphs in the `range`.
    ///
    /// [`glyphs`]: Self::glyphs
    pub fn glyphs_slice(&self, range: impl ops::RangeBounds<usize>) -> impl Iterator<Item = (&Font, &[GlyphInstance])> {
        self.glyphs_slice_impl(IndexRange::from_bounds(range))
    }
    fn glyphs_slice_impl(&self, range: IndexRange) -> impl Iterator<Item = (&Font, &[GlyphInstance])> {
        self.fonts.iter_glyphs_clip(range).map(move |(f, r)| (f, &self.glyphs[r.iter()]))
    }

    /// If the shaped text has any Emoji glyph associated with a font that has color palettes.
    pub fn has_colored_glyphs(&self) -> bool {
        self.has_colored_glyphs
    }

    /// Glyphs by font and palette color.
    pub fn colored_glyphs(&self) -> impl Iterator<Item = (&Font, ShapedColoredGlyphs)> {
        ColoredGlyphsIter {
            glyphs: self.glyphs(),
            maybe_colored: None,
        }
    }

    /// Glyphs in a range by font and palette color.
    pub fn colored_glyphs_slice(&self, range: impl ops::RangeBounds<usize>) -> impl Iterator<Item = (&Font, ShapedColoredGlyphs)> {
        ColoredGlyphsIter {
            glyphs: self.glyphs_slice_impl(IndexRange::from_bounds(range)),
            maybe_colored: None,
        }
    }

    /// Glyphs by font in the range.
    fn glyphs_range(&self, range: IndexRange) -> impl Iterator<Item = (&Font, &[GlyphInstance])> {
        self.fonts.iter_glyphs_clip(range).map(|(f, r)| (f, &self.glyphs[r.iter()]))
    }

    /// Index of each char byte in the segment range.
    /// The first char in the segment is 0.
    fn clusters_range(&self, range: IndexRange) -> &[u32] {
        &self.clusters[range.iter()]
    }

    fn seg_glyphs_with_x_advance(
        &self,
        seg_idx: usize,
        glyphs_range: IndexRange,
    ) -> impl Iterator<Item = (&Font, impl Iterator<Item = (GlyphInstance, f32)> + '_)> + '_ {
        let mut gi = glyphs_range.start();
        let seg_x = if gi < self.glyphs.len() { self.glyphs[gi].point.x } else { 0.0 };
        let seg_advance = self.segments.0[seg_idx].advance;
        self.glyphs_range(glyphs_range).map(move |(font, glyphs)| {
            let g_adv = glyphs.iter().map(move |g| {
                gi += 1;

                let adv = if gi == glyphs_range.end() {
                    (seg_x + seg_advance) - g.point.x
                } else {
                    self.glyphs[gi].point.x - g.point.x
                };
                (*g, adv)
            });

            (font, g_adv)
        })
    }

    fn seg_cluster_glyphs_with_x_advance(
        &self,
        seg_idx: usize,
        glyphs_range: IndexRange,
    ) -> impl Iterator<Item = (&Font, impl Iterator<Item = (u32, &[GlyphInstance], f32)>)> {
        let mut gi = glyphs_range.start();
        let seg_x = if gi < self.glyphs.len() { self.glyphs[gi].point.x } else { 0.0 };
        let seg_advance = self.segments.0[seg_idx].advance;
        let seg_clusters = self.clusters_range(glyphs_range);
        let mut cluster_i = 0;

        self.glyphs_range(glyphs_range).map(move |(font, glyphs)| {
            let clusters = &seg_clusters[cluster_i..cluster_i + glyphs.len()];
            cluster_i += glyphs.len();

            struct Iter<'a> {
                clusters: &'a [u32],
                glyphs: &'a [GlyphInstance],
            }
            impl<'a> Iterator for Iter<'a> {
                type Item = (u32, &'a [GlyphInstance]);

                fn next(&mut self) -> Option<Self::Item> {
                    if let Some(c) = self.clusters.first() {
                        let end = self.clusters.iter().rposition(|rc| rc == c).unwrap();
                        let glyphs = &self.glyphs[..=end];
                        self.clusters = &self.clusters[end + 1..];
                        self.glyphs = &self.glyphs[end + 1..];
                        Some((*c, glyphs))
                    } else {
                        None
                    }
                }
            }

            let g_adv = Iter { clusters, glyphs }.map(move |(c, gs)| {
                gi += gs.len();

                let adv = if gi == glyphs_range.end() {
                    (seg_x + seg_advance) - gs[0].point.x
                } else {
                    self.glyphs[gi].point.x - gs[0].point.x
                };
                (c, gs, adv)
            });

            (font, g_adv)
        })
    }

    /// Bounding box size, the width is the longest line or the first or
    /// last line width + absolute offset, the height is the bottom-most point of the last line.
    pub fn size(&self) -> PxSize {
        let first_width = self.first_line.origin.x.abs() + self.first_line.size.width;
        let last_width = self.last_line.origin.x.abs() + self.last_line.size.width;
        self.mid_size()
            .max(PxSize::new(first_width.max(last_width), self.last_line.max_y()))
    }

    /// Size of the text, if it is not inlined.
    pub fn block_size(&self) -> PxSize {
        if self.lines.0.is_empty() {
            PxSize::zero()
        } else if self.lines.0.len() == 1 {
            self.first_line.size
        } else {
            let mut s = PxSize::new(
                self.first_line.size.width.max(self.last_line.size.width),
                self.first_line.size.height + self.line_spacing + self.last_line.size.height,
            );
            if self.lines.0.len() > 2 {
                s.width = s.width.max(self.mid_size.width);
                s.height += self.mid_size.height + self.line_spacing;
            }
            s
        }
    }

    /// Gets the first line that overflows the `max_height`. A line overflows when the line `PxRect::max_y`
    /// is greater than `max_height`.
    pub fn overflow_line(&self, max_height: Px) -> Option<ShapedLine> {
        let mut y = self.first_line.max_y();
        if y > max_height {
            self.line(0)
        } else if self.lines.0.len() > 1 {
            let mid_lines = self.lines.0.len() - 2;
            for i in 0..=mid_lines {
                y += self.line_spacing;
                y += self.line_height;
                if y > max_height {
                    return self.line(i + 1);
                }
            }

            if self.last_line.max_y() > max_height {
                self.line(self.lines.0.len() - 1)
            } else {
                None
            }
        } else {
            None
        }
    }

    fn update_mid_size(&mut self) {
        self.mid_size = if self.lines.0.len() <= 2 {
            PxSize::zero()
        } else {
            let mid_lines = &self.lines.0[1..self.lines.0.len() - 1];
            PxSize::new(
                Px(mid_lines.iter().map(|l| l.width).max_by(f32_cmp).unwrap_or_default().ceil() as i32),
                Px(mid_lines.len() as i32) * self.line_height + Px((mid_lines.len() - 1) as i32) * self.line_spacing,
            )
        };
    }

    fn update_first_last_lines(&mut self) {
        if self.lines.0.is_empty() {
            self.first_line = PxRect::zero();
            self.last_line = PxRect::zero();
            self.align_size = PxSize::zero();
        } else {
            self.first_line = PxRect::from_size(PxSize::new(Px(self.lines.first_mut().width.ceil() as i32), self.line_height));

            if self.lines.0.len() > 1 {
                self.last_line.size = PxSize::new(Px(self.lines.last().width.ceil() as i32), self.line_height);
                self.last_line.origin = PxPoint::new(Px(0), self.first_line.max_y() + self.line_spacing);
                if self.lines.0.len() > 2 {
                    self.last_line.origin.y += self.mid_size.height + self.line_spacing;
                }
            } else {
                self.last_line = self.first_line;
            }
            self.align_size = self.block_size();
        }
    }

    /// Bounding box of the mid-lines, that is the lines except the first and last.
    pub fn mid_size(&self) -> PxSize {
        self.mid_size
    }

    /// If the text first and last lines is defined externally by the inline layout.
    ///
    /// When this is `true` the shaped text only defines aligns horizontally and only the mid-lines. The vertical
    /// offset is defined by the first line rectangle plus the [`mid_clear`].
    ///
    /// [`mid_clear`]: Self::mid_clear
    pub fn is_inlined(&self) -> bool {
        self.is_inlined
    }

    /// Last applied alignment.
    ///
    /// If the text is inlined only the mid-lines are aligned, and only horizontally.
    pub fn align(&self) -> Align {
        self.align
    }

    /// Last applied overflow alignment.
    ///
    /// Only used in dimensions of the text that overflow [`align_size`].
    ///
    /// [`align_size`]: Self::align_size
    pub fn overflow_align(&self) -> Align {
        self.overflow_align
    }

    /// Last applied alignment area.
    ///
    /// The lines are aligned inside this size. If the text is inlined only the mid-lines are aligned and only horizontally.
    pub fn align_size(&self) -> PxSize {
        self.align_size
    }

    /// Last applied alignment direction.
    ///
    /// Note that the glyph and word directions is defined by the [`TextShapingArgs::lang`] and the computed
    /// direction is in [`ShapedSegment::direction`].
    pub fn direction(&self) -> LayoutDirection {
        self.direction
    }

    /// Last applied extra spacing between the first and second lines to clear the full width of the second line in the
    /// parent inline layout.
    pub fn mid_clear(&self) -> Px {
        self.mid_clear
    }

    /// Reshape text lines.
    ///
    /// Reshape text lines without re-wrapping, this is more efficient then fully reshaping every glyph, but may
    /// cause overflow if called with constraints incompatible with the ones used during the full text shaping.
    ///
    /// The general process of shaping text is to generate a shaped-text without align during *measure*, and then reuse
    /// this shaped text every layout that does not invalidate any property that affects the text wrap.
    #[allow(clippy::too_many_arguments)]
    pub fn reshape_lines(
        &mut self,
        constraints: PxConstraints2d,
        inline_constraints: Option<InlineConstraintsLayout>,
        align: Align,
        overflow_align: Align,
        line_height: Px,
        line_spacing: Px,
        direction: LayoutDirection,
    ) {
        self.reshape_line_height_and_spacing(line_height, line_spacing);

        let is_inlined = inline_constraints.is_some();

        let align_x = align.x(direction);
        let align_y = if is_inlined { 0.fct() } else { align.y() };
        let overflow_align_x = overflow_align.x(direction);
        let overflow_align_y = if is_inlined { 0.fct() } else { overflow_align.y() };

        let (first, mid, last, first_segs, last_segs) = if let Some(l) = &inline_constraints {
            (l.first, l.mid_clear, l.last, &*l.first_segs, &*l.last_segs)
        } else {
            // calculate our own first & last
            let block_size = self.block_size();
            let align_size = constraints.fill_size_or(block_size);

            let mut first = PxRect::from_size(self.line(0).map(|l| l.rect().size).unwrap_or_default());
            let mut last = PxRect::from_size(
                self.line(self.lines_len().saturating_sub(1))
                    .map(|l| l.rect().size)
                    .unwrap_or_default(),
            );
            last.origin.y = block_size.height - last.size.height;

            match first.size.width.cmp(&align_size.width) {
                cmp::Ordering::Less => first.origin.x = (align_size.width - first.size.width) * align_x,
                cmp::Ordering::Equal => {}
                cmp::Ordering::Greater => first.origin.x = (align_size.width - first.size.width) * overflow_align_x,
            }
            match last.size.width.cmp(&align_size.width) {
                cmp::Ordering::Less => last.origin.x = (align_size.width - last.size.width) * align_x,
                cmp::Ordering::Equal => {}
                cmp::Ordering::Greater => last.origin.x = (align_size.width - last.size.width) * overflow_align_x,
            }

            match block_size.height.cmp(&align_size.height) {
                cmp::Ordering::Less => {
                    let align_y = (align_size.height - block_size.height) * align_y;
                    first.origin.y += align_y;
                    last.origin.y += align_y;
                }
                cmp::Ordering::Equal => {}
                cmp::Ordering::Greater => {
                    let align_y = (align_size.height - block_size.height) * overflow_align_y;
                    first.origin.y += align_y;
                    last.origin.y += align_y;
                }
            }

            static EMPTY: Vec<InlineSegmentPos> = vec![];
            (first, Px(0), last, &EMPTY, &EMPTY)
        };

        if !self.lines.0.is_empty() {
            if self.first_line != first {
                let first_offset = (first.origin - self.first_line.origin).cast::<f32>().cast_unit();

                let first_range = self.lines.segs(0);
                let first_glyphs = self.segments.glyphs_range(first_range);

                for g in &mut self.glyphs[first_glyphs.iter()] {
                    g.point += first_offset;
                }

                let first_line = self.lines.first_mut();
                first_line.x_offset = first.origin.x.0 as f32;
                first_line.width = first.size.width.0 as f32;
            }
            if !first_segs.is_empty() {
                // parent set first_segs.
                let first_range = self.lines.segs(0);
                if first_range.len() == first_segs.len() {
                    for i in first_range.iter() {
                        let seg_offset = first_segs[i].x - self.segments.0[i].x;
                        let glyphs = self.segments.glyphs(i);
                        for g in &mut self.glyphs[glyphs.iter()] {
                            g.point.x += seg_offset;
                        }
                        self.segments.0[i].x = first_segs[i].x;
                    }
                } else {
                    #[cfg(debug_assertions)]
                    {
                        tracing::error!("expected {} segments in `first_segs`, was {}", first_range.len(), first_segs.len());
                    }
                }
            }
        }

        if self.lines.0.len() > 1 {
            if self.last_line != last {
                // last changed and it is not first

                let last_offset = (last.origin - self.last_line.origin).cast::<f32>().cast_unit();

                let last_range = self.lines.segs(self.lines.0.len() - 1);
                let last_glyphs = self.segments.glyphs_range(last_range);

                for g in &mut self.glyphs[last_glyphs.iter()] {
                    g.point += last_offset;
                }

                let last_line = self.lines.last_mut();
                last_line.x_offset = last.origin.x.0 as f32;
                last_line.width = last.size.width.0 as f32;
            }
            if !last_segs.is_empty() {
                // parent set last_segs.
                let last_range = self.lines.segs(self.lines.0.len() - 1);

                if last_range.len() == last_segs.len() {
                    for i in last_range.iter() {
                        let li = i - last_range.start();

                        let seg_offset = last_segs[li].x - self.segments.0[i].x;
                        let glyphs = self.segments.glyphs(i);
                        for g in &mut self.glyphs[glyphs.iter()] {
                            g.point.x += seg_offset;
                        }
                        self.segments.0[i].x = last_segs[li].x;
                    }
                } else {
                    #[cfg(debug_assertions)]
                    {
                        tracing::error!("expected {} segments in `last_segs`, was {}", last_range.len(), last_segs.len());
                    }
                }
            }
        }

        self.first_line = first;
        self.last_line = last;

        let block_size = self.block_size();
        let align_size = constraints.fill_size_or(block_size);

        if self.lines.0.len() > 2 {
            // has mid-lines

            let mid_offset = euclid::vec2::<f32, Px>(
                0.0,
                match block_size.height.cmp(&align_size.height) {
                    cmp::Ordering::Less => (align_size.height - block_size.height).0 as f32 * align_y + mid.0 as f32,
                    cmp::Ordering::Equal => mid.0 as f32,
                    cmp::Ordering::Greater => (align_size.height - block_size.height).0 as f32 * overflow_align_y + mid.0 as f32,
                },
            );
            let y_transform = mid_offset.y - self.mid_offset;
            let align_width = align_size.width.0 as f32;

            let skip_last = self.lines.0.len() - 2;
            let mut line_start = self.lines.0[0].end;
            for line in &mut self.lines.0[1..=skip_last] {
                let x_offset = if line.width < align_width {
                    (align_width - line.width) * align_x
                } else {
                    (align_width - line.width) * overflow_align_x
                };
                let x_transform = x_offset - line.x_offset;

                let glyphs = self.segments.glyphs_range(IndexRange(line_start, line.end));
                for g in &mut self.glyphs[glyphs.iter()] {
                    g.point.x += x_transform;
                    g.point.y += y_transform;
                }
                line.x_offset = x_offset;

                line_start = line.end;
            }

            let y_transform_px = Px(y_transform as i32);
            self.underline -= y_transform_px;
            self.baseline -= y_transform_px;
            self.overline -= y_transform_px;
            self.strikethrough -= y_transform_px;
            self.underline_descent -= y_transform_px;
            self.mid_offset = mid_offset.y;
        }

        // apply baseline to the content only,
        let baseline_offset =
            if self.align.is_baseline() { -self.baseline } else { Px(0) } + if align.is_baseline() { self.baseline } else { Px(0) };
        if baseline_offset != Px(0) {
            let baseline_offset = baseline_offset.0 as f32;
            for g in &mut self.glyphs {
                g.point.y += baseline_offset;
            }
        }

        self.align_size = align_size;
        self.align = align;
        self.direction = direction;
        self.is_inlined = is_inlined;

        self.debug_assert_ranges();
    }
    fn reshape_line_height_and_spacing(&mut self, line_height: Px, line_spacing: Px) {
        let mut update_height = false;

        if self.line_height != line_height {
            let offset_y = (line_height - self.line_height).0 as f32;
            let mut offset = 0.0;
            let center = offset_y / 2.0;

            self.first_line.origin.y += Px(center as i32);

            for (_, r) in self.lines.iter_segs() {
                let r = self.segments.glyphs_range(r);
                for g in &mut self.glyphs[r.iter()] {
                    g.point.y += offset + center;
                }

                offset += offset_y;
            }

            self.line_height = line_height;
            update_height = true;
        }

        if self.line_spacing != line_spacing {
            if self.lines.is_multi() {
                let offset_y = (line_spacing - self.line_spacing).0 as f32;
                let mut offset = offset_y;

                for (_, r) in self.lines.iter_segs_skip(1) {
                    let r = self.segments.glyphs_range(r);

                    for g in &mut self.glyphs[r.iter()] {
                        g.point.y += offset;
                    }

                    offset += offset_y;
                }
                offset -= offset_y;

                self.last_line.origin.y += Px(offset as i32);

                update_height = true;
            }
            self.line_spacing = line_spacing;
        }

        if update_height {
            self.update_mid_size();

            if !self.is_inlined {
                self.update_first_last_lines();
            }
        }
    }

    /// Restore text to initial shape.
    pub fn clear_reshape(&mut self) {
        self.reshape_lines(
            PxConstraints2d::new_fill_size(self.align_size()),
            None,
            Align::TOP_LEFT,
            Align::TOP_LEFT,
            self.orig_line_height,
            self.orig_line_spacing,
            LayoutDirection::LTR,
        );
    }

    /// Height of a single line.
    pub fn line_height(&self) -> Px {
        self.line_height
    }

    /// Vertical spacing in between lines.
    pub fn line_spacing(&self) -> Px {
        self.line_spacing
    }

    /// Vertical offset from the line bottom up that is the text baseline.
    ///
    /// The *line bottom* is the [`line_height`].
    ///
    /// [`line_height`]: Self::line_height
    pub fn baseline(&self) -> Px {
        self.baseline
    }

    /// Vertical offset from the line bottom up that is the overline placement.
    pub fn overline(&self) -> Px {
        self.overline
    }

    /// Vertical offset from the line bottom up that is the strikethrough placement.
    pub fn strikethrough(&self) -> Px {
        self.strikethrough
    }

    /// Vertical offset from the line bottom up that is the font defined underline placement.
    pub fn underline(&self) -> Px {
        self.underline
    }

    /// Vertical offset from the line bottom up that is the underline placement when the option for
    /// clearing all glyph descents is selected.
    pub fn underline_descent(&self) -> Px {
        self.underline_descent
    }

    /// No segments.
    pub fn is_empty(&self) -> bool {
        self.segments.0.is_empty()
    }

    /// Iterate over [`ShapedLine`] selections split by [`LineBreak`] or wrap.
    ///
    /// [`LineBreak`]: TextSegmentKind::LineBreak
    pub fn lines(&self) -> impl Iterator<Item = ShapedLine> {
        self.lines.iter_segs().enumerate().map(move |(i, (w, r))| ShapedLine {
            text: self,
            seg_range: r,
            index: i,
            width: Px(w.round() as i32),
        })
    }

    /// Returns the number of text lines.
    pub fn lines_len(&self) -> usize {
        self.lines.0.len()
    }

    /// If the first line starts in a new inline row because it could not fit in the leftover inline space.
    pub fn first_wrapped(&self) -> bool {
        self.first_wrapped
    }

    /// Gets the line by index.
    pub fn line(&self, line_idx: usize) -> Option<ShapedLine> {
        if line_idx >= self.lines.0.len() {
            None
        } else {
            self.lines.iter_segs_skip(line_idx).next().map(move |(w, r)| ShapedLine {
                text: self,
                seg_range: r,
                index: line_idx,
                width: Px(w.round() as i32),
            })
        }
    }

    /// Create an empty [`ShapedText`] with the same metrics as `self`.
    pub fn empty(&self) -> ShapedText {
        ShapedText {
            glyphs: vec![],
            clusters: vec![],
            segments: GlyphSegmentVec(vec![]),
            lines: LineRangeVec(vec![LineRange {
                end: 0,
                width: 0.0,
                x_offset: 0.0,
                directions: LayoutDirections::empty(),
            }]),
            fonts: FontRangeVec(vec![FontRange {
                font: self.fonts.font(0).clone(),
                end: 0,
            }]),
            orig_line_height: self.orig_line_height,
            orig_line_spacing: self.orig_line_spacing,
            orig_first_line: PxSize::zero(),
            orig_last_line: PxSize::zero(),
            line_height: self.orig_line_height,
            line_spacing: self.orig_line_spacing,
            baseline: self.baseline,
            overline: self.overline,
            strikethrough: self.strikethrough,
            underline: self.underline,
            underline_descent: self.underline_descent,
            mid_offset: 0.0,
            align_size: PxSize::zero(),
            align: Align::TOP_LEFT,
            overflow_align: Align::TOP_LEFT,
            direction: LayoutDirection::LTR,
            first_wrapped: false,
            first_line: PxRect::zero(),
            mid_clear: Px(0),
            is_inlined: false,
            mid_size: PxSize::zero(),
            last_line: PxRect::zero(),
            has_colored_glyphs: false,
        }
    }

    /// Check if any line can be better wrapped given the new wrap config.
    ///
    /// Note that a new [`ShapedText`] must be generated to *rewrap*.
    pub fn can_rewrap(&self, max_width: Px) -> bool {
        for line in self.lines() {
            if line.width > max_width || line.started_by_wrap() {
                return true;
            }
        }
        false
    }

    fn debug_assert_ranges(&self) {
        #[cfg(debug_assertions)]
        {
            #[allow(unused)]
            macro_rules! trace_assert {
                ($cond:expr $(,)?) => {
                    #[allow(clippy::all)]
                    if !($cond) {
                        tracing::error!("{}", stringify!($cond));
                        return;
                    }
                };
                ($cond:expr, $($arg:tt)+) => {
                    #[allow(clippy::all)]
                    if !($cond) {
                        tracing::error!($($arg)*);
                        return;
                    }
                };
            }

            let mut prev_seg_end = 0;
            for seg in &self.segments.0 {
                trace_assert!(seg.end >= prev_seg_end);
                prev_seg_end = seg.end;
            }
            trace_assert!(self.segments.0.last().map(|s| s.end == self.glyphs.len()).unwrap_or(true));

            let mut prev_line_end = 0;
            for (i, line) in self.lines.0.iter().enumerate() {
                trace_assert!(line.end >= prev_line_end);
                trace_assert!(line.width >= 0.0);

                let line_max = line.x_offset + line.width;
                let glyphs = self.segments.glyphs_range(IndexRange(prev_line_end, line.end));
                for g in &self.glyphs[glyphs.iter()] {
                    // false positive in cases of heavy use of combining chars
                    // only observed in "Zalgo" text, remove if we there is a legitimate
                    // Script that causing this error.
                    trace_assert!(
                        g.point.x <= line_max,
                        "glyph.x({:?}) > line[{i}].x+width({:?})",
                        g.point.x,
                        line_max
                    );
                }

                let seg_width = self.segments.0[prev_line_end..line.end].iter().map(|s| s.advance).sum::<f32>();
                trace_assert!(
                    seg_width <= line.width,
                    "seg_width({:?}) > line[{i}].width({:?})",
                    seg_width,
                    line.width,
                );

                prev_line_end = line.end;
            }
            trace_assert!(self.lines.0.last().map(|l| l.end == self.segments.0.len()).unwrap_or(true));

            let mut prev_font_end = 0;
            for font in &self.fonts.0 {
                trace_assert!(font.end >= prev_font_end);
                prev_font_end = font.end;
            }
            trace_assert!(self.fonts.0.last().map(|f| f.end == self.glyphs.len()).unwrap_or(true));
        }
    }

    /// Gets the top-middle origin for a caret visual that marks the insert `index` in the string.
    pub fn caret_origin(&self, caret: CaretIndex, full_text: &str) -> PxPoint {
        let index = caret.index;
        let mut end_line = None;
        for line in self.line(caret.line).into_iter().chain(self.lines()) {
            for seg in line.segs() {
                let txt_range = seg.text_range();
                if !txt_range.contains(&index) {
                    continue;
                }
                let local_index = index - txt_range.start;
                let is_rtl = seg.direction().is_rtl();

                let seg_rect = seg.rect();
                let mut origin = seg_rect.origin;

                let clusters = seg.clusters();
                let mut cluster_i = 0;
                let mut search_lig = true;

                if is_rtl {
                    for (i, c) in clusters.iter().enumerate().rev() {
                        match (*c as usize).cmp(&local_index) {
                            cmp::Ordering::Less => {
                                cluster_i = i;
                            }
                            cmp::Ordering::Equal => {
                                cluster_i = i;
                                search_lig = false;
                                break;
                            }
                            cmp::Ordering::Greater => break,
                        }
                    }
                } else {
                    for (i, c) in clusters.iter().enumerate() {
                        match (*c as usize).cmp(&local_index) {
                            cmp::Ordering::Less => {
                                cluster_i = i;
                            }
                            cmp::Ordering::Equal => {
                                cluster_i = i;
                                search_lig = false;
                                break;
                            }
                            cmp::Ordering::Greater => break,
                        }
                    }
                }

                let mut origin_x = origin.x.0 as f32;

                // glyphs are always in display order (LTR) and map
                // to each cluster entry.
                //
                // in both LTR and RTL we sum advance until `cluster_i` is found,
                // but in RTL we sum *back* to the char (so it needs to be covered +1)
                let mut glyph_take = cluster_i;
                if is_rtl {
                    glyph_take += 1;
                }

                let mut search_lig_data = None;

                'outer: for (font, glyphs) in seg.glyphs_with_x_advance() {
                    for (g, advance) in glyphs {
                        search_lig_data = Some((font, g.index, advance));

                        if glyph_take == 0 {
                            break 'outer;
                        }
                        origin_x += advance;
                        glyph_take -= 1;
                    }
                }

                if search_lig {
                    if let Some((font, g_index, advance)) = search_lig_data {
                        let lig_start = txt_range.start + clusters[cluster_i] as usize;
                        let lig_end = if is_rtl {
                            if cluster_i == 0 {
                                txt_range.end
                            } else {
                                txt_range.start + clusters[cluster_i - 1] as usize
                            }
                        } else {
                            clusters
                                .get(cluster_i + 1)
                                .map(|c| txt_range.start + *c as usize)
                                .unwrap_or_else(|| txt_range.end)
                        };

                        let maybe_lig = &full_text[lig_start..lig_end];

                        let lig_len = unicode_segmentation::UnicodeSegmentation::grapheme_indices(maybe_lig, true).count();
                        if lig_len > 1 {
                            // is ligature

                            let lig_taken = &full_text[lig_start..index];
                            let lig_taken = unicode_segmentation::UnicodeSegmentation::grapheme_indices(lig_taken, true).count();

                            for (i, lig_advance) in font.ligature_caret_offsets(g_index).enumerate() {
                                if i == lig_taken {
                                    // font provided ligature caret for index
                                    origin_x += lig_advance;
                                    search_lig = false;
                                    break;
                                }
                            }

                            if search_lig {
                                // synthetic lig. caret
                                let lig_advance = advance * (lig_taken as f32 / lig_len as f32);

                                if is_rtl {
                                    origin_x -= lig_advance;
                                } else {
                                    origin_x += lig_advance;
                                }
                            }
                        }
                    }
                }

                origin.x = Px(origin_x.round() as _);
                return origin;
            }

            if line.index == caret.line && line.text_range().end == index && line.ended_by_wrap() {
                // is at the end of a wrap.
                end_line = Some(line.index);
                break;
            }
        }

        // position at the end of the end_line.
        let line_end = end_line.unwrap_or_else(|| self.lines_len().saturating_sub(1));
        if let Some(line) = self.line(line_end) {
            let rect = line.rect();
            if self.direction().is_rtl() {
                // top-left of last line if it the text is RTL overall.
                PxPoint::new(rect.min_x(), rect.min_y())
            } else {
                // top-right of last line for LTR
                PxPoint::new(rect.max_x(), rect.min_y())
            }
        } else {
            PxPoint::zero()
        }
    }

    /// Gets the line that contains the `y` offset or is nearest to it.
    pub fn nearest_line(&self, y: Px) -> Option<ShapedLine> {
        let first_line_max_y = self.first_line.max_y();
        if first_line_max_y >= y {
            self.line(0)
        } else if self.last_line.min_y() <= y {
            self.line(self.lines_len().saturating_sub(1))
        } else {
            let y = y - first_line_max_y;
            let line = (y / self.line_height()).0 as usize + 1;
            self.lines.iter_segs_skip(line).next().map(move |(w, r)| ShapedLine {
                text: self,
                seg_range: r,
                index: line,
                width: Px(w.round() as i32),
            })
        }
    }

    /// Changes the caret line if the current line cannot contain the current char byte index.
    ///
    /// This retains the same line at ambiguous points at the end/start of wrapped lines.
    pub fn snap_caret_line(&self, mut caret: CaretIndex) -> CaretIndex {
        for line in self.lines() {
            let range = line.text_range();

            if range.start == caret.index {
                // at start that can be by wrap
                if line.started_by_wrap() {
                    if caret.line >= line.index {
                        caret.line = line.index;
                    } else {
                        caret.line = line.index.saturating_sub(1);
                    }
                } else {
                    caret.line = line.index;
                }
                return caret;
            } else if range.contains(&caret.index) {
                // inside of line
                caret.line = line.index;
                return caret;
            }
        }
        caret.line = self.lines.0.len().saturating_sub(1);
        caret
    }

    /// Gets a full overflow analysis.
    pub fn overflow_info(&self, max_size: PxSize, overflow_suffix_width: Px) -> Option<TextOverflowInfo> {
        // check y overflow

        let (last_line, overflow_line) = match self.overflow_line(max_size.height) {
            Some(l) => {
                if l.index == 0 {
                    // all text overflows
                    return Some(TextOverflowInfo {
                        line: 0,
                        text_char: 0,
                        included_glyphs: smallvec::smallvec![],
                        suffix_origin: l.rect().origin.cast().cast_unit(),
                    });
                } else {
                    (self.line(l.index - 1).unwrap(), l.index)
                }
            }
            None => (self.line(self.lines_len().saturating_sub(1))?, self.lines_len()),
        };

        // check x overflow

        let max_width = max_size.width - overflow_suffix_width;

        if last_line.width <= max_width {
            // No x overflow
            return if overflow_line < self.lines_len() {
                Some(TextOverflowInfo {
                    line: overflow_line,
                    text_char: last_line.text_range().end,
                    included_glyphs: smallvec::smallvec_inline![0..last_line.glyphs_range().end()],
                    suffix_origin: {
                        let r = last_line.rect();
                        let mut o = r.origin;
                        match self.direction {
                            LayoutDirection::LTR => o.x += r.width(),
                            LayoutDirection::RTL => o.x -= overflow_suffix_width,
                        }
                        o.cast().cast_unit()
                    },
                })
            } else {
                None
            };
        }

        let directions = last_line.directions();
        if directions == LayoutDirections::BIDI {
            let mut included_glyphs = smallvec::SmallVec::<[ops::Range<usize>; 1]>::new_const();

            let min_x = match self.direction {
                LayoutDirection::LTR => Px(0),
                LayoutDirection::RTL => last_line.rect().max_x() - max_width,
            };
            let max_x = min_x + max_width;

            let mut end_seg = None;

            for seg in last_line.segs() {
                let (x, width) = seg.x_width();
                let seg_max_x = x + width;

                if x < max_x && seg_max_x >= min_x {
                    let mut glyphs_range = seg.glyphs_range().iter();
                    let mut text_range = seg.text_range();
                    if x < min_x {
                        if let Some((c, g)) = seg.overflow_char_glyph((width - (min_x - x)).0 as f32) {
                            glyphs_range.start += g + 1;
                            text_range.start += c;
                        }
                    } else if seg_max_x > max_x {
                        if let Some((c, g)) = seg.overflow_char_glyph((width - seg_max_x - max_x).0 as f32) {
                            glyphs_range.end -= g;
                            text_range.end -= c;
                        }
                    }

                    if let Some(l) = included_glyphs.last_mut() {
                        if l.end == glyphs_range.start {
                            l.end = glyphs_range.end;
                        } else if glyphs_range.end == l.start {
                            l.start = glyphs_range.start;
                        } else {
                            included_glyphs.push(glyphs_range.clone());
                        }
                    } else {
                        included_glyphs.push(glyphs_range.clone());
                    }

                    match self.direction {
                        LayoutDirection::LTR => {
                            if let Some((sx, se, gr, tr)) = &mut end_seg {
                                if x < *sx {
                                    *sx = x;
                                    *se = seg;
                                    *gr = glyphs_range;
                                    *tr = text_range;
                                }
                            } else {
                                end_seg = Some((x, seg, glyphs_range, text_range));
                            }
                        }
                        LayoutDirection::RTL => {
                            if let Some((smx, se, gr, tr)) = &mut end_seg {
                                if seg_max_x < *smx {
                                    *smx = seg_max_x;
                                    *se = seg;
                                    *gr = glyphs_range;
                                    *tr = text_range;
                                }
                            } else {
                                end_seg = Some((seg_max_x, seg, glyphs_range, text_range));
                            }
                        }
                    }
                }
            }

            if let Some((_, seg, glyphs_range, text_range)) = end_seg {
                Some(match self.direction {
                    LayoutDirection::LTR => TextOverflowInfo {
                        line: overflow_line,
                        text_char: text_range.end,
                        included_glyphs,
                        suffix_origin: {
                            let r = seg.rect();
                            let seg_range = seg.glyphs_range().iter();
                            let mut o = r.origin.cast().cast_unit();
                            let mut w = r.width();
                            if seg_range != glyphs_range {
                                if let Some(g) = seg.glyph(glyphs_range.end - seg_range.start) {
                                    o.x = g.1.point.x;
                                    w = Px(0);
                                }
                            }
                            o.x += w.0 as f32;
                            o
                        },
                    },
                    LayoutDirection::RTL => TextOverflowInfo {
                        line: overflow_line,
                        text_char: text_range.start,
                        included_glyphs,
                        suffix_origin: {
                            let r = seg.rect();
                            let mut o = r.origin.cast().cast_unit();
                            let seg_range = seg.glyphs_range().iter();
                            if seg_range != glyphs_range {
                                if let Some(g) = seg.glyph(glyphs_range.start - seg_range.start) {
                                    o.x = g.1.point.x;
                                }
                            }
                            o.x -= overflow_suffix_width.0 as f32;
                            o
                        },
                    },
                })
            } else {
                None
            }
        } else {
            // single direction overflow
            let mut max_width_f32 = max_width.0 as f32;
            for seg in last_line.segs() {
                let seg_advance = seg.advance();
                max_width_f32 -= seg_advance;
                if max_width_f32 <= 0.0 {
                    let seg_text_range = seg.text_range();
                    let seg_glyphs_range = seg.glyphs_range();

                    if directions == LayoutDirections::RTL {
                        let (c, g) = match seg.overflow_char_glyph(seg_advance + max_width_f32) {
                            Some(r) => r,
                            None => (seg_text_range.len(), seg_glyphs_range.len()),
                        };

                        return Some(TextOverflowInfo {
                            line: overflow_line,
                            text_char: seg_text_range.start + c,
                            included_glyphs: smallvec::smallvec![
                                0..seg_glyphs_range.start(),
                                seg_glyphs_range.start() + g + 1..seg_glyphs_range.end()
                            ],
                            suffix_origin: {
                                let mut o = if let Some(g) = seg.glyph(g + 1) {
                                    euclid::point2(g.1.point.x, seg.rect().origin.y.0 as f32)
                                } else {
                                    let rect = seg.rect();
                                    let mut o = rect.origin.cast().cast_unit();
                                    o.x += seg.advance();
                                    o
                                };
                                o.x -= overflow_suffix_width.0 as f32;
                                o
                            },
                        });
                    } else {
                        // LTR or empty

                        let (c, g) = match seg.overflow_char_glyph((max_width - seg.x_width().0).0 as f32) {
                            Some(r) => r,
                            None => (seg_text_range.len(), seg_glyphs_range.len()),
                        };

                        return Some(TextOverflowInfo {
                            line: overflow_line,
                            text_char: seg_text_range.start + c,
                            included_glyphs: smallvec::smallvec_inline![0..seg_glyphs_range.start() + g],
                            suffix_origin: {
                                if let Some(g) = seg.glyph(g) {
                                    euclid::point2(g.1.point.x, seg.rect().origin.y.0 as f32)
                                } else {
                                    let rect = seg.rect();
                                    let mut o = rect.origin.cast().cast_unit();
                                    o.x += seg.advance();
                                    o
                                }
                            },
                        });
                    }
                }
            }
            // no overflow, rounding issue?
            None
        }
    }

    /// Rectangles of the text selected by `range`.
    pub fn highlight_rects(&self, range: ops::Range<CaretIndex>, full_txt: &str) -> impl Iterator<Item = PxRect> + '_ {
        let start_origin = self.caret_origin(range.start, full_txt).x;
        let end_origin = self.caret_origin(range.end, full_txt).x;

        MergingRectIter::new(
            self.lines()
                .skip(range.start.line)
                .take(range.end.line + 1 - range.start.line)
                .flat_map(|l| l.segs())
                .skip_while(move |s| s.text_end() <= range.start.index)
                .take_while(move |s| s.text_start() < range.end.index)
                .map(move |s| {
                    let mut r = s.rect();

                    if s.text_start() <= range.start.index {
                        // first segment in selection

                        match s.direction() {
                            LayoutDirection::LTR => {
                                r.size.width = r.max_x() - start_origin;
                                r.origin.x = start_origin;
                            }
                            LayoutDirection::RTL => {
                                r.size.width = start_origin - r.origin.x;
                            }
                        }
                    }
                    if s.text_end() > range.end.index {
                        // last segment in selection

                        match s.direction() {
                            LayoutDirection::LTR => {
                                r.size.width = end_origin - r.origin.x;
                            }
                            LayoutDirection::RTL => {
                                r.size.width = r.max_x() - end_origin;
                                r.origin.x = end_origin;
                            }
                        }
                    }

                    r
                }),
        )
    }

    /// Clip under/overline to a text `clip_range` area, if `clip_out` only lines outside the range are visible.
    pub fn clip_lines(
        &self,
        clip_range: ops::Range<CaretIndex>,
        clip_out: bool,
        txt: &str,
        lines: impl Iterator<Item = (PxPoint, Px)>,
    ) -> Vec<(PxPoint, Px)> {
        let clips: Vec<_> = self.highlight_rects(clip_range, txt).collect();

        let mut out_lines = vec![];

        if clip_out {
            let mut exclude_buf = vec![];
            for (origin, width) in lines {
                let line_max = origin.x + width;

                for clip in clips.iter() {
                    if origin.y >= clip.origin.y && origin.y <= clip.max_y() {
                        // line contains
                        if origin.x < clip.max_x() && line_max > clip.origin.x {
                            // intersects
                            exclude_buf.push((clip.origin.x, clip.max_x()));
                        }
                    }
                }

                if !exclude_buf.is_empty() {
                    // clips don't overlap, enforce LTR
                    exclude_buf.sort_by_key(|(s, _)| *s);

                    if origin.x < exclude_buf[0].0 {
                        // bit before the first clip
                        out_lines.push((origin, exclude_buf[0].0 - origin.x));
                    }
                    let mut blank_start = exclude_buf[0].1;
                    for (clip_start, clip_end) in exclude_buf.drain(..).skip(1) {
                        if clip_start > blank_start {
                            // space between clips
                            if line_max > clip_start {
                                // bit in-between two clips
                                out_lines.push((PxPoint::new(blank_start, origin.y), line_max.min(clip_start) - blank_start));
                            }
                            blank_start = clip_end;
                        }
                    }
                    if line_max > blank_start {
                        // bit after the last clip
                        out_lines.push((PxPoint::new(blank_start, origin.y), line_max - blank_start));
                    }
                } else {
                    // not clipped
                    out_lines.push((origin, width));
                }
            }
        } else {
            let mut include_buf = vec![];
            for (origin, width) in lines {
                let line_max = origin.x + width;

                for clip in clips.iter() {
                    if origin.y >= clip.origin.y && origin.y <= clip.max_y() {
                        // line contains
                        if origin.x < clip.max_x() && line_max > clip.origin.x {
                            // intersects
                            include_buf.push((clip.origin.x, clip.max_x()));
                        }
                    }
                }

                if !include_buf.is_empty() {
                    include_buf.sort_by_key(|(s, _)| *s);

                    for (clip_start, clip_end) in include_buf.drain(..) {
                        let start = clip_start.max(origin.x);
                        let end = clip_end.min(line_max);

                        out_lines.push((PxPoint::new(start, origin.y), end - start));
                    }

                    include_buf.clear();
                }
            }
        }

        out_lines
    }
}

struct ColoredGlyphsIter<'a, G>
where
    G: Iterator<Item = (&'a Font, &'a [GlyphInstance])> + 'a,
{
    glyphs: G,
    maybe_colored: Option<(&'a Font, &'a [GlyphInstance])>,
}
impl<'a, G> Iterator for ColoredGlyphsIter<'a, G>
where
    G: Iterator<Item = (&'a Font, &'a [GlyphInstance])> + 'a,
{
    type Item = (&'a Font, ShapedColoredGlyphs<'a>);

    fn next(&mut self) -> Option<Self::Item> {
        loop {
            if let Some((font, glyphs)) = self.maybe_colored {
                // maybe-colored iter

                let color_glyphs = font.face().color_glyphs();

                for (i, g) in glyphs.iter().enumerate() {
                    if let Some(c_glyphs) = color_glyphs.glyph(g.index) {
                        // colored yield

                        let next_start = i + 1;
                        if next_start < glyphs.len() {
                            // continue maybe-colored iter
                            self.maybe_colored = Some((font, &glyphs[next_start..]));
                        } else {
                            // continue normal iter
                            self.maybe_colored = None;
                        }

                        return Some((
                            font,
                            ShapedColoredGlyphs::Colored {
                                point: g.point,
                                base_glyph: g.index,
                                glyphs: c_glyphs,
                            },
                        ));
                    }
                }
                // enter normal iter
                self.maybe_colored = None;

                // last normal in maybe-colored yield
                debug_assert!(!glyphs.is_empty());
                return Some((font, ShapedColoredGlyphs::Normal(glyphs)));
            } else if let Some((font, glyphs)) = self.glyphs.next() {
                // normal iter

                let color_glyphs = font.face().color_glyphs();
                if color_glyphs.is_empty() {
                    return Some((font, ShapedColoredGlyphs::Normal(glyphs)));
                } else {
                    // enter maybe-colored iter
                    self.maybe_colored = Some((font, glyphs));
                    continue;
                }
            } else {
                return None;
            }
        }
    }
}

/// Info about a shaped text overflow in constraint.
///
/// Can be computed using [`ShapedText::overflow_info`].
#[derive(Debug, Clone, PartialEq, serde::Serialize, serde::Deserialize)]
pub struct TextOverflowInfo {
    /// First overflow line.
    ///
    /// All segments in this line and next lines are fully overflown. The previous line may
    /// be partially overflown, the lines before that are fully visible.
    ///
    /// Is the [`ShapedText::lines_len`] if the last line is fully visible.
    pub line: usize,

    /// First overflow character in the text.
    ///
    /// Note that if overflow is not wrapping (single text line) the char may not cover all visible
    /// glyphs in the line if it is bidirectional.
    pub text_char: usize,

    /// Glyphs not overflown in the last not overflown line.
    ///
    /// If the line is not bidirectional this will be a single range covering the not overflow glyphs,
    /// if it is bidi multiple ranges are possible due to bidi reordering.
    pub included_glyphs: smallvec::SmallVec<[ops::Range<usize>; 1]>,

    /// Placement of the suffix (ellipses or custom).
    ///
    /// The suffix must be of the width given to [`ShapedText::overflow_info`] and the same line height
    /// as the text.
    pub suffix_origin: euclid::Point2D<f32, Px>,
}

trait FontListRef {
    /// Shape segment, try fallback fonts if a glyph in the segment is not resolved.
    fn shape_segment<R>(
        &self,
        seg: &str,
        word_ctx_key: &WordContextKey,
        features: &[rustybuzz::Feature],
        out: impl FnOnce(&ShapedSegmentData, &Font) -> R,
    ) -> R;
}
impl FontListRef for [Font] {
    fn shape_segment<R>(
        &self,
        seg: &str,
        word_ctx_key: &WordContextKey,
        features: &[rustybuzz::Feature],
        out: impl FnOnce(&ShapedSegmentData, &Font) -> R,
    ) -> R {
        let mut out = Some(out);
        let last = self.len() - 1;
        for font in &self[..last] {
            let r = font.shape_segment(seg, word_ctx_key, features, |seg| {
                if seg.glyphs.iter().all(|g| g.index != 0) {
                    Some(out.take().unwrap()(seg, font))
                } else {
                    None
                }
            });
            if let Some(r) = r {
                return r;
            }
        }
        self[last].shape_segment(seg, word_ctx_key, features, move |seg| out.unwrap()(seg, &self[last]))
    }
}

struct ShapedTextBuilder {
    out: ShapedText,

    line_height: f32,
    line_spacing: f32,
    word_spacing: f32,
    letter_spacing: f32,
    max_width: f32,
    break_words: bool,
    hyphen_glyphs: (ShapedSegmentData, Font),
    tab_x_advance: f32,
    tab_index: u32,
    hyphens: Hyphens,

    origin: euclid::Point2D<f32, ()>,
    allow_first_wrap: bool,
    first_line_max: f32,
    mid_clear_min: f32,
    max_line_x: f32,
    text_seg_end: usize,
    line_has_ltr: bool,
    line_has_rtl: bool,
}
impl ShapedTextBuilder {
    fn actual_max_width(&self) -> f32 {
        if self.out.lines.0.is_empty() && !self.out.first_wrapped {
            self.first_line_max.min(self.max_width)
        } else {
            self.max_width
        }
    }

    fn shape_text(fonts: &[Font], text: &SegmentedText, config: &TextShapingArgs) -> ShapedText {
        let mut t = Self {
            out: ShapedText {
                glyphs: Default::default(),
                clusters: Default::default(),
                segments: Default::default(),
                lines: Default::default(),
                fonts: Default::default(),
                line_height: Default::default(),
                line_spacing: Default::default(),
                orig_line_height: Default::default(),
                orig_line_spacing: Default::default(),
                orig_first_line: Default::default(),
                orig_last_line: Default::default(),
                baseline: Default::default(),
                overline: Default::default(),
                strikethrough: Default::default(),
                underline: Default::default(),
                underline_descent: Default::default(),
                mid_offset: 0.0,
                align_size: PxSize::zero(),
                align: Align::TOP_LEFT,
                overflow_align: Align::TOP_LEFT,
                direction: LayoutDirection::LTR,
                first_wrapped: false,
                is_inlined: config.inline_constraints.is_some(),
                first_line: PxRect::zero(),
                mid_clear: Px(0),
                mid_size: PxSize::zero(),
                last_line: PxRect::zero(),
                has_colored_glyphs: false,
            },

            line_height: 0.0,
            line_spacing: 0.0,
            word_spacing: 0.0,
            letter_spacing: 0.0,
            max_width: 0.0,
            break_words: false,
            hyphen_glyphs: (ShapedSegmentData::default(), fonts[0].clone()),
            tab_x_advance: 0.0,
            tab_index: 0,
            hyphens: config.hyphens,
            allow_first_wrap: false,

            origin: euclid::point2(0.0, 0.0),
            first_line_max: f32::INFINITY,
            mid_clear_min: 0.0,
            max_line_x: 0.0,
            text_seg_end: 0,
            line_has_ltr: false,
            line_has_rtl: false,
        };

        let mut word_ctx_key = WordContextKey::new(&config.lang, config.direction, &config.font_features);

        let metrics = fonts[0].metrics();

        t.out.orig_line_height = config.line_height;
        t.out.orig_line_spacing = config.line_spacing;
        t.out.line_height = config.line_height;
        t.out.line_spacing = config.line_spacing;

        t.line_height = config.line_height.0 as f32;
        t.line_spacing = config.line_spacing.0 as f32;
        let baseline = metrics.ascent + metrics.line_gap / 2.0;

        t.out.baseline = t.out.line_height - baseline;
        t.out.underline = t.out.baseline + metrics.underline_position;
        t.out.underline_descent = t.out.baseline + metrics.descent + Px(1);
        t.out.strikethrough = t.out.baseline + metrics.ascent / 3.0;
        t.out.overline = t.out.baseline + metrics.ascent;

        let dft_line_height = metrics.line_height().0 as f32;
        let center_height = (t.line_height - dft_line_height) / 2.0;

        t.origin = euclid::point2::<_, ()>(0.0, baseline.0 as f32 + center_height);
        t.max_line_x = 0.0;
        if let Some(inline) = config.inline_constraints {
            t.first_line_max = inline.first_max.0 as f32;
            t.mid_clear_min = inline.mid_clear_min.0 as f32;
            t.allow_first_wrap = true;
        } else {
            t.first_line_max = f32::INFINITY;
            t.mid_clear_min = 0.0;
            t.allow_first_wrap = false;
        }

        t.letter_spacing = config.letter_spacing.0 as f32;
        t.word_spacing = config.word_spacing.0 as f32;
        t.tab_x_advance = config.tab_x_advance.0 as f32;
        t.tab_index = fonts[0].space_index();

        t.max_width = if config.max_width == Px::MAX {
            f32::INFINITY
        } else {
            config.max_width.0 as f32
        };

        t.break_words = match config.word_break {
            WordBreak::Normal => {
                lang!("ch").matches(&config.lang, true, false)
                    || lang!("jp").matches(&config.lang, true, false)
                    || lang!("ko").matches(&config.lang, true, false)
            }
            WordBreak::BreakAll => true,
            WordBreak::KeepAll => false,
        };

        if !matches!(config.hyphens, Hyphens::None) && t.max_width.is_finite() && config.obscuring_char.is_none() {
            // "hyphen" can be any char and we need the x-advance for the wrap algorithm.
            t.hyphen_glyphs = fonts.shape_segment(config.hyphen_char.as_str(), &word_ctx_key, &config.font_features, |s, f| {
                (s.clone(), f.clone())
            });
        }

        if let Some(c) = config.obscuring_char {
            t.push_obscured_text(fonts, &config.font_features, &mut word_ctx_key, text, c);
        } else {
            t.push_text(fonts, &config.font_features, &mut word_ctx_key, text);
        }

        t.out.debug_assert_ranges();
        t.out
    }

    fn push_obscured_text(
        &mut self,
        fonts: &[Font],
        features: &RFontFeatures,
        word_ctx_key: &mut WordContextKey,
        text: &SegmentedText,
        obscuring_char: char,
    ) {
        if text.is_empty() {
            self.push_last_line(text);
            self.push_font(&fonts[0]);
            return;
        }

        let (glyphs, font) = fonts.shape_segment(Txt::from_char(obscuring_char).as_str(), word_ctx_key, features, |s, f| {
            (s.clone(), f.clone())
        });

        for (seg, info) in text.iter() {
            let mut seg_glyphs = ShapedSegmentData::default();
            for (cluster, _) in seg.char_indices() {
                let i = seg_glyphs.glyphs.len();
                seg_glyphs.glyphs.extend(glyphs.glyphs.iter().copied());
                for g in &mut seg_glyphs.glyphs[i..] {
                    g.point.0 += seg_glyphs.x_advance;
                    g.cluster = cluster as u32;
                }
                seg_glyphs.x_advance += glyphs.x_advance;
            }
            self.push_glyphs(&seg_glyphs, self.letter_spacing);
            self.push_text_seg(seg, info);
        }

        self.push_last_line(text);

        self.push_font(&font);
    }

    fn push_text(&mut self, fonts: &[Font], features: &RFontFeatures, word_ctx_key: &mut WordContextKey, text: &SegmentedText) {
        static LIG: [&[u8]; 4] = [b"liga", b"clig", b"dlig", b"hlig"];
        let ligature_enabled = fonts[0].face().has_ligatures()
            && features.iter().any(|f| {
                let tag = f.tag.to_bytes();
                LIG.iter().any(|l| *l == tag)
            });

        if ligature_enabled {
            let mut start = 0;
            let mut words_start = None;
            for (i, info) in text.segs().iter().enumerate() {
                if info.kind.is_word() && info.kind != TextSegmentKind::Emoji {
                    if words_start.is_none() {
                        words_start = Some(i);
                    }
                } else {
                    if let Some(s) = words_start.take() {
                        self.push_ligature_words(fonts, features, word_ctx_key, text, s, i);
                    }

                    let seg = &text.text()[start..info.end];
                    self.push_seg(fonts, features, word_ctx_key, text, seg, *info);
                }
                start = info.end;
            }
            if let Some(s) = words_start.take() {
                self.push_ligature_words(fonts, features, word_ctx_key, text, s, text.segs().len());
            }
        } else {
            for (seg, info) in text.iter() {
                self.push_seg(fonts, features, word_ctx_key, text, seg, info);
            }
        }

        self.push_last_line(text);

        self.push_font(&fonts[0]);
    }
    fn push_ligature_words(
        &mut self,
        fonts: &[Font],
        features: &RFontFeatures,
        word_ctx_key: &mut WordContextKey,
        text: &SegmentedText,
        words_start: usize,
        words_end: usize,
    ) {
        let seg_start = if words_start == 0 { 0 } else { text.segs()[words_start - 1].end };
        let end_info = text.segs()[words_end - 1];
        let seg_end = end_info.end;
        let seg = &text.text()[seg_start..seg_end];

        if words_end - words_start == 1 {
            self.push_seg(fonts, features, word_ctx_key, text, seg, end_info);
        } else {
            // check if `is_word` sequence is a ligature that covers more than one word.
            let handled = fonts[0].shape_segment(seg, word_ctx_key, features, |shaped_seg| {
                let mut cluster_start = 0;
                let mut cluster_end = None;
                for g in shaped_seg.glyphs.iter() {
                    if g.index == 0 {
                        // top font not used for at least one word in this sequence
                        return false;
                    }
                    if seg[cluster_start as usize..g.cluster as usize].chars().take(2).count() > 1 {
                        cluster_end = Some(g.index);
                        break;
                    }
                    cluster_start = g.cluster;
                }

                if cluster_end.is_none() && seg[cluster_start as usize..].chars().take(2).count() > 1 {
                    cluster_end = Some(seg.len() as u32);
                }
                if let Some(cluster_end) = cluster_end {
                    // previous glyph is a ligature, check word boundaries.
                    let cluster_start_in_txt = seg_start + cluster_start as usize;
                    let cluster_end_in_txt = seg_start + cluster_end as usize;

                    let handle = text.segs()[words_start..words_end]
                        .iter()
                        .any(|info| info.end > cluster_start_in_txt && info.end <= cluster_end_in_txt);

                    if handle {
                        let max_width = self.actual_max_width();
                        if self.origin.x + shaped_seg.x_advance > max_width {
                            // need wrap
                            if shaped_seg.x_advance > max_width {
                                // need segment split
                                return false;
                            }

                            self.push_line_break(true, text);
                            self.push_glyphs(shaped_seg, self.letter_spacing);
                        }
                        self.push_glyphs(shaped_seg, self.letter_spacing);
                        let mut seg = seg;
                        for info in &text.segs()[words_start..words_end] {
                            self.push_text_seg(seg, *info);
                            seg = "";
                        }

                        return true;
                    }
                }

                false
            });

            if !handled {
                let mut seg_start = seg_start;
                for info in text.segs()[words_start..words_end].iter() {
                    let seg = &text.text()[seg_start..info.end];
                    self.push_seg(fonts, features, word_ctx_key, text, seg, *info);
                    seg_start = info.end;
                }
            }
        }
    }
    fn push_seg(
        &mut self,
        fonts: &[Font],
        features: &RFontFeatures,
        word_ctx_key: &mut WordContextKey,
        text: &SegmentedText,
        seg: &str,
        info: TextSegment,
    ) {
        word_ctx_key.direction = info.direction();
        if info.kind.is_word() {
            let max_width = self.actual_max_width();
            fonts.shape_segment(seg, word_ctx_key, features, |shaped_seg, font| {
                if self.origin.x + shaped_seg.x_advance > max_width {
                    // need wrap
                    if shaped_seg.x_advance > max_width {
                        // need segment split

                        // try to hyphenate
                        let hyphenated = self.push_hyphenate(word_ctx_key, seg, font, shaped_seg, info, text);

                        if !hyphenated && self.break_words {
                            // break word
                            self.push_split_seg(shaped_seg, seg, info, self.letter_spacing, text);
                        } else if !hyphenated {
                            let current_start = if self.out.lines.0.is_empty() {
                                0
                            } else {
                                self.out.lines.last().end
                            };
                            if !self.out.segments.0[current_start..].is_empty() {
                                self.push_line_break(true, text);
                            }
                            self.push_glyphs(shaped_seg, self.letter_spacing);
                            self.push_text_seg(seg, info);
                        }
                    } else {
                        self.push_line_break(true, text);
                        self.push_glyphs(shaped_seg, self.letter_spacing);
                        self.push_text_seg(seg, info);
                    }
                } else {
                    // don't need wrap
                    self.push_glyphs(shaped_seg, self.letter_spacing);
                    self.push_text_seg(seg, info);
                }

                if matches!(info.kind, TextSegmentKind::Emoji) && !font.face().color_glyphs().is_empty() {
                    self.out.has_colored_glyphs = true;
                }

                self.push_font(font);
            });
        } else if info.kind.is_space() {
            if matches!(info.kind, TextSegmentKind::Tab) {
                let max_width = self.actual_max_width();
                for (i, _) in seg.char_indices() {
                    if self.origin.x + self.tab_x_advance > max_width {
                        // normal wrap, advance overflow
                        self.push_line_break(true, text);
                    }
                    let point = euclid::point2(self.origin.x, self.origin.y);
                    self.origin.x += self.tab_x_advance;
                    self.out.glyphs.push(GlyphInstance {
                        index: self.tab_index,
                        point,
                    });
                    self.out.clusters.push(i as u32);
                }

                self.push_text_seg(seg, info);
                self.push_font(&fonts[0]);
            } else {
                let max_width = self.actual_max_width();
                fonts.shape_segment(seg, word_ctx_key, features, |shaped_seg, font| {
                    if self.origin.x + shaped_seg.x_advance > max_width {
                        // need wrap
                        if seg.len() > 2 {
                            // split spaces
                            self.push_split_seg(shaped_seg, seg, info, self.word_spacing, text);
                        } else {
                            self.push_line_break(true, text);
                            self.push_glyphs(shaped_seg, self.word_spacing);
                            self.push_text_seg(seg, info);
                        }
                    } else {
                        self.push_glyphs(shaped_seg, self.word_spacing);
                        self.push_text_seg(seg, info);
                    }

                    self.push_font(font);
                });
            }
        } else if info.kind.is_line_break() {
            self.push_text_seg(seg, info);
            self.push_line_break(false, text);
        } else {
            self.push_text_seg(seg, info)
        }
    }

    fn push_last_line(&mut self, text: &SegmentedText) {
        let directions = self.finish_current_line_bidi(text);
        self.out.lines.0.push(LineRange {
            end: self.out.segments.0.len(),
            width: self.origin.x,
            x_offset: 0.0,
            directions,
        });

        self.out.update_mid_size();
        self.out.update_first_last_lines();
        self.out.orig_first_line = self.out.first_line.size;
        self.out.orig_last_line = self.out.last_line.size;
        if self.out.is_inlined && self.out.lines.0.len() > 1 {
            self.out.last_line.origin.y += self.out.mid_clear;
        }
    }

    fn push_hyphenate(
        &mut self,
        word_ctx_key: &WordContextKey,
        seg: &str,
        font: &Font,
        shaped_seg: &ShapedSegmentData,
        info: TextSegment,
        text: &SegmentedText,
    ) -> bool {
        if !matches!(self.hyphens, Hyphens::Auto) {
            return false;
        }

        let split_points = HYPHENATION.hyphenate(&word_ctx_key.lang(), seg);
        self.push_hyphenate_pt(&split_points, font, shaped_seg, seg, info, text)
    }

    fn push_hyphenate_pt(
        &mut self,
        split_points: &[usize],
        font: &Font,
        shaped_seg: &ShapedSegmentData,
        seg: &str,
        info: TextSegment,
        text: &SegmentedText,
    ) -> bool {
        if split_points.is_empty() {
            return false;
        }

        // find the split that fits more letters and hyphen
        let mut end_glyph = 0;
        let mut end_point_i = 0;
        let max_width = self.actual_max_width();
        for (i, point) in split_points.iter().enumerate() {
            let mut point = *point;
            let mut width = 0.0;
            let mut c = u32::MAX;
            let mut gi = 0;
            for (i, g) in shaped_seg.glyphs.iter().enumerate() {
                width = g.point.0;
                if g.cluster != c {
                    if point == 0 {
                        break;
                    }
                    c = g.cluster;
                    point -= 1;
                }
                gi = i;
            }

            if self.origin.x + width + self.hyphen_glyphs.0.x_advance > max_width {
                break;
            } else {
                end_glyph = gi;
                end_point_i = i;
            }
        }

        // split and push the first half + hyphen
        let end_glyph_x = shaped_seg.glyphs[end_glyph].point.0;
        let (glyphs_a, glyphs_b) = shaped_seg.glyphs.split_at(end_glyph);
        if glyphs_a.is_empty() || glyphs_b.is_empty() {
            return false;
        }
        let end_cluster = glyphs_b[0].cluster;
        let (seg_a, seg_b) = seg.split_at(end_cluster as usize);

        self.push_glyphs(
            &ShapedSegmentData {
                glyphs: glyphs_a.to_vec(),
                x_advance: end_glyph_x,
                y_advance: glyphs_a.iter().map(|g| g.point.1).sum(),
            },
            self.word_spacing,
        );
        self.push_font(font);

        self.push_glyphs(&self.hyphen_glyphs.0.clone(), 0.0);
        self.push_font(&self.hyphen_glyphs.1.clone());

        self.push_text_seg(seg_a, info);

        self.push_line_break(true, text);

        // adjust the second half to a new line
        let mut shaped_seg_b = ShapedSegmentData {
            glyphs: glyphs_b.to_vec(),
            x_advance: shaped_seg.x_advance - end_glyph_x,
            y_advance: glyphs_b.iter().map(|g| g.point.1).sum(),
        };
        for g in &mut shaped_seg_b.glyphs {
            g.point.0 -= end_glyph_x;
            g.cluster -= seg_a.len() as u32;
        }

        if shaped_seg_b.x_advance > self.actual_max_width() {
            // second half still does not fit, try to hyphenate again.
            if self.push_hyphenate_pt(&split_points[end_point_i..], font, &shaped_seg_b, seg_b, info, text) {
                return true;
            }
        }

        // push second half
        self.push_glyphs(&shaped_seg_b, self.word_spacing);
        self.push_text_seg(seg_b, info);
        true
    }

    fn push_glyphs(&mut self, shaped_seg: &ShapedSegmentData, spacing: f32) {
        self.out.glyphs.extend(shaped_seg.glyphs.iter().map(|gi| {
            let r = GlyphInstance {
                index: gi.index,
                point: euclid::point2(gi.point.0 + self.origin.x, gi.point.1 + self.origin.y),
            };
            self.origin.x += spacing;
            r
        }));
        self.out.clusters.extend(shaped_seg.glyphs.iter().map(|gi| gi.cluster));

        self.origin.x += shaped_seg.x_advance;
        self.origin.y += shaped_seg.y_advance;
    }

    fn push_line_break(&mut self, soft: bool, text: &SegmentedText) {
        if self.out.glyphs.is_empty() && self.allow_first_wrap && soft {
            self.out.first_wrapped = true;
        } else {
            let directions = self.finish_current_line_bidi(text);

            self.out.lines.0.push(LineRange {
                end: self.out.segments.0.len(),
                width: self.origin.x,
                x_offset: 0.0,
                directions,
            });

            if self.out.lines.0.len() == 1 {
                self.out.first_line = PxRect::from_size(PxSize::new(Px(self.origin.x as i32), Px(self.line_height as i32)));

                if !self.out.first_wrapped {
                    let mid_clear = (self.mid_clear_min - self.line_height).max(0.0).round();
                    self.origin.y += mid_clear;
                    self.out.mid_clear = Px(mid_clear as i32);
                    self.out.mid_offset = mid_clear;
                }
            }

            self.max_line_x = self.origin.x.max(self.max_line_x);
            self.origin.x = 0.0;
            self.origin.y += self.line_height + self.line_spacing;
        }
    }

    #[must_use]
    fn finish_current_line_bidi(&mut self, text: &SegmentedText) -> LayoutDirections {
        if self.line_has_rtl {
            let seg_start = if self.out.lines.0.is_empty() {
                0
            } else {
                self.out.lines.last().end
            };

            if self.line_has_ltr {
                // mixed direction

                let line_segs = seg_start..self.out.segments.0.len();

                // compute visual order and offset segments.
                let mut x = 0.0;
                for i in text.reorder_line_to_ltr(line_segs) {
                    let g_range = self.out.segments.glyphs(i);
                    if g_range.iter().is_empty() {
                        continue;
                    }

                    let glyphs = &mut self.out.glyphs[g_range.iter()];
                    let offset = x - self.out.segments.0[i].x;
                    self.out.segments.0[i].x = x;
                    for g in glyphs {
                        g.point.x += offset;
                    }
                    x += self.out.segments.0[i].advance;
                }
            } else {
                // entire line RTL
                let line_width = self.origin.x;

                let mut x = line_width;
                for i in seg_start..self.out.segments.0.len() {
                    x -= self.out.segments.0[i].advance;

                    let g_range = self.out.segments.glyphs(i);

                    let glyphs = &mut self.out.glyphs[g_range.iter()];
                    let offset = x - self.out.segments.0[i].x;
                    self.out.segments.0[i].x = x;
                    for g in glyphs {
                        g.point.x += offset;
                    }
                }
            }
        }

        let mut d = LayoutDirections::empty();
        d.set(LayoutDirections::LTR, self.line_has_ltr);
        d.set(LayoutDirections::RTL, self.line_has_rtl);

        self.line_has_ltr = false;
        self.line_has_rtl = false;

        d
    }

    pub fn push_text_seg(&mut self, seg: &str, info: TextSegment) {
        let g_len = if let Some(l) = self.out.segments.0.last() {
            self.out.glyphs.len() - l.end
        } else {
            self.out.glyphs.len()
        };
        if g_len > 0 {
            self.line_has_ltr |= info.level.is_ltr();
            self.line_has_rtl |= info.level.is_rtl();
        }

        self.text_seg_end += seg.len();

        let is_first_of_line =
            (!self.out.lines.0.is_empty() && self.out.lines.last().end == self.out.segments.0.len()) || self.out.segments.0.is_empty();
        let x = if is_first_of_line {
            0.0
        } else {
            // not first segment of line
            self.out.segments.0.last().map(|s| s.x + s.advance).unwrap_or(0.0)
        };
        self.out.segments.0.push(GlyphSegment {
            text: TextSegment {
                end: self.text_seg_end,
                ..info
            },
            end: self.out.glyphs.len(),
            x,
            advance: self.origin.x - x,
        });
    }

    pub fn push_split_seg(&mut self, shaped_seg: &ShapedSegmentData, seg: &str, info: TextSegment, spacing: f32, text: &SegmentedText) {
        let mut end_glyph = 0;
        let mut end_glyph_x = 0.0;
        let max_width = self.actual_max_width();
        for (i, g) in shaped_seg.glyphs.iter().enumerate() {
            if self.origin.x + g.point.0 > max_width {
                break;
            }
            end_glyph = i;
            end_glyph_x = g.point.0;
        }

        let (glyphs_a, glyphs_b) = shaped_seg.glyphs.split_at(end_glyph);

        if glyphs_a.is_empty() || glyphs_b.is_empty() {
            // failed split
            self.push_line_break(true, text);
            self.push_glyphs(shaped_seg, spacing);
            self.push_text_seg(seg, info);
        } else {
            let (seg_a, seg_b) = seg.split_at(glyphs_b[0].cluster as usize);

            let shaped_seg_a = ShapedSegmentData {
                glyphs: glyphs_a.to_vec(),
                x_advance: end_glyph_x,
                y_advance: glyphs_a.iter().map(|g| g.point.1).sum(),
            };
            self.push_glyphs(&shaped_seg_a, spacing);
            self.push_text_seg(seg_a, info);
            self.push_line_break(true, text);

            let mut shaped_seg_b = ShapedSegmentData {
                glyphs: glyphs_b.to_vec(),
                x_advance: shaped_seg.x_advance - end_glyph_x,
                y_advance: glyphs_b.iter().map(|g| g.point.1).sum(),
            };
            for g in &mut shaped_seg_b.glyphs {
                g.point.0 -= shaped_seg_a.x_advance;
                g.cluster -= seg_a.len() as u32;
            }

            if shaped_seg_b.x_advance <= max_width {
                self.push_glyphs(&shaped_seg_b, spacing);
                self.push_text_seg(seg_b, info);
            } else {
                self.push_split_seg(&shaped_seg_b, seg_b, info, spacing, text);
            }
        }
    }

    fn push_font(&mut self, font: &Font) {
        if let Some(last) = self.out.fonts.0.last_mut() {
            if &last.font == font {
                last.end = self.out.glyphs.len();
                return;
            } else if last.end == self.out.glyphs.len() {
                return;
            }
        }
        self.out.fonts.0.push(FontRange {
            font: font.clone(),
            end: self.out.glyphs.len(),
        })
    }
}

bitflags! {
    /// Identifies what direction segments a [`ShapedLine`] has.
    #[derive(Clone, Copy, Debug, PartialEq, Eq, Hash, serde::Serialize, serde::Deserialize)]
    #[serde(transparent)]
    pub struct LayoutDirections: u8 {
        /// Line has left-to-right segments.
        const LTR = 1;
        /// Line has right-to-left segments.
        const RTL = 2;
        /// Line as both left-to-right and right-to-left segments.
        ///
        /// When this is the case the line segments positions may be re-ordered.
        const BIDI = Self::LTR.bits() | Self::RTL.bits();
    }
}

/// Represents a line selection of a [`ShapedText`].
#[derive(Clone, Copy)]
pub struct ShapedLine<'a> {
    text: &'a ShapedText,
    // range of segments of this line.
    seg_range: IndexRange,
    index: usize,
    width: Px,
}
impl<'a> fmt::Debug for ShapedLine<'a> {
    fn fmt(&self, f: &mut fmt::Formatter<'_>) -> fmt::Result {
        f.debug_struct("ShapedLine")
            .field("seg_range", &self.seg_range)
            .field("index", &self.index)
            .field("width", &self.width)
            .finish_non_exhaustive()
    }
}
impl<'a> ShapedLine<'a> {
    /// Height of the line.
    pub fn height(&self) -> Px {
        if self.index == 0 {
            self.text.first_line.height()
        } else if self.index == self.text.lines.0.len() - 1 {
            self.text.last_line.height()
        } else {
            self.text.line_height
        }
    }

    /// Bounds of the line.
    pub fn rect(&self) -> PxRect {
        if self.index == 0 {
            return self.text.first_line;
        }
        if self.index == self.text.lines.0.len() - 1 {
            return self.text.last_line;
        }

        let size = PxSize::new(self.width, self.text.line_height);
        let origin = PxPoint::new(
            Px(self.text.lines.0[self.index].x_offset as i32),
            self.text.line_height * Px((self.index - 1) as i32) + self.text.first_line.max_y() + self.text.mid_clear,
        );
        PxRect::new(origin, size)
    }

    /// Initial size of the line, before any line reshaping.
    ///
    /// This can be different then the current [`rect`] size if the parent inline changed the size, usually to inject
    /// blank spaces to justify the text or to visually insert a bidirectional fragment of another widget.
    ///
    /// [`rect`]: Self::rect
    pub fn original_size(&self) -> PxSize {
        if self.index == 0 {
            return self.text.orig_first_line;
        }
        if self.index == self.text.lines.0.len() - 1 {
            return self.text.orig_last_line;
        }
        PxSize::new(self.width, self.text.line_height)
    }

    /// Full overline, start point + width.
    pub fn overline(&self) -> (PxPoint, Px) {
        self.decoration_line(self.text.overline)
    }

    /// Full strikethrough line, start point + width.
    pub fn strikethrough(&self) -> (PxPoint, Px) {
        self.decoration_line(self.text.strikethrough)
    }

    /// Full underline, not skipping.
    ///
    /// The *y* is defined by the font metrics.
    ///
    /// Returns start point + width.
    pub fn underline(&self) -> (PxPoint, Px) {
        self.decoration_line(self.text.underline)
    }

    /// Full underline, not skipping.
    ///
    /// The *y* is the baseline + descent + 1px.
    ///
    /// Returns start point + width.
    pub fn underline_descent(&self) -> (PxPoint, Px) {
        self.decoration_line(self.text.underline_descent)
    }

    /// Underline, skipping spaces.
    ///
    /// The *y* is defined by the font metrics.
    ///
    /// Returns and iterator of start point + width for each word.
    pub fn underline_skip_spaces(&self) -> impl Iterator<Item = (PxPoint, Px)> + 'a {
        MergingLineIter::new(self.segs().filter(|s| s.kind().is_word()).map(|s| s.underline()))
    }

    /// Underline, skipping spaces.
    ///
    /// The *y* is the baseline + descent + 1px.
    ///
    /// Returns and iterator of start point + width for each word.
    pub fn underline_descent_skip_spaces(&self) -> impl Iterator<Item = (PxPoint, Px)> + 'a {
        MergingLineIter::new(self.segs().filter(|s| s.kind().is_word()).map(|s| s.underline_descent()))
    }

    /// Underline, skipping glyph descends that intersect the underline.
    ///
    /// The *y* is defined by the font metrics.
    ///
    /// Returns an iterator of start point + width for continuous underline.
    pub fn underline_skip_glyphs(&self, thickness: Px) -> impl Iterator<Item = (PxPoint, Px)> + 'a {
        MergingLineIter::new(self.segs().flat_map(move |s| s.underline_skip_glyphs(thickness)))
    }

    /// Underline, skipping spaces and glyph descends that intersect the underline
    ///
    /// The *y* is defined by font metrics.
    ///
    /// Returns an iterator of start point + width for continuous underline.
    pub fn underline_skip_glyphs_and_spaces(&self, thickness: Px) -> impl Iterator<Item = (PxPoint, Px)> + 'a {
        MergingLineIter::new(
            self.segs()
                .filter(|s| s.kind().is_word())
                .flat_map(move |s| s.underline_skip_glyphs(thickness)),
        )
    }

    fn decoration_line(&self, bottom_up_offset: Px) -> (PxPoint, Px) {
        let r = self.rect();
        let y = r.max_y() - bottom_up_offset;
        (PxPoint::new(r.origin.x, y), self.width)
    }

    fn segments(&self) -> &'a [GlyphSegment] {
        &self.text.segments.0[self.seg_range.iter()]
    }

    /// Glyphs in the line.
    ///
    /// The glyphs are in text order by segments and in visual order (LTR) within segments, so
    /// the RTL text "لما " will have the space glyph first, then "’álif", "miim", "láam".
    ///
    /// All glyph points are set as offsets to the top-left of the text full text.
    pub fn glyphs(&self) -> impl Iterator<Item = (&'a Font, &'a [GlyphInstance])> + 'a {
        let r = self.glyphs_range();
        self.text.glyphs_range(r)
    }

    /// Glyphs in the line paired with the *x-advance*.
    pub fn glyphs_with_x_advance(&self) -> impl Iterator<Item = (&'a Font, impl Iterator<Item = (GlyphInstance, f32)> + 'a)> + 'a {
        self.segs().flat_map(|s| s.glyphs_with_x_advance())
    }

    fn glyphs_range(&self) -> IndexRange {
        self.text.segments.glyphs_range(self.seg_range)
    }

    /// Iterate over word and space segments in this line.
    pub fn segs(&self) -> impl DoubleEndedIterator<Item = ShapedSegment<'a>> + ExactSizeIterator {
        let text = self.text;
        let line_index = self.index;
        self.seg_range.iter().map(move |i| ShapedSegment {
            text,
            line_index,
            index: i,
        })
    }

    /// Number of segments in this line.
    pub fn segs_len(&self) -> usize {
        self.seg_range.len()
    }

    /// Get the segment by index.
    ///
    /// The first segment of the line is `0`.
    pub fn seg(&self, seg_idx: usize) -> Option<ShapedSegment> {
        if self.seg_range.len() > seg_idx {
            Some(ShapedSegment {
                text: self.text,
                line_index: self.index,
                index: seg_idx + self.seg_range.start(),
            })
        } else {
            None
        }
    }

    /// Returns `true` if this line was started by the wrap algorithm.
    ///
    /// If this is `false` then the line is the first or the previous line ends in a [`LineBreak`].
    ///
    /// [`LineBreak`]: TextSegmentKind::LineBreak
    pub fn started_by_wrap(&self) -> bool {
        self.index > 0 && {
            let prev_line = self.text.lines.segs(self.index - 1);
            self.text.segments.0[prev_line.iter()]
                .last()
                .map(|s| !matches!(s.text.kind, TextSegmentKind::LineBreak))
                .unwrap() // only last line can be empty
        }
    }

    /// Returns `true` if this line was ended by the wrap algorithm.
    ///
    /// If this is `false` then the line is the last or ends in a [`LineBreak`].
    ///
    /// [`LineBreak`]: TextSegmentKind::LineBreak
    pub fn ended_by_wrap(&self) -> bool {
        // not last and not ended in line-break.
        self.index < self.text.lines.0.len() - 1
            && self
                .segments()
                .last()
                .map(|s| !matches!(s.text.kind, TextSegmentKind::LineBreak))
                .unwrap() // only last line can be empty
    }

    /// Returns the line or first previous line that is not [`started_by_wrap`].
    ///
    /// [`started_by_wrap`]: Self::started_by_wrap
    pub fn actual_line_start(&self) -> Self {
        let mut r = *self;
        while r.started_by_wrap() {
            r = r.text.line(r.index - 1).unwrap();
        }
        r
    }

    /// Returns the line or first next line that is not [`ended_by_wrap`].
    ///
    /// [`ended_by_wrap`]: Self::ended_by_wrap
    pub fn actual_line_end(&self) -> Self {
        let mut r = *self;
        while r.ended_by_wrap() {
            r = r.text.line(r.index + 1).unwrap();
        }
        r
    }

    /// Get the text bytes range of this line in the original text.
    pub fn text_range(&self) -> ops::Range<usize> {
        let start = self.seg_range.start();
        let start = if start == 0 { 0 } else { self.text.segments.0[start - 1].text.end };
        let end = self.seg_range.end();
        let end = if end == 0 { 0 } else { self.text.segments.0[end - 1].text.end };

        start..end
    }

    /// Get the text bytes range of this line in the original text, excluding the line break
    /// to keep [`end`] in the same line.
    ///
    /// [`end`]: ops::Range<usize>::end
    pub fn text_caret_range(&self) -> ops::Range<usize> {
        let start = self.seg_range.start();
        let start = if start == 0 { 0 } else { self.text.segments.0[start - 1].text.end };
        let end = self.seg_range.end();
        let end = if end == 0 {
            0
        } else if self.seg_range.start() == end {
            start
        } else {
            let seg = &self.text.segments.0[end - 1];
            if !matches!(seg.text.kind, TextSegmentKind::LineBreak) {
                seg.text.end
            } else {
                // start of LineBreak segment
                if end == 1 {
                    0
                } else {
                    self.text.segments.0[end - 2].text.end
                }
            }
        };

        start..end
    }

    /// Gets the text range of the actual line, joining shaped lines that are started by wrap.
    pub fn actual_text_range(&self) -> ops::Range<usize> {
        let start = self.actual_line_start().text_range().start;
        let end = self.actual_line_end().text_range().end;
        start..end
    }

    /// Gets the text range of the actual line, excluding the line break at the end.
    pub fn actual_text_caret_range(&self) -> ops::Range<usize> {
        let start = self.actual_line_start().text_range().start;
        let end = self.actual_line_end().text_caret_range().end;
        start..end
    }

    /// Select the string represented by this line.
    ///
    /// The `full_text` must be equal to the original text that was used to generate the parent [`ShapedText`].
    pub fn text<'s>(&self, full_text: &'s str) -> &'s str {
        let r = self.text_range();

        let start = r.start.min(full_text.len());
        let end = r.end.min(full_text.len());

        &full_text[start..end]
    }

    /// Gets the segment that contains `x` or is nearest to it.
    pub fn nearest_seg(&self, x: Px) -> Option<ShapedSegment<'a>> {
        let mut min = None;
        let mut min_dist = Px::MAX;
        for seg in self.segs() {
            let (seg_x, width) = seg.x_width();
            if x >= seg_x {
                let seg_max_x = seg_x + width;
                if x < seg_max_x {
                    return Some(seg);
                }
            }
            let dist = (x - seg_x).abs();
            if min_dist > dist {
                min = Some(seg);
                min_dist = dist;
            }
        }
        min
    }

    /// Gets the line index.
    pub fn index(&self) -> usize {
        self.index
    }

    /// Layout directions of segments in this line.
    pub fn directions(&self) -> LayoutDirections {
        self.text.lines.0[self.index].directions
    }
}

/// Merges lines defined by `(PxPoint, Px)`, assuming the `y` is equal.
struct MergingLineIter<I> {
    iter: I,
    line: Option<(PxPoint, Px)>,
}
impl<I> MergingLineIter<I> {
    pub fn new(iter: I) -> Self {
        MergingLineIter { iter, line: None }
    }
}
impl<I: Iterator<Item = (PxPoint, Px)>> Iterator for MergingLineIter<I> {
    type Item = I::Item;

    fn next(&mut self) -> Option<Self::Item> {
        loop {
            match self.iter.next() {
                Some(line) => {
                    if let Some(prev_line) = &mut self.line {
                        fn min_x((origin, _width): (PxPoint, Px)) -> Px {
                            origin.x
                        }
                        fn max_x((origin, width): (PxPoint, Px)) -> Px {
                            origin.x + width
                        }

                        if prev_line.0.y == line.0.y && min_x(*prev_line) <= max_x(line) && max_x(*prev_line) >= min_x(line) {
                            let x = min_x(*prev_line).min(min_x(line));
                            prev_line.1 = max_x(*prev_line).max(max_x(line)) - x;
                            prev_line.0.x = x;
                        } else {
                            let cut = mem::replace(prev_line, line);
                            return Some(cut);
                        }
                    } else {
                        self.line = Some(line);
                        continue;
                    }
                }
                None => return self.line.take(),
            }
        }
    }
}

struct MergingRectIter<I> {
    iter: I,
    rect: Option<PxBox>,
}
impl<I> MergingRectIter<I> {
    pub fn new(iter: I) -> Self {
        MergingRectIter { iter, rect: None }
    }
}
impl<I: Iterator<Item = PxRect>> Iterator for MergingRectIter<I> {
    type Item = I::Item;

    fn next(&mut self) -> Option<Self::Item> {
        loop {
            match self.iter.next() {
                Some(rect) => {
                    let rect = rect.to_box2d();
                    if let Some(prev_rect) = &mut self.rect {
                        if prev_rect.min.y == rect.min.y
                            && prev_rect.max.y == rect.max.y
                            && prev_rect.min.x <= rect.max.x
                            && prev_rect.max.x >= rect.min.x
                        {
                            prev_rect.min.x = prev_rect.min.x.min(rect.min.x);
                            prev_rect.max.x = prev_rect.max.x.max(rect.max.x);
                            continue;
                        } else {
                            let cut = mem::replace(prev_rect, rect);
                            return Some(cut.to_rect());
                        }
                    } else {
                        self.rect = Some(rect);
                        continue;
                    }
                }
                None => return self.rect.take().map(|r| r.to_rect()),
            }
        }
    }
}

/// Represents a word or space selection of a [`ShapedText`].
#[derive(Clone, Copy)]
pub struct ShapedSegment<'a> {
    text: &'a ShapedText,
    line_index: usize,
    index: usize,
}
impl<'a> fmt::Debug for ShapedSegment<'a> {
    fn fmt(&self, f: &mut fmt::Formatter<'_>) -> fmt::Result {
        f.debug_struct("ShapedSegment")
            .field("line_index", &self.line_index)
            .field("index", &self.index)
            .finish_non_exhaustive()
    }
}
impl<'a> ShapedSegment<'a> {
    /// Segment kind.
    pub fn kind(&self) -> TextSegmentKind {
        self.text.segments.0[self.index].text.kind
    }

    /// Segment bidi level.
    pub fn level(&self) -> BidiLevel {
        self.text.segments.0[self.index].text.level
    }

    /// Layout direction of glyphs in the segment.
    pub fn direction(&self) -> LayoutDirection {
        self.text.segments.0[self.index].text.direction()
    }

    /// If the segment contains the last glyph of the line.
    pub fn has_last_glyph(&self) -> bool {
        let seg_glyphs = self.text.segments.glyphs(self.index);
        let s = self.text.lines.segs(self.line_index);
        let line_glyphs = self.text.segments.glyphs_range(s);
        seg_glyphs.end() == line_glyphs.end()
    }

    fn glyphs_range(&self) -> IndexRange {
        self.text.segments.glyphs(self.index)
    }

    /// Glyphs in the word or space.
    ///
    /// The glyphs are in visual order (LTR) within segments, so
    /// the RTL text "لما" will yield "’álif", "miim", "láam".
    ///
    /// All glyph points are set as offsets to the top-left of the text full text.
    ///
    /// Note that multiple glyphs can map to the same char and multiple chars can map to the same glyph, you can use the [`clusters`]
    /// map to find the char for each glyph. Some font ligatures also bridge multiple segments, in this case only the first shaped
    /// segment has glyphs the subsequent ones are empty.
    ///
    /// [`clusters`]: Self::clusters
    pub fn glyphs(&self) -> impl Iterator<Item = (&'a Font, &'a [GlyphInstance])> {
        let r = self.glyphs_range();
        self.text.glyphs_range(r)
    }

    /// Gets the specific glyph and font.
    pub fn glyph(&self, index: usize) -> Option<(&'a Font, GlyphInstance)> {
        let mut r = self.glyphs_range();
        r.0 += index;
        self.text.glyphs_range(r).next().map(|(f, g)| (f, g[0]))
    }

    /// Map glyph -> char.
    ///
    /// Each [`glyphs`] glyph pairs with an entry in this slice that is the char byte index in [`text`]. If
    /// a font ligature bridges multiple segments only the first segment will have a non-empty map.
    ///
    /// [`glyphs`]: Self::glyphs
    /// [`text`]: Self::text
    pub fn clusters(&self) -> &[u32] {
        let r = self.glyphs_range();
        self.text.clusters_range(r)
    }

    /// Number of next segments that are empty because their text is included in a ligature
    /// glyph or glyphs started in this segment.
    pub fn ligature_segs_count(&self) -> usize {
        let range = self.glyphs_range();
        if range.iter().is_empty() {
            0
        } else {
            self.text.segments.0[self.index + 1..]
                .iter()
                .filter(|s| s.end == range.end())
                .count()
        }
    }

    /// Glyphs in the segment, paired with the *x-advance*.
    ///
    /// Yields `(Font, [(glyph, advance)])`.
    pub fn glyphs_with_x_advance(&self) -> impl Iterator<Item = (&'a Font, impl Iterator<Item = (GlyphInstance, f32)> + 'a)> + 'a {
        let r = self.glyphs_range();
        self.text.seg_glyphs_with_x_advance(self.index, r)
    }

    /// Glyphs per cluster in the segment, paired with the *x-advance* of the cluster.
    ///
    /// Yields `(Font, [(cluster, [glyph], advance)])`.
    pub fn cluster_glyphs_with_x_advance(&self) -> impl Iterator<Item = (&Font, impl Iterator<Item = (u32, &[GlyphInstance], f32)>)> {
        let r = self.glyphs_range();
        self.text.seg_cluster_glyphs_with_x_advance(self.index, r)
    }

    /// Gets the segment x offset and advance.
    pub fn x_width(&self) -> (Px, Px) {
        let IndexRange(start, end) = self.glyphs_range();

        let is_line_break = start == end && matches!(self.kind(), TextSegmentKind::LineBreak);

        let start_x = match self.direction() {
            LayoutDirection::LTR => {
                if is_line_break || start == self.text.glyphs.len() {
                    let x = self.text.lines.x_offset(self.line_index);
                    let w = self.text.lines.width(self.line_index);
                    return (Px((x + w) as i32), Px(0));
                }
                self.text.glyphs[start].point.x
            }
            LayoutDirection::RTL => {
                if is_line_break || start == self.text.glyphs.len() {
                    let x = self.text.lines.x_offset(self.line_index);
                    return (Px(x as i32), Px(0));
                }

                self.text.glyphs[start..end]
                    .iter()
                    .map(|g| g.point.x)
                    .min_by(f32::total_cmp)
                    .unwrap_or(0.0)
            }
        };

        (Px(start_x.floor() as i32), Px(self.advance().ceil() as i32))
    }

    /// Segment exact *width* in pixels.
    pub fn advance(&self) -> f32 {
        self.text.segments.0[self.index].advance
    }

    /// Bounds of the word or spaces.
    pub fn rect(&self) -> PxRect {
        let (x, width) = self.x_width();
        let size = PxSize::new(width, self.text.line_height);

        let y = if self.line_index == 0 {
            self.text.first_line.origin.y
        } else if self.line_index == self.text.lines.0.len() - 1 {
            self.text.last_line.origin.y
        } else {
            self.text.line_height * Px((self.line_index - 1) as i32) + self.text.first_line.max_y() + self.text.mid_clear
        };
        PxRect::new(PxPoint::new(x, y), size)
    }

    /// Gets the first char and glyph with advance that overflows `max_width`.
    pub fn overflow_char_glyph(&self, max_width_px: f32) -> Option<(usize, usize)> {
        if self.advance() > max_width_px {
            match self.direction() {
                LayoutDirection::LTR => {
                    let mut x = 0.0;
                    let mut g = 0;
                    for (_, c) in self.cluster_glyphs_with_x_advance() {
                        for (cluster, glyphs, advance) in c {
                            x += advance;
                            if x > max_width_px {
                                return Some((cluster as usize, g));
                            }
                            g += glyphs.len();
                        }
                    }
                }
                LayoutDirection::RTL => {
                    let mut g = 0;
                    let mut rev = smallvec::SmallVec::<[_; 10]>::new();
                    for (_, c) in self.cluster_glyphs_with_x_advance() {
                        for (cluster, glyphs, advance) in c {
                            rev.push((cluster, g, advance));
                            g += glyphs.len();
                        }
                    }

                    let mut x = 0.0;
                    for (c, g, advance) in rev.into_iter().rev() {
                        x += advance;
                        if x > max_width_px {
                            return Some((c as usize, g));
                        }
                    }
                }
            }
        }
        None
    }

    /// Segment info for widget inline segments.
    pub fn inline_info(&self) -> InlineSegmentInfo {
        let (x, width) = self.x_width();
        InlineSegmentInfo { x, width }
    }

    fn decoration_line(&self, bottom_up_offset: Px) -> (PxPoint, Px) {
        let (x, width) = self.x_width();
        let y = (self.text.line_height * Px((self.line_index as i32) + 1)) - bottom_up_offset;
        (PxPoint::new(x, y), width)
    }

    /// Overline spanning the word or spaces, start point + width.
    pub fn overline(&self) -> (PxPoint, Px) {
        self.decoration_line(self.text.overline)
    }

    /// Strikethrough spanning the word or spaces, start point + width.
    pub fn strikethrough(&self) -> (PxPoint, Px) {
        self.decoration_line(self.text.strikethrough)
    }

    /// Underline spanning the word or spaces, not skipping.
    ///
    /// The *y* is defined by the font metrics.
    ///
    /// Returns start point + width.
    pub fn underline(&self) -> (PxPoint, Px) {
        self.decoration_line(self.text.underline)
    }

    /// Underline spanning the word or spaces, skipping glyph descends that intercept the line.
    ///
    /// Returns an iterator of start point + width for underline segments.
    pub fn underline_skip_glyphs(&self, thickness: Px) -> impl Iterator<Item = (PxPoint, Px)> + 'a {
        let y = (self.text.line_height * Px((self.line_index as i32) + 1)) - self.text.underline;
        let (x, _) = self.x_width();

        let line_y = -(self.text.baseline - self.text.underline).0 as f32;
        let line_y_range = (line_y, line_y - thickness.0 as f32);

        // space around glyph descends, thickness clamped to a minimum of 1px and a maximum of 0.2em (same as Firefox).
        let padding = (thickness.0 as f32).clamp(1.0, (self.text.fonts.font(0).size().0 as f32 * 0.2).max(1.0));

        // no yield, only sadness
        struct UnderlineSkipGlyphs<'a, I, J> {
            line_y_range: (f32, f32),
            y: Px,
            padding: f32,
            min_width: Px,

            iter: I,
            resume: Option<(&'a Font, J)>,
            x: f32,
            width: f32,
        }
        impl<'a, I, J> UnderlineSkipGlyphs<'a, I, J> {
            fn line(&self) -> Option<(PxPoint, Px)> {
                fn f32_to_px(px: f32) -> Px {
                    Px(px.round() as i32)
                }
                let r = (PxPoint::new(f32_to_px(self.x), self.y), f32_to_px(self.width));
                if r.1 >= self.min_width {
                    Some(r)
                } else {
                    None
                }
            }
        }
        impl<'a, I, J> Iterator for UnderlineSkipGlyphs<'a, I, J>
        where
            I: Iterator<Item = (&'a Font, J)>,
            J: Iterator<Item = (GlyphInstance, f32)>,
        {
            type Item = (PxPoint, Px);

            fn next(&mut self) -> Option<Self::Item> {
                loop {
                    let continuation = self.resume.take().or_else(|| self.iter.next());
                    if let Some((font, mut glyphs_with_adv)) = continuation {
                        for (g, a) in &mut glyphs_with_adv {
                            if let Some((ex_start, ex_end)) = font.h_line_hits(g.index, self.line_y_range) {
                                self.width += ex_start - self.padding;
                                let r = self.line();
                                self.x += self.width + self.padding + ex_end + self.padding;
                                self.width = a - (ex_start + ex_end) - self.padding;

                                if r.is_some() {
                                    self.resume = Some((font, glyphs_with_adv));
                                    return r;
                                }
                            } else {
                                self.width += a;
                                // continue
                            }
                        }
                    } else {
                        let r = self.line();
                        self.width = 0.0;
                        return r;
                    }
                }
            }
        }
        UnderlineSkipGlyphs {
            line_y_range,
            y,
            padding,
            min_width: Px((padding / 2.0).max(1.0).ceil() as i32),

            iter: self.glyphs_with_x_advance(),
            resume: None,
            x: x.0 as f32,
            width: 0.0,
        }
    }

    /// Underline spanning the word or spaces, not skipping.
    ///
    /// The *y* is the baseline + descent + 1px.
    ///
    /// Returns start point + width.
    pub fn underline_descent(&self) -> (PxPoint, Px) {
        self.decoration_line(self.text.underline_descent)
    }

    /// Get the text bytes range of this segment in the original text.
    pub fn text_range(&self) -> ops::Range<usize> {
        self.text_start()..self.text_end()
    }

    /// Get the text byte range start of this segment in the original text.
    pub fn text_start(&self) -> usize {
        if self.index == 0 {
            0
        } else {
            self.text.segments.0[self.index - 1].text.end
        }
    }

    /// Get the text byte range end of this segment in the original text.
    pub fn text_end(&self) -> usize {
        self.text.segments.0[self.index].text.end
    }

    /// Get the text bytes range of the `glyph_range` in this segment's [`text`].
    ///
    /// [`text`]: Self::text
    pub fn text_glyph_range(&self, glyph_range: impl ops::RangeBounds<usize>) -> ops::Range<usize> {
        let included_start = match glyph_range.start_bound() {
            ops::Bound::Included(i) => Some(*i),
            ops::Bound::Excluded(i) => Some(*i + 1),
            ops::Bound::Unbounded => None,
        };
        let excluded_end = match glyph_range.end_bound() {
            ops::Bound::Included(i) => Some(*i - 1),
            ops::Bound::Excluded(i) => Some(*i),
            ops::Bound::Unbounded => None,
        };

        let glyph_range_start = self.glyphs_range().start();
        let glyph_to_char = |g| self.text.clusters[glyph_range_start + g] as usize;

        match (included_start, excluded_end) {
            (None, None) => IndexRange(0, self.text_range().len()),
            (None, Some(end)) => IndexRange(0, glyph_to_char(end)),
            (Some(start), None) => IndexRange(glyph_to_char(start), self.text_range().len()),
            (Some(start), Some(end)) => IndexRange(glyph_to_char(start), glyph_to_char(end)),
        }
        .iter()
    }

    /// Select the string represented by this segment.
    ///
    /// The `full_text` must be equal to the original text that was used to generate the parent [`ShapedText`].
    pub fn text<'s>(&self, full_text: &'s str) -> &'s str {
        let r = self.text_range();
        let start = r.start.min(full_text.len());
        let end = r.end.min(full_text.len());
        &full_text[start..end]
    }

    /// Gets the insert index in the segment text that is nearest to `x`.
    pub fn nearest_char_index(&self, x: Px, full_text: &str) -> usize {
        let txt_range = self.text_range();
        let is_rtl = self.direction().is_rtl();
        let x = x.0 as f32;

        let seg_clusters = self.clusters();

        for (font, clusters) in self.cluster_glyphs_with_x_advance() {
            for (cluster, glyphs, advance) in clusters {
                let found = x < glyphs[0].point.x || glyphs[0].point.x + advance > x;
                if !found {
                    continue;
                }
                let cluster_i = seg_clusters.iter().position(|&c| c == cluster).unwrap();

                let char_a = txt_range.start + cluster as usize;
                let char_b = if is_rtl {
                    if cluster_i == 0 {
                        txt_range.end
                    } else {
                        txt_range.start + seg_clusters[cluster_i - 1] as usize
                    }
                } else {
                    let next_cluster = cluster_i + glyphs.len();
                    if next_cluster == seg_clusters.len() {
                        txt_range.end
                    } else {
                        txt_range.start + seg_clusters[next_cluster] as usize
                    }
                };

                if char_b - char_a > 1 && glyphs.len() == 1 {
                    // maybe ligature

                    let text = &full_text[char_a..char_b];

                    let mut lig_parts = smallvec::SmallVec::<[u16; 6]>::new_const();
                    for (i, _) in unicode_segmentation::UnicodeSegmentation::grapheme_indices(text, true) {
                        lig_parts.push(i as u16);
                    }

                    if lig_parts.len() > 1 {
                        // is ligature

                        let x = x - glyphs[0].point.x;

                        let mut split = true;
                        for (i, font_caret) in font.ligature_caret_offsets(glyphs[0].index).enumerate() {
                            if i == lig_parts.len() {
                                break;
                            }
                            split = false;

                            if font_caret > x {
                                // found font defined caret
                                return char_a + lig_parts[i] as usize;
                            }
                        }
                        if split {
                            // no font caret, ligature glyph is split in equal parts
                            let lig_part = advance / lig_parts.len() as f32;
                            let mut lig_x = lig_part;
                            if is_rtl {
                                for c in lig_parts.into_iter().rev() {
                                    if lig_x > x {
                                        // fond
                                        return char_a + c as usize;
                                    }
                                    lig_x += lig_part;
                                }
                            } else {
                                for c in lig_parts {
                                    if lig_x > x {
                                        return char_a + c as usize;
                                    }
                                    lig_x += lig_part;
                                }
                            }
                        }
                    }
                }
                // not ligature

                let middle_x = glyphs[0].point.x + advance / 2.0;

                return if is_rtl {
                    if x <= middle_x {
                        char_b
                    } else {
                        char_a
                    }
                } else if x <= middle_x {
                    char_a
                } else {
                    char_b
                };
            }
        }

        let mut start = is_rtl;
        if matches!(self.kind(), TextSegmentKind::LineBreak) {
            start = !start;
        }
        if start {
            txt_range.start
        } else {
            txt_range.end
        }
    }

    /// Gets the segment index in the line.
    pub fn index(&self) -> usize {
        self.index - self.text.lines.segs(self.line_index).start()
    }
}

const WORD_CACHE_MAX_LEN: usize = 32;
const WORD_CACHE_MAX_ENTRIES: usize = 10_000;

#[derive(Hash, PartialEq, Eq)]
pub(super) struct WordCacheKey<S> {
    string: S,
    ctx_key: WordContextKey,
}
#[derive(Hash)]
struct WordCacheKeyRef<'a, S> {
    string: &'a S,
    ctx_key: &'a WordContextKey,
}

#[derive(Hash, PartialEq, Eq, Clone)]
pub(super) struct WordContextKey {
    lang: unic_langid::subtags::Language,
    script: Option<unic_langid::subtags::Script>,
    direction: LayoutDirection,
    features: Box<[usize]>,
}
impl WordContextKey {
    pub fn new(lang: &Lang, direction: LayoutDirection, font_features: &RFontFeatures) -> Self {
        let is_64 = mem::size_of::<usize>() == mem::size_of::<u64>();

        let mut features = vec![];

        if !font_features.is_empty() {
            features.reserve(font_features.len() * if is_64 { 3 } else { 4 });
            for feature in font_features {
                if is_64 {
                    let mut h = feature.tag.0 as usize;
                    h |= (feature.value as usize) << 32;
                    features.push(h);
                } else {
                    features.push(feature.tag.0 as usize);
                    features.push(feature.value as usize);
                }

                features.push(feature.start as usize);
                features.push(feature.end as usize);
            }
        }

        WordContextKey {
            lang: lang.language,
            script: lang.script,
            direction,
            features: features.into_boxed_slice(),
        }
    }

    pub fn harfbuzz_lang(&self) -> Option<rustybuzz::Language> {
        self.lang.as_str().parse().ok()
    }

    pub fn harfbuzz_script(&self) -> Option<rustybuzz::Script> {
        let t: u32 = self.script?.into();
        let t = t.to_le_bytes(); // Script is a TinyStr4 that uses LE
        rustybuzz::Script::from_iso15924_tag(ttf_parser::Tag::from_bytes(&[t[0], t[1], t[2], t[3]]))
    }

    pub fn harfbuzz_direction(&self) -> rustybuzz::Direction {
        into_harf_direction(self.direction)
    }

    pub fn lang(&self) -> Lang {
        Lang(unic_langid::LanguageIdentifier::from_parts(self.lang, self.script, None, &[]))
    }
}

#[derive(Debug, Clone, Default)]
pub(super) struct ShapedSegmentData {
    glyphs: Vec<ShapedGlyph>,
    x_advance: f32,
    y_advance: f32,
}
#[derive(Debug, Clone, Copy)]
struct ShapedGlyph {
    /// glyph index
    index: u32,
    /// char index
    cluster: u32,
    point: (f32, f32),
}

impl Font {
    fn buffer_segment(&self, segment: &str, key: &WordContextKey) -> rustybuzz::UnicodeBuffer {
        let mut buffer = rustybuzz::UnicodeBuffer::new();
        buffer.set_direction(key.harfbuzz_direction());
        buffer.set_cluster_level(rustybuzz::BufferClusterLevel::MonotoneCharacters);

        if let Some(lang) = key.harfbuzz_lang() {
            buffer.set_language(lang);
        }
        if let Some(script) = key.harfbuzz_script() {
            buffer.set_script(script);
        }

        buffer.push_str(segment);
        buffer
    }

    fn shape_segment_no_cache(&self, seg: &str, key: &WordContextKey, features: &[rustybuzz::Feature]) -> ShapedSegmentData {
        let buffer = if let Some(font) = self.harfbuzz() {
            let buffer = self.buffer_segment(seg, key);
            rustybuzz::shape(&font, features, buffer)
        } else {
            return ShapedSegmentData {
                glyphs: vec![],
                x_advance: 0.0,
                y_advance: 0.0,
            };
        };

        let size_scale = self.metrics().size_scale;
        let to_layout = |p: i32| p as f32 * size_scale;

        let mut w_x_advance = 0.0;
        let mut w_y_advance = 0.0;

        let glyphs: Vec<_> = buffer
            .glyph_infos()
            .iter()
            .zip(buffer.glyph_positions())
            .map(|(i, p)| {
                let x_offset = to_layout(p.x_offset);
                let y_offset = -to_layout(p.y_offset);
                let x_advance = to_layout(p.x_advance);
                let y_advance = to_layout(p.y_advance);

                let point = (w_x_advance + x_offset, w_y_advance + y_offset);
                w_x_advance += x_advance;
                w_y_advance += y_advance;

                ShapedGlyph {
                    index: i.glyph_id,
                    cluster: i.cluster,
                    point,
                }
            })
            .collect();

        ShapedSegmentData {
            glyphs,
            x_advance: w_x_advance,
            y_advance: w_y_advance,
        }
    }

    fn shape_segment<R>(
        &self,
        seg: &str,
        word_ctx_key: &WordContextKey,
        features: &[rustybuzz::Feature],
        out: impl FnOnce(&ShapedSegmentData) -> R,
    ) -> R {
        if !(1..=WORD_CACHE_MAX_LEN).contains(&seg.len()) || self.face().is_empty() {
            let seg = self.shape_segment_no_cache(seg, word_ctx_key, features);
            out(&seg)
        } else if let Some(small) = Self::to_small_word(seg) {
            // try cached
            let cache = self.0.small_word_cache.read();

            let hash = cache.hasher().hash_one(WordCacheKeyRef {
                string: &small,
                ctx_key: word_ctx_key,
            });

            if let Some((_, seg)) = cache
                .raw_entry()
                .from_hash(hash, |e| e.string == small && &e.ctx_key == word_ctx_key)
            {
                return out(seg);
            }
            drop(cache);

            // shape and cache, can end-up shaping the same word here, but that is better then write locking
            let seg = self.shape_segment_no_cache(seg, word_ctx_key, features);
            let key = WordCacheKey {
                string: small,
                ctx_key: word_ctx_key.clone(),
            };
            let r = out(&seg);
            let mut cache = self.0.small_word_cache.write();
            if cache.len() > WORD_CACHE_MAX_ENTRIES {
                cache.clear();
            }
            cache.insert(key, seg);
            r
        } else {
            // try cached
            let cache = self.0.word_cache.read();

            let hash = cache.hasher().hash_one(WordCacheKeyRef {
                string: &seg,
                ctx_key: word_ctx_key,
            });

            if let Some((_, seg)) = cache
                .raw_entry()
                .from_hash(hash, |e| e.string.as_str() == seg && &e.ctx_key == word_ctx_key)
            {
                return out(seg);
            }
            drop(cache);

            // shape and cache, can end-up shaping the same word here, but that is better then write locking
            let string = seg.to_owned();
            let seg = self.shape_segment_no_cache(seg, word_ctx_key, features);
            let key = WordCacheKey {
                string,
                ctx_key: word_ctx_key.clone(),
            };
            let r = out(&seg);
            let mut cache = self.0.word_cache.write();
            if cache.len() > WORD_CACHE_MAX_ENTRIES {
                cache.clear();
            }
            cache.insert(key, seg);
            r
        }
    }

    /// Glyph index for the space `' '` character.
    pub fn space_index(&self) -> GlyphIndex {
        self.shape_space().0
    }

    /// Returns the horizontal advance of the space `' '` character.
    pub fn space_x_advance(&self) -> Px {
        self.shape_space().1
    }

    fn shape_space(&self) -> (GlyphIndex, Px) {
        let mut id = 0;
        let mut adv = 0.0;
        self.shape_segment(
            " ",
            &WordContextKey {
                lang: unic_langid::subtags::Language::from_bytes(b"und").unwrap(),
                script: None,
                direction: LayoutDirection::LTR,
                features: Box::new([]),
            },
            &[],
            |r| {
                id = r.glyphs.last().map(|g| g.index).unwrap_or(0);
                adv = r.x_advance;
            },
        );
<<<<<<< HEAD

        Px(adv as i32)
    }

    /// Gets the distance from the origin of the glyph with the given ID to the next.
    pub fn advance(&self, index: GlyphIndex) -> Result<euclid::Vector2D<f32, Px>, GlyphLoadingError> {
        self.face()
            .font_kit()
            .ok_or(GlyphLoadingError::NoSuchGlyph)?
            .advance(index)
            .map(|v| euclid::Vector2D::new(v.x(), v.y()) * self.metrics().size_scale)
            .map_err(Into::into)
    }

    /// Gets the amount that the given glyph should be displaced from the origin.
    pub fn origin(&self, index: GlyphIndex) -> Result<euclid::Vector2D<f32, Px>, GlyphLoadingError> {
        self.face()
            .font_kit()
            .ok_or(GlyphLoadingError::NoSuchGlyph)?
            .origin(index)
            .map(|v| euclid::Vector2D::new(v.x(), v.y()) * self.metrics().size_scale)
            .map_err(Into::into)
=======
        (id, Px(adv as _))
>>>>>>> 1737ae8b
    }

    /// Calculates a [`ShapedText`].
    pub fn shape_text(self: &Font, text: &SegmentedText, config: &TextShapingArgs) -> ShapedText {
        ShapedTextBuilder::shape_text(&[self.clone()], text, config)
    }

    /// Sends the sized vector path for a glyph to `sink`.
    ///
    /// Returns the glyph bounds if a full outline was sent to the sink.
    pub fn outline(&self, glyph_id: GlyphIndex, sink: &mut impl OutlineSink) -> Option<PxRect> {
        struct AdapterSink<'a, S> {
            sink: &'a mut S,
            scale: f32,
        }
        impl<'a, S: OutlineSink> ttf_parser::OutlineBuilder for AdapterSink<'a, S> {
            fn move_to(&mut self, x: f32, y: f32) {
                self.sink.move_to(euclid::point2(x, y) * self.scale)
            }

            fn line_to(&mut self, x: f32, y: f32) {
                self.sink.line_to(euclid::point2(x, y) * self.scale)
            }

            fn quad_to(&mut self, x1: f32, y1: f32, x: f32, y: f32) {
                let ctrl = euclid::point2(x1, y1) * self.scale;
                let to = euclid::point2(x, y) * self.scale;
                self.sink.quadratic_curve_to(ctrl, to)
            }

            fn curve_to(&mut self, x1: f32, y1: f32, x2: f32, y2: f32, x: f32, y: f32) {
                let l_from = euclid::point2(x1, y1) * self.scale;
                let l_to = euclid::point2(x2, y2) * self.scale;
                let to = euclid::point2(x, y) * self.scale;
                self.sink.cubic_curve_to((l_from, l_to), to)
            }

            fn close(&mut self) {
                self.sink.close()
            }
        }

        let scale = self.metrics().size_scale;

<<<<<<< HEAD
        self.face()
            .font_kit()
            .ok_or(GlyphLoadingError::NoSuchGlyph)?
            .outline(glyph_id, hinting_options.into(), &mut AdapterSink { sink, scale })
            .map_err(Into::into)
=======
        let f = self.harfbuzz()?;
        let r = f.outline_glyph(ttf_parser::GlyphId(glyph_id as _), &mut AdapterSink { sink, scale })?;
        Some(
            PxRect::new(
                PxPoint::new(Px(r.x_min as _), Px(r.y_min as _)),
                PxSize::new(Px(r.width() as _), Px(r.height() as _)),
            ) * Factor2d::uniform(scale),
        )
>>>>>>> 1737ae8b
    }

    /// Ray cast an horizontal line across the glyph and returns the entry and exit hits.
    ///
    /// The `line_y_range` are two vertical offsets relative to the baseline, the offsets define
    /// the start and inclusive end of the horizontal line, that is, `(underline, underline + thickness)`, note
    /// that positions under the baseline are negative so a 2px underline set 1px under the baseline becomes `(-1.0, -3.0)`.
    ///
    /// Returns `Ok(Some(x_enter, x_exit))` where the two values are x-advances, returns `None` if there is no hit.
    /// The first x-advance is from the left typographic border to the first hit on the outline,
    /// the second x-advance is from the first across the outline to the exit hit.
    pub fn h_line_hits(&self, glyph_id: GlyphIndex, line_y_range: (f32, f32)) -> Option<(f32, f32)> {
        // Algorithm:
        //
        // - Ignore curves, everything is direct line.
        // - If a line-y crosses `line_y_range` register the min-x and max-x from the two points.
        // - Same if a line is inside `line_y_range`.
        struct InterceptsSink {
            start: Option<euclid::Point2D<f32, Px>>,
            current: euclid::Point2D<f32, Px>,
            under: (bool, bool),

            line_y_range: (f32, f32),
            hit: Option<(f32, f32)>,
        }
        impl OutlineSink for InterceptsSink {
            fn move_to(&mut self, to: euclid::Point2D<f32, Px>) {
                self.start = Some(to);
                self.current = to;
                self.under = (to.y < self.line_y_range.0, to.y < self.line_y_range.1);
            }

            fn line_to(&mut self, to: euclid::Point2D<f32, Px>) {
                let under = (to.y < self.line_y_range.0, to.y < self.line_y_range.1);

                if self.under != under || under == (true, false) {
                    // crossed one or two y-range boundaries or both points are inside
                    self.under = under;

                    let (x0, x1) = if self.current.x < to.x {
                        (self.current.x, to.x)
                    } else {
                        (to.x, self.current.x)
                    };
                    if let Some((min, max)) = &mut self.hit {
                        *min = min.min(x0);
                        *max = max.max(x1);
                    } else {
                        self.hit = Some((x0, x1));
                    }
                }

                self.current = to;
                self.under = under;
            }

            fn quadratic_curve_to(&mut self, _: euclid::Point2D<f32, Px>, to: euclid::Point2D<f32, Px>) {
                self.line_to(to);
            }

            fn cubic_curve_to(&mut self, _: (euclid::Point2D<f32, Px>, euclid::Point2D<f32, Px>), to: euclid::Point2D<f32, Px>) {
                self.line_to(to);
            }

            fn close(&mut self) {
                if let Some(s) = self.start.take() {
                    if s != self.current {
                        self.line_to(s);
                    }
                }
            }
        }
        let mut sink = InterceptsSink {
            start: None,
            current: euclid::point2(0.0, 0.0),
            under: (false, false),

            line_y_range,
            hit: None,
        };
        self.outline(glyph_id, &mut sink)?;

        sink.hit.map(|(a, b)| (a, b - a))
    }
}

/// Receives Bézier path rendering commands from [`Font::outline`].
///
/// The points are relative to the baseline, negative values under, positive over.
pub trait OutlineSink {
    /// Moves the pen to a point.
    fn move_to(&mut self, to: euclid::Point2D<f32, Px>);
    /// Draws a line to a point.
    fn line_to(&mut self, to: euclid::Point2D<f32, Px>);
    /// Draws a quadratic Bézier curve to a point.
    fn quadratic_curve_to(&mut self, ctrl: euclid::Point2D<f32, Px>, to: euclid::Point2D<f32, Px>);
    /// Draws a cubic Bézier curve to a point.
    ///
    /// The `ctrl` is a line (from, to).
    fn cubic_curve_to(&mut self, ctrl: (euclid::Point2D<f32, Px>, euclid::Point2D<f32, Px>), to: euclid::Point2D<f32, Px>);
    /// Closes the path, returning to the first point in it.
    fn close(&mut self);
}

impl FontList {
    /// Calculates a [`ShapedText`] using the [best](FontList::best) font in this list and the other fonts as fallback.
    pub fn shape_text(&self, text: &SegmentedText, config: &TextShapingArgs) -> ShapedText {
        ShapedTextBuilder::shape_text(self, text, config)
    }
}

/// Like [`std::ops::Range<usize>`], but implements [`Copy`].
#[derive(Clone, Copy)]
struct IndexRange(pub usize, pub usize);
impl fmt::Debug for IndexRange {
    fn fmt(&self, f: &mut fmt::Formatter<'_>) -> fmt::Result {
        write!(f, "{}..{}", self.0, self.1)
    }
}
impl IntoIterator for IndexRange {
    type Item = usize;

    type IntoIter = std::ops::Range<usize>;

    fn into_iter(self) -> Self::IntoIter {
        self.iter()
    }
}
impl From<IndexRange> for std::ops::Range<usize> {
    fn from(c: IndexRange) -> Self {
        c.iter()
    }
}
impl From<std::ops::Range<usize>> for IndexRange {
    fn from(r: std::ops::Range<usize>) -> Self {
        IndexRange(r.start, r.end)
    }
}
impl IndexRange {
    pub fn from_bounds(bounds: impl ops::RangeBounds<usize>) -> Self {
        // start..end
        let start = match bounds.start_bound() {
            ops::Bound::Included(&i) => i,
            ops::Bound::Excluded(&i) => i + 1,
            ops::Bound::Unbounded => 0,
        };
        let end = match bounds.end_bound() {
            ops::Bound::Included(&i) => i + 1,
            ops::Bound::Excluded(&i) => i,
            ops::Bound::Unbounded => 0,
        };
        Self(start, end)
    }

    /// Into `Range<usize>`.
    pub fn iter(self) -> std::ops::Range<usize> {
        self.0..self.1
    }

    /// `self.0`
    pub fn start(self) -> usize {
        self.0
    }

    /// `self.1`
    pub fn end(self) -> usize {
        self.1
    }

    /// `self.end - self.start`
    pub fn len(self) -> usize {
        self.end() - self.start()
    }
}
impl std::ops::RangeBounds<usize> for IndexRange {
    fn start_bound(&self) -> std::ops::Bound<&usize> {
        std::ops::Bound::Included(&self.0)
    }

    fn end_bound(&self) -> std::ops::Bound<&usize> {
        std::ops::Bound::Excluded(&self.1)
    }
}

/// `f32` comparison, panics for `NaN`.
pub fn f32_cmp(a: &f32, b: &f32) -> std::cmp::Ordering {
    a.partial_cmp(b).unwrap()
}

fn into_harf_direction(d: LayoutDirection) -> rustybuzz::Direction {
    match d {
        LayoutDirection::LTR => rustybuzz::Direction::LeftToRight,
        LayoutDirection::RTL => rustybuzz::Direction::RightToLeft,
    }
}

#[cfg(test)]
mod tests {
    use crate::{Font, FontManager, FontName, FontStretch, FontStyle, FontWeight, SegmentedText, TextShapingArgs, WordContextKey, FONTS};
    use zng_app::APP;
    use zng_ext_l10n::lang;
    use zng_layout::{
        context::LayoutDirection,
        unit::{Px, PxConstraints2d, TimeUnits},
    };

    fn test_font() -> Font {
        let mut app = APP.minimal().extend(FontManager::default()).run_headless(false);
        let font = app
            .block_on_fut(
                async {
                    FONTS
                        .normal(&FontName::sans_serif(), &lang!(und))
                        .wait_rsp()
                        .await
                        .unwrap()
                        .sized(Px(20), vec![])
                },
                60.secs(),
            )
            .unwrap();
        drop(app);
        font
    }

    #[test]
    fn set_line_spacing() {
        let text = "0\n1\n2\n3\n4";
        test_line_spacing(text, Px(20), Px(0));
        test_line_spacing(text, Px(0), Px(20));
        test_line_spacing(text, Px(4), Px(6));
        test_line_spacing(text, Px(4), Px(4));
        test_line_spacing("a line\nanother\nand another", Px(20), Px(0));
        test_line_spacing("", Px(20), Px(0));
        test_line_spacing("a line", Px(20), Px(0));
    }
    fn test_line_spacing(text: &'static str, from: Px, to: Px) {
        let font = test_font();
        let mut config = TextShapingArgs {
            line_height: Px(40),
            line_spacing: from,
            ..Default::default()
        };

        let text = SegmentedText::new(text, LayoutDirection::LTR);
        let mut test = font.shape_text(&text, &config);

        config.line_spacing = to;
        let expected = font.shape_text(&text, &config);

        assert_eq!(from, test.line_spacing());
        test.reshape_lines(
            PxConstraints2d::new_fill_size(test.align_size()),
            None,
            test.align(),
            test.overflow_align(),
            test.line_height(),
            to,
            test.direction(),
        );
        assert_eq!(to, test.line_spacing());

        for (i, (g0, g1)) in test.glyphs.iter().zip(expected.glyphs.iter()).enumerate() {
            assert_eq!(g0, g1, "testing {from} to {to}, glyph {i} is not equal");
        }

        assert_eq!(test.size(), expected.size());
    }

    #[test]
    fn set_line_height() {
        let text = "0\n1\n2\n3\n4";
        test_line_height(text, Px(20), Px(20));
        test_line_height(text, Px(20), Px(10));
        test_line_height(text, Px(10), Px(20));
        test_line_height("a line\nanother\nand another", Px(20), Px(10));
        test_line_height("", Px(20), Px(10));
        test_line_height("a line", Px(20), Px(10));
    }
    fn test_line_height(text: &'static str, from: Px, to: Px) {
        let font = test_font();
        let mut config = TextShapingArgs {
            line_height: from,
            line_spacing: Px(20),
            ..Default::default()
        };

        let text = SegmentedText::new(text, LayoutDirection::LTR);
        let mut test = font.shape_text(&text, &config);

        config.line_height = to;
        let expected = font.shape_text(&text, &config);

        assert_eq!(from, test.line_height());
        test.reshape_lines(
            PxConstraints2d::new_fill_size(test.align_size()),
            None,
            test.align(),
            test.overflow_align(),
            to,
            test.line_spacing(),
            test.direction(),
        );
        assert_eq!(to, test.line_height());

        for (i, (g0, g1)) in test.glyphs.iter().zip(expected.glyphs.iter()).enumerate() {
            assert_eq!(g0, g1, "testing {from} to {to}, glyph {i} is not equal");
        }

        assert_eq!(test.size(), expected.size());
    }

    #[test]
    fn font_fallback_issue() {
        let mut app = APP.minimal().extend(FontManager::default()).run_headless(false);
        app.block_on_fut(
            async {
                let font = FONTS
                    .list(
                        &[FontName::new("Consolas"), FontName::monospace()],
                        FontStyle::Normal,
                        FontWeight::NORMAL,
                        FontStretch::NORMAL,
                        &lang!(und),
                    )
                    .wait_rsp()
                    .await
                    .sized(Px(20), vec![]);

                let config = TextShapingArgs::default();

                let txt_seg = SegmentedText::new("النص ثنائي الاتجاه (بالإنجليزية:Bi", LayoutDirection::RTL);
                let txt_shape = font.shape_text(&txt_seg, &config);

                let _ok = (txt_seg, txt_shape);
            },
            60.secs(),
        )
        .unwrap()
    }

    #[test]
    fn cluster_is_byte() {
        let font = test_font();

        let data = font.shape_segment_no_cache("£a", &WordContextKey::new(&lang!("en-US"), LayoutDirection::LTR, &vec![]), &[]);

        for ((i, _), g) in "£a".char_indices().zip(&data.glyphs) {
            assert_eq!(i as u32, g.cluster);
        }
    }
}<|MERGE_RESOLUTION|>--- conflicted
+++ resolved
@@ -3761,32 +3761,7 @@
                 adv = r.x_advance;
             },
         );
-<<<<<<< HEAD
-
-        Px(adv as i32)
-    }
-
-    /// Gets the distance from the origin of the glyph with the given ID to the next.
-    pub fn advance(&self, index: GlyphIndex) -> Result<euclid::Vector2D<f32, Px>, GlyphLoadingError> {
-        self.face()
-            .font_kit()
-            .ok_or(GlyphLoadingError::NoSuchGlyph)?
-            .advance(index)
-            .map(|v| euclid::Vector2D::new(v.x(), v.y()) * self.metrics().size_scale)
-            .map_err(Into::into)
-    }
-
-    /// Gets the amount that the given glyph should be displaced from the origin.
-    pub fn origin(&self, index: GlyphIndex) -> Result<euclid::Vector2D<f32, Px>, GlyphLoadingError> {
-        self.face()
-            .font_kit()
-            .ok_or(GlyphLoadingError::NoSuchGlyph)?
-            .origin(index)
-            .map(|v| euclid::Vector2D::new(v.x(), v.y()) * self.metrics().size_scale)
-            .map_err(Into::into)
-=======
         (id, Px(adv as _))
->>>>>>> 1737ae8b
     }
 
     /// Calculates a [`ShapedText`].
@@ -3831,13 +3806,6 @@
 
         let scale = self.metrics().size_scale;
 
-<<<<<<< HEAD
-        self.face()
-            .font_kit()
-            .ok_or(GlyphLoadingError::NoSuchGlyph)?
-            .outline(glyph_id, hinting_options.into(), &mut AdapterSink { sink, scale })
-            .map_err(Into::into)
-=======
         let f = self.harfbuzz()?;
         let r = f.outline_glyph(ttf_parser::GlyphId(glyph_id as _), &mut AdapterSink { sink, scale })?;
         Some(
@@ -3846,7 +3814,6 @@
                 PxSize::new(Px(r.width() as _), Px(r.height() as _)),
             ) * Factor2d::uniform(scale),
         )
->>>>>>> 1737ae8b
     }
 
     /// Ray cast an horizontal line across the glyph and returns the entry and exit hits.
