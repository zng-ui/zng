#![doc(html_favicon_url = "https://raw.githubusercontent.com/zng-ui/zng/main/examples/image/res/zng-logo-icon.png")]
#![doc(html_logo_url = "https://raw.githubusercontent.com/zng-ui/zng/main/examples/image/res/zng-logo.png")]
//!
//! Font loading, text segmenting and shaping.
//!
//! # Crate
//!
#![doc = include_str!(concat!("../", std::env!("CARGO_PKG_README")))]
// suppress nag about very simple boxed closure signatures.
#![allow(clippy::type_complexity)]
#![warn(unused_extern_crates)]
#![warn(missing_docs)]

use font_features::RFontVariations;
use hashbrown::{HashMap, HashSet};
use std::{borrow::Cow, fmt, ops, path::PathBuf, rc::Rc, slice::SliceIndex, sync::Arc};

#[macro_use]
extern crate bitflags;

pub mod font_features;

mod match_util;

mod emoji_util;
pub use emoji_util::*;

mod ligature_util;
use ligature_util::*;

mod unicode_bidi_util;

mod segmenting;
pub use segmenting::*;

mod shaping;
pub use shaping::*;
use zng_clone_move::{async_clmv, clmv};

mod hyphenation;
pub use self::hyphenation::*;

mod font_kit_cache;
use font_kit_cache::*;

mod unit;
pub use unit::*;

use parking_lot::{Mutex, RwLock};
use paste::paste;
use zng_app::{
    event::{event, event_args},
    render::FontSynthesis,
    update::{EventUpdate, UPDATES},
    view_process::{
        raw_events::{RAW_FONT_AA_CHANGED_EVENT, RAW_FONT_CHANGED_EVENT},
        ViewRenderer, VIEW_PROCESS_INITED_EVENT,
    },
    AppExtension,
};
use zng_app_context::app_local;
use zng_ext_l10n::{lang, Lang, LangMap};
use zng_layout::unit::{
    about_eq, about_eq_hash, about_eq_ord, euclid, Factor, FactorPercent, Px, PxPoint, PxRect, PxSize, TimeUnits as _, EQ_EPSILON,
    EQ_EPSILON_100,
};
use zng_task as task;
use zng_txt::Txt;
use zng_var::{
    animation::Transitionable, impl_from_and_into_var, response_done_var, response_var, var, AnyVar, ArcVar, IntoVar, LocalVar,
    ResponderVar, ResponseVar, Var,
};
use zng_view_api::{config::FontAntiAliasing, ViewProcessOffline};

/// Font family name.
///
/// A possible value for the `font_family` property.
///
/// # Case Insensitive
///
/// Font family names are case-insensitive. `"Arial"` and `"ARIAL"` are equal and have the same hash.
#[derive(Clone)]
pub struct FontName {
    text: Txt,
    is_ascii: bool,
}
impl fmt::Debug for FontName {
    fn fmt(&self, f: &mut fmt::Formatter<'_>) -> fmt::Result {
        if f.alternate() {
            f.debug_struct("FontName")
                .field("text", &self.text)
                .field("is_ascii", &self.is_ascii)
                .finish()
        } else {
            write!(f, "{:?}", self.text)
        }
    }
}
impl PartialEq for FontName {
    fn eq(&self, other: &Self) -> bool {
        self.unicase() == other.unicase()
    }
}
impl Eq for FontName {}
impl PartialEq<str> for FontName {
    fn eq(&self, other: &str) -> bool {
        self.unicase() == unicase::UniCase::<&str>::from(other)
    }
}
impl std::hash::Hash for FontName {
    fn hash<H: std::hash::Hasher>(&self, state: &mut H) {
        std::hash::Hash::hash(&self.unicase(), state)
    }
}
impl FontName {
    fn unicase(&self) -> unicase::UniCase<&str> {
        if self.is_ascii {
            unicase::UniCase::ascii(self)
        } else {
            unicase::UniCase::unicode(self)
        }
    }

    /// New font name from `&'static str`.
    pub const fn from_static(name: &'static str) -> Self {
        FontName {
            text: Txt::from_static(name),
            is_ascii: {
                // str::is_ascii is not const
                let name_bytes = name.as_bytes();
                let mut i = name_bytes.len();
                let mut is_ascii = true;
                while i > 0 {
                    i -= 1;
                    if !name_bytes[i].is_ascii() {
                        is_ascii = false;
                        break;
                    }
                }
                is_ascii
            },
        }
    }

    /// New font name.
    ///
    /// Note that the inner name value is a [`Txt`] so you can define a font name using `&'static str` or `String`.
    ///
    /// Font names are case insensitive but the input casing is preserved, this casing shows during display and in
    /// the value of [`name`](Self::name).
    ///
    /// [`Txt`]: zng_txt::Txt
    pub fn new(name: impl Into<Txt>) -> Self {
        let text = name.into();
        FontName {
            is_ascii: text.is_ascii(),
            text,
        }
    }

    /// New "serif" font name.
    ///
    /// Serif fonts represent the formal text style for a script.
    pub fn serif() -> Self {
        Self::new("serif")
    }

    /// New "sans-serif" font name.
    ///
    /// Glyphs in sans-serif fonts, are generally low contrast (vertical and horizontal stems have close to the same thickness)
    /// and have stroke endings that are plain — without any flaring, cross stroke, or other ornamentation.
    pub fn sans_serif() -> Self {
        Self::new("sans-serif")
    }

    /// New "monospace" font name.
    ///
    /// The sole criterion of a monospace font is that all glyphs have the same fixed width.
    pub fn monospace() -> Self {
        Self::new("monospace")
    }

    /// New "cursive" font name.
    ///
    /// Glyphs in cursive fonts generally use a more informal script style, and the result looks more
    /// like handwritten pen or brush writing than printed letter-work.
    pub fn cursive() -> Self {
        Self::new("cursive")
    }

    /// New "fantasy" font name.
    ///
    /// Fantasy fonts are primarily decorative or expressive fonts that contain decorative or expressive representations of characters.
    pub fn fantasy() -> Self {
        Self::new("fantasy")
    }

    /// Reference the font name string.
    pub fn name(&self) -> &str {
        &self.text
    }

    /// Unwraps into a [`Txt`].
    ///
    /// [`Txt`]: zng_txt::Txt
    pub fn into_text(self) -> Txt {
        self.text
    }
}
impl_from_and_into_var! {
    fn from(s: &'static str) -> FontName {
        FontName::new(s)
    }
    fn from(s: String) -> FontName {
        FontName::new(s)
    }
    fn from(s: Cow<'static, str>) -> FontName {
        FontName::new(s)
    }
    fn from(f: FontName) -> Txt {
        f.into_text()
    }
}
impl fmt::Display for FontName {
    fn fmt(&self, f: &mut fmt::Formatter<'_>) -> fmt::Result {
        f.write_str(self.name())
    }
}
impl std::ops::Deref for FontName {
    type Target = str;

    fn deref(&self) -> &Self::Target {
        self.text.deref()
    }
}
impl AsRef<str> for FontName {
    fn as_ref(&self) -> &str {
        self.text.as_ref()
    }
}
impl serde::Serialize for FontName {
    fn serialize<S>(&self, serializer: S) -> Result<S::Ok, S::Error>
    where
        S: serde::Serializer,
    {
        self.text.serialize(serializer)
    }
}
impl<'de> serde::Deserialize<'de> for FontName {
    fn deserialize<D>(deserializer: D) -> Result<Self, D::Error>
    where
        D: serde::Deserializer<'de>,
    {
        Txt::deserialize(deserializer).map(FontName::new)
    }
}

/// A list of [font names](FontName) in priority order.
///
/// # Examples
///
/// This type is usually initialized using conversion:
///
/// ```
/// # use zng_ext_font::*;
/// fn foo(font_names: impl Into<FontNames>) { }
///
/// foo(["Arial", "sans-serif", "monospace"]);
/// ```
///
/// You can also use the specialized [`push`](Self::push) that converts:
///
/// ```
/// # use zng_ext_font::*;
/// let user_preference = "Comic Sans".to_owned();
///
/// let mut names = FontNames::empty();
/// names.push(user_preference);
/// names.push("Arial");
/// names.extend(FontNames::default());
/// ```
///
/// # Default
///
/// The default value is the [`system_ui`](FontNames::system_ui) for the undefined language (`und`).
#[derive(Eq, PartialEq, Hash, Clone, serde::Serialize, serde::Deserialize)]
#[serde(transparent)]
pub struct FontNames(pub Vec<FontName>);
impl FontNames {
    /// Empty list.
    pub fn empty() -> Self {
        FontNames(vec![])
    }

    /// Returns the default UI font names for Windows.
    pub fn windows_ui(lang: &Lang) -> Self {
        // source: VSCode
        // https://github.com/microsoft/vscode/blob/6825c886700ac11d07f7646d8d8119c9cdd9d288/src/vs/code/electron-sandbox/processExplorer/media/processExplorer.css

        if lang!("zh-Hans").matches(lang, true, false) {
            ["Segoe UI", "Microsoft YaHei", "Segoe Ui Emoji", "sans-serif"].into()
        } else if lang!("zh-Hant").matches(lang, true, false) {
            ["Segoe UI", "Microsoft Jhenghei", "Segoe Ui Emoji", "sans-serif"].into()
        } else if lang!(ja).matches(lang, true, false) {
            ["Segoe UI", "Yu Gothic UI", "Meiryo UI", "Segoe Ui Emoji", "sans-serif"].into()
        } else if lang!(ko).matches(lang, true, false) {
            ["Segoe UI", "Malgun Gothic", "Dotom", "Segoe Ui Emoji", "sans-serif"].into()
        } else {
            ["Segoe UI", "Segoe Ui Emoji", "sans-serif"].into()
        }
    }

    /// Returns the default UI font names for MacOS/iOS.
    pub fn mac_ui(lang: &Lang) -> Self {
        // source: VSCode

        if lang!("zh-Hans").matches(lang, true, false) {
            [
                "-apple-system",
                "PingFang SC",
                "Hiragino Sans GB",
                "Apple Color Emoji",
                "sans-serif",
            ]
            .into()
        } else if lang!("zh-Hant").matches(lang, true, false) {
            ["-apple-system", "PingFang TC", "Apple Color Emoji", "sans-serif"].into()
        } else if lang!(ja).matches(lang, true, false) {
            ["-apple-system", "Hiragino Kaku Gothic Pro", "Apple Color Emoji", "sans-serif"].into()
        } else if lang!(ko).matches(lang, true, false) {
            [
                "-apple-system",
                "Nanum Gothic",
                "Apple SD Gothic Neo",
                "AppleGothic",
                "Apple Color Emoji",
                "sans-serif",
            ]
            .into()
        } else {
            ["-apple-system", "Apple Color Emoji", "sans-serif"].into()
        }
    }

    /// Returns the default UI font names for Linux.
    pub fn linux_ui(lang: &Lang) -> Self {
        // source: VSCode

        if lang!("zh-Hans").matches(lang, true, false) {
            [
                "Ubuntu",
                "Droid Sans",
                "Source Han Sans SC",
                "Source Han Sans CN",
                "Source Han Sans",
                "Noto Color Emoji",
                "sans-serif",
            ]
            .into()
        } else if lang!("zh-Hant").matches(lang, true, false) {
            [
                "Ubuntu",
                "Droid Sans",
                "Source Han Sans TC",
                "Source Han Sans TW",
                "Source Han Sans",
                "Noto Color Emoji",
                "sans-serif",
            ]
            .into()
        } else if lang!(ja).matches(lang, true, false) {
            [
                "system-ui",
                "Ubuntu",
                "Droid Sans",
                "Source Han Sans J",
                "Source Han Sans JP",
                "Source Han Sans",
                "Noto Color Emoji",
                "sans-serif",
            ]
            .into()
        } else if lang!(ko).matches(lang, true, false) {
            [
                "system-ui",
                "Ubuntu",
                "Droid Sans",
                "Source Han Sans K",
                "Source Han Sans JR",
                "Source Han Sans",
                "UnDotum",
                "FBaekmuk Gulim",
                "Noto Color Emoji",
                "sans-serif",
            ]
            .into()
        } else {
            ["system-ui", "Ubuntu", "Droid Sans", "Noto Color Emoji", "sans-serif"].into()
        }
    }

    /// Returns the default UI font names for the current operating system.
    pub fn system_ui(lang: &Lang) -> Self {
        if cfg!(windows) {
            Self::windows_ui(lang)
        } else if cfg!(target_os = "linux") {
            Self::linux_ui(lang)
        } else if cfg!(target_os = "macos") {
            Self::mac_ui(lang)
        } else {
            [FontName::sans_serif()].into()
        }
    }

    /// Push a font name from any type that converts to [`FontName`].
    pub fn push(&mut self, font_name: impl Into<FontName>) {
        self.0.push(font_name.into())
    }
}
impl Default for FontNames {
    fn default() -> Self {
        Self::system_ui(&Lang::default())
    }
}
impl fmt::Debug for FontNames {
    fn fmt(&self, f: &mut fmt::Formatter<'_>) -> fmt::Result {
        if f.alternate() {
            f.debug_tuple("FontNames").field(&self.0).finish()
        } else if self.0.is_empty() {
            write!(f, "[]")
        } else if self.0.len() == 1 {
            write!(f, "{:?}", self.0[0])
        } else {
            write!(f, "[{:?}, ", self.0[0])?;
            for name in &self.0[1..] {
                write!(f, "{name:?}, ")?;
            }
            write!(f, "]")
        }
    }
}
impl fmt::Display for FontNames {
    fn fmt(&self, f: &mut fmt::Formatter<'_>) -> fmt::Result {
        let mut iter = self.0.iter();

        if let Some(name) = iter.next() {
            write!(f, "{name}")?;
            for name in iter {
                write!(f, ", {name}")?;
            }
        }

        Ok(())
    }
}
impl_from_and_into_var! {
    fn from(font_name: &'static str) -> FontNames {
        FontNames(vec![FontName::new(font_name)])
    }

    fn from(font_name: String) -> FontNames {
        FontNames(vec![FontName::new(font_name)])
    }

    fn from(font_name: Txt) -> FontNames {
        FontNames(vec![FontName::new(font_name)])
    }

    fn from(font_names: Vec<FontName>) -> FontNames {
        FontNames(font_names)
    }

    fn from(font_names: Vec<&'static str>) -> FontNames {
        FontNames(font_names.into_iter().map(FontName::new).collect())
    }

    fn from(font_names: Vec<String>) -> FontNames {
        FontNames(font_names.into_iter().map(FontName::new).collect())
    }

    fn from(font_name: FontName) -> FontNames {
        FontNames(vec![font_name])
    }
}
impl ops::Deref for FontNames {
    type Target = Vec<FontName>;

    fn deref(&self) -> &Self::Target {
        &self.0
    }
}
impl ops::DerefMut for FontNames {
    fn deref_mut(&mut self) -> &mut Self::Target {
        &mut self.0
    }
}
impl std::iter::Extend<FontName> for FontNames {
    fn extend<T: IntoIterator<Item = FontName>>(&mut self, iter: T) {
        self.0.extend(iter)
    }
}
impl IntoIterator for FontNames {
    type Item = FontName;

    type IntoIter = std::vec::IntoIter<FontName>;

    fn into_iter(self) -> Self::IntoIter {
        self.0.into_iter()
    }
}
impl<const N: usize> From<[FontName; N]> for FontNames {
    fn from(font_names: [FontName; N]) -> Self {
        FontNames(font_names.into())
    }
}
impl<const N: usize> IntoVar<FontNames> for [FontName; N] {
    type Var = LocalVar<FontNames>;

    fn into_var(self) -> Self::Var {
        LocalVar(self.into())
    }
}
impl<const N: usize> From<[&'static str; N]> for FontNames {
    fn from(font_names: [&'static str; N]) -> Self {
        FontNames(font_names.into_iter().map(FontName::new).collect())
    }
}
impl<const N: usize> IntoVar<FontNames> for [&'static str; N] {
    type Var = LocalVar<FontNames>;

    fn into_var(self) -> Self::Var {
        LocalVar(self.into())
    }
}
impl<const N: usize> From<[String; N]> for FontNames {
    fn from(font_names: [String; N]) -> Self {
        FontNames(font_names.into_iter().map(FontName::new).collect())
    }
}
impl<const N: usize> IntoVar<FontNames> for [String; N] {
    type Var = LocalVar<FontNames>;

    fn into_var(self) -> Self::Var {
        LocalVar(self.into())
    }
}
impl<const N: usize> From<[Txt; N]> for FontNames {
    fn from(font_names: [Txt; N]) -> Self {
        FontNames(font_names.into_iter().map(FontName::new).collect())
    }
}
impl<const N: usize> IntoVar<FontNames> for [Txt; N] {
    type Var = LocalVar<FontNames>;

    fn into_var(self) -> Self::Var {
        LocalVar(self.into())
    }
}

event! {
    /// Change in [`FONTS`] that may cause a font query to now give
    /// a different result.
    ///
    /// # Cache
    ///
    /// Every time this event updates the font cache is cleared. Meaning that even
    /// if the query returns the same font it will be a new reference.
    ///
    /// Fonts only unload when all references to then are dropped, so you can still continue using
    /// old references if you don't want to monitor this event.
    pub static FONT_CHANGED_EVENT: FontChangedArgs;
}

event_args! {
    /// [`FONT_CHANGED_EVENT`] arguments.
    pub struct FontChangedArgs {
        /// The change that happened.
        pub change: FontChange,

        ..

        /// Broadcast to all widgets.
        fn delivery_list(&self, list: &mut UpdateDeliveryList) {
            list.search_all()
        }
    }
}

/// Possible changes in a [`FontChangedArgs`].
#[derive(Clone, Debug)]
pub enum FontChange {
    /// OS fonts change.
    ///
    /// Currently this is only supported in Microsoft Windows.
    SystemFonts,

    /// Custom fonts change caused by call to [`FONTS.register`] or [`FONTS.unregister`].
    ///
    /// [`FONTS.register`]: FONTS::register
    /// [`FONTS.unregister`]: FONTS::unregister
    CustomFonts,

    /// Custom request caused by call to [`FONTS.refresh`].
    ///
    /// [`FONTS.refresh`]: FONTS::refresh
    Refresh,

    /// One of the [`GenericFonts`] was set for the language.
    ///
    /// The font name is one of [`FontName`] generic names.
    ///
    /// [`GenericFonts`]: struct@GenericFonts
    GenericFont(FontName, Lang),

    /// A new [fallback](GenericFonts::fallback) font was set for the language.
    Fallback(Lang),
}

/// Application extension that manages text fonts.
///
/// Services this extension provides:
///
/// * [`FONTS`] - Service that finds and loads fonts.
/// * [`HYPHENATION`] - Service that loads and applies hyphenation dictionaries.
///
/// Events this extension provides:
///
/// * [`FONT_CHANGED_EVENT`] - Font config or system fonts changed.
#[derive(Default)]
pub struct FontManager {}
impl AppExtension for FontManager {
    fn event_preview(&mut self, update: &mut EventUpdate) {
        if RAW_FONT_CHANGED_EVENT.has(update) {
            FONT_CHANGED_EVENT.notify(FontChangedArgs::now(FontChange::SystemFonts));
        } else if let Some(args) = RAW_FONT_AA_CHANGED_EVENT.on(update) {
            FONTS_SV.read().font_aa.set(args.aa);
        } else if FONT_CHANGED_EVENT.has(update) {
            FONTS_SV.write().on_fonts_changed();
        } else if let Some(args) = VIEW_PROCESS_INITED_EVENT.on(update) {
            let mut fonts = FONTS_SV.write();
            fonts.font_aa.set(args.font_aa);
            if args.is_respawn {
                fonts.loader.on_view_process_respawn();
            }
        }
    }

    fn update(&mut self) {
        let mut fonts = FONTS_SV.write();

        {
            let mut f = GENERIC_FONTS_SV.write();
            for request in std::mem::take(&mut f.requests) {
                request(&mut f);
            }
        }

        let mut changed = false;
        for (request, responder) in std::mem::take(&mut fonts.loader.unregister_requests) {
            let r = if let Some(removed) = fonts.loader.custom_fonts.remove(&request) {
                // cut circular reference so that when the last font ref gets dropped
                // this font face also gets dropped. Also tag the font as unregistered
                // so it does not create further circular references.
                for removed in removed {
                    removed.on_refresh();
                }

                changed = true;

                true
            } else {
                false
            };
            responder.respond(r);
        }
        if changed {
            FONT_CHANGED_EVENT.notify(FontChangedArgs::now(FontChange::CustomFonts));
        }

        if fonts.prune_requested {
            fonts.on_prune();
        }
    }
}

app_local! {
    static FONTS_SV: FontsService = FontsService {
        loader: FontFaceLoader::new(),
        prune_requested: false,
        font_aa: var(FontAntiAliasing::Default),
    };
}

struct FontsService {
    loader: FontFaceLoader,
    prune_requested: bool,
    font_aa: ArcVar<FontAntiAliasing>,
}
impl FontsService {
    fn on_fonts_changed(&mut self) {
        self.loader.on_refresh();
        self.prune_requested = false;
    }

    fn on_prune(&mut self) {
        self.loader.on_prune();
        self.prune_requested = false;
    }
}

/// Font loading, custom fonts and app font configuration.
pub struct FONTS;
impl FONTS {
    /// Clear cache and notify `Refresh` in [`FONT_CHANGED_EVENT`].
    ///
    /// See the event documentation for more information.
    pub fn refresh(&self) {
        FONT_CHANGED_EVENT.notify(FontChangedArgs::now(FontChange::Refresh));
    }

    /// Remove all unused fonts from cache.
    pub fn prune(&self) {
        let mut ft = FONTS_SV.write();
        if !ft.prune_requested {
            ft.prune_requested = true;
            UPDATES.update(None);
        }
    }

    /// Actual name of generic fonts.
    pub fn generics(&self) -> &'static GenericFonts {
        &GenericFonts {}
    }

    /// Load and register a custom font.
    ///
    /// If the font loads correctly a [`FONT_CHANGED_EVENT`] notification is scheduled.
    /// Fonts sourced from a file are not monitored for changes, you can *reload* the font
    /// by calling `register` again with the same font name.
    ///
    /// The returned response will update once when the font finishes loading with the new font.
    /// At minimum the new font will be available on the next update.
    pub fn register(&self, custom_font: CustomFont) -> ResponseVar<Result<FontFace, FontLoadingError>> {
        FontFaceLoader::register(custom_font)
    }

    /// Removes a custom font family. If the font faces are not in use it is also unloaded.
    ///
    /// Returns a response var that updates once with a value that indicates if any custom font was removed.
    pub fn unregister(&self, custom_family: FontName) -> ResponseVar<bool> {
        FONTS_SV.write().loader.unregister(custom_family)
    }

    /// Gets a font list that best matches the query.
    pub fn list(
        &self,
        families: &[FontName],
        style: FontStyle,
        weight: FontWeight,
        stretch: FontStretch,
        lang: &Lang,
    ) -> ResponseVar<FontFaceList> {
        // try with shared lock
        if let Some(cached) = FONTS_SV.read().loader.try_list(families, style, weight, stretch, lang) {
            return cached;
        }
        // begin load with exclusive lock (cache is tried again in `load`)
        FONTS_SV.write().loader.load_list(families, style, weight, stretch, lang)
    }

    /// Find a single font face that best matches the query.
    pub fn find(
        &self,
        family: &FontName,
        style: FontStyle,
        weight: FontWeight,
        stretch: FontStretch,
        lang: &Lang,
    ) -> ResponseVar<Option<FontFace>> {
        // try with shared lock
        if let Some(cached) = FONTS_SV.read().loader.try_cached(family, style, weight, stretch, lang) {
            return cached;
        }
        // begin load with exclusive lock (cache is tried again in `load`)
        FONTS_SV.write().loader.load(family, style, weight, stretch, lang)
    }

    /// Find a single font face with all normal properties.
    pub fn normal(&self, family: &FontName, lang: &Lang) -> ResponseVar<Option<FontFace>> {
        self.find(family, FontStyle::Normal, FontWeight::NORMAL, FontStretch::NORMAL, lang)
    }

    /// Find a single font face with italic style, normal weight and stretch.
    pub fn italic(&self, family: &FontName, lang: &Lang) -> ResponseVar<Option<FontFace>> {
        self.find(family, FontStyle::Italic, FontWeight::NORMAL, FontStretch::NORMAL, lang)
    }

    /// Find a single font face with bold weight, normal style and stretch.
    pub fn bold(&self, family: &FontName, lang: &Lang) -> ResponseVar<Option<FontFace>> {
        self.find(family, FontStyle::Normal, FontWeight::BOLD, FontStretch::NORMAL, lang)
    }

    /// Gets all [registered](Self::register) font families.
    pub fn custom_fonts(&self) -> Vec<FontName> {
        FONTS_SV.read().loader.custom_fonts.keys().cloned().collect()
    }

<<<<<<< HEAD
    /// Gets all font families available in the system.
    pub fn system_fonts(&self) -> Vec<FontName> {
        #[cfg(not(target_arch = "wasm32"))]
        {
=======
    /// Query all font families available in the system.
    ///
    /// Note that the variable will only update once with the query result, this is not a live view.
    pub fn system_fonts(&self) -> ResponseVar<Vec<FontName>> {
        zng_task::wait_respond(|| {
>>>>>>> 2b6d569e
            font_kit::source::SystemSource::new()
                .all_families()
                .unwrap_or_default()
                .into_iter()
                .map(FontName::from)
                .collect()
<<<<<<< HEAD
        }
        #[cfg(target_arch = "wasm32")]
        {
            vec![]
        }
=======
        })
>>>>>>> 2b6d569e
    }

    /// Gets the system font anti-aliasing config as a read-only var.
    ///
    /// The variable updates when the system config changes.
    pub fn system_font_aa(&self) -> impl Var<FontAntiAliasing> {
        FONTS_SV.read().font_aa.read_only()
    }
}

#[cfg(not(target_arch = "wasm32"))]
impl From<font_kit::metrics::Metrics> for FontFaceMetrics {
    fn from(m: font_kit::metrics::Metrics) -> Self {
        FontFaceMetrics {
            units_per_em: m.units_per_em,
            ascent: m.ascent,
            descent: m.descent,
            line_gap: m.line_gap,
            underline_position: m.underline_position,
            underline_thickness: m.underline_thickness,
            cap_height: m.cap_height,
            x_height: m.x_height,
            bounds: euclid::rect(
                m.bounding_box.origin_x(),
                m.bounding_box.origin_y(),
                m.bounding_box.width(),
                m.bounding_box.height(),
            ),
        }
    }
}

#[derive(PartialEq, Eq, Hash)]
struct FontInstanceKey(Px, Box<[(ttf_parser::Tag, i32)]>);
impl FontInstanceKey {
    /// Returns the key.
    pub fn new(size: Px, variations: &[rustybuzz::Variation]) -> Self {
        let variations_key: Vec<_> = variations.iter().map(|p| (p.tag, (p.value * 1000.0) as i32)).collect();
        FontInstanceKey(size, variations_key.into_boxed_slice())
    }
}

/// A font face selected from a font family.
///
/// Usually this is part of a [`FontList`] that can be requested from
/// the [`FONTS`] service.
///
/// This type is a shared reference to the font data, cloning it is cheap.
#[derive(Clone)]
pub struct FontFace(Arc<LoadedFontFace>);
struct LoadedFontFace {
    data: FontDataRef,
    face_index: u32,
    display_name: FontName,
    family_name: FontName,
    postscript_name: Option<String>,
    is_monospace: bool,
    style: FontStyle,
    weight: FontWeight,
    stretch: FontStretch,
    metrics: FontFaceMetrics,
    color_palettes: ColorPalettes,
    color_glyphs: ColorGlyphs,
    has_ligatures: bool,
    lig_carets: LigatureCaretList,
    m: Mutex<FontFaceMut>,
}
struct FontFaceMut {
    font_kit: FontKitCache,
    instances: HashMap<FontInstanceKey, Font>,
    render_ids: Vec<RenderFontFace>,
    unregistered: bool,
}

impl fmt::Debug for FontFace {
    fn fmt(&self, f: &mut fmt::Formatter<'_>) -> fmt::Result {
        let m = self.0.m.lock();
        f.debug_struct("FontFace")
            .field("display_name", &self.0.display_name)
            .field("family_name", &self.0.family_name)
            .field("postscript_name", &self.0.postscript_name)
            .field("is_monospace", &self.0.is_monospace)
            .field("weight", &self.0.weight)
            .field("style", &self.0.style)
            .field("stretch", &self.0.stretch)
            .field("metrics", &self.0.metrics)
            .field("color_palettes.len()", &self.0.color_palettes.len())
            .field("color_glyphs.len()", &self.0.color_glyphs.len())
            .field("instances.len()", &m.instances.len())
            .field("render_keys.len()", &m.render_ids.len())
            .field("unregistered", &m.unregistered)
            .finish_non_exhaustive()
    }
}
impl PartialEq for FontFace {
    fn eq(&self, other: &Self) -> bool {
        Arc::ptr_eq(&self.0, &other.0)
    }
}
impl Eq for FontFace {}
impl FontFace {
    /// New empty font face.
    pub fn empty() -> Self {
        FontFace(Arc::new(LoadedFontFace {
            data: FontDataRef::from_static(&[]),
            face_index: 0,
            display_name: FontName::from("<empty>"),
            family_name: FontName::from("<empty>"),
            postscript_name: None,
            is_monospace: true,
            style: FontStyle::Normal,
            weight: FontWeight::NORMAL,
            stretch: FontStretch::NORMAL,
            // values copied from a monospace font
            metrics: FontFaceMetrics {
                units_per_em: 2048,
                ascent: 1616.0,
                descent: -432.0,
                line_gap: 0.0,
                underline_position: -205.0,
                underline_thickness: 102.0,
                cap_height: 1616.0,
                x_height: 1616.0,
                // `xMin`/`xMax`/`yMin`/`yMax`
                bounds: euclid::Box2D::new(euclid::point2(0.0, -432.0), euclid::point2(1291.0, 1616.0)).to_rect(),
            },
            color_palettes: ColorPalettes::empty(),
            color_glyphs: ColorGlyphs::empty(),
            has_ligatures: false,
            lig_carets: LigatureCaretList::empty(),
            m: Mutex::new(FontFaceMut {
                font_kit: FontKitCache::default(),
                instances: HashMap::default(),
                render_ids: vec![],
                unregistered: false,
            }),
        }))
    }

    /// Is empty font face.
    pub fn is_empty(&self) -> bool {
        self.0.data.is_empty()
    }

    async fn load_custom(custom_font: CustomFont) -> Result<Self, FontLoadingError> {
        let bytes;
        let mut face_index;

        match custom_font.source {
            FontSource::File(path, index) => {
                bytes = FontDataRef(Arc::new(task::wait(|| std::fs::read(path)).await?));
                face_index = index;
            }
            FontSource::Memory(arc, index) => {
                bytes = arc;
                face_index = index;
            }
            FontSource::Alias(other_font) => {
                let result = FONTS_SV
                    .write()
                    .loader
                    .load_resolved(&other_font, custom_font.style, custom_font.weight, custom_font.stretch);
                return match result.wait_into_rsp().await {
                    Some(other_font) => Ok(FontFace(Arc::new(LoadedFontFace {
                        data: other_font.0.data.clone(),
                        face_index: other_font.0.face_index,
                        display_name: custom_font.name.clone(),
                        family_name: custom_font.name,
                        postscript_name: None,
                        weight: other_font.0.weight,
                        stretch: other_font.0.stretch,
                        style: other_font.0.style,
                        is_monospace: other_font.0.is_monospace,
                        metrics: other_font.0.metrics.clone(),
                        m: Mutex::new(FontFaceMut {
                            font_kit: other_font.0.m.lock().font_kit.clone(),
                            instances: Default::default(),
                            render_ids: Default::default(),
                            unregistered: Default::default(),
                        }),
                        color_palettes: other_font.0.color_palettes.clone(),
                        color_glyphs: other_font.0.color_glyphs.clone(),
                        has_ligatures: other_font.0.has_ligatures,
                        lig_carets: other_font.0.lig_carets.clone(),
                    }))),
                    None => Err(FontLoadingError::NoSuchFontInCollection),
                };
            }
        }

        let font = font_kit::handle::Handle::Memory {
            bytes: Arc::clone(&bytes.0),
            font_index: face_index,
        }
        .load()?;

        if let Err(e) = ttf_parser::Face::parse(&bytes, face_index) {
            match e {
                // try again with font 0 (font-kit selects a high index for Ubuntu Font)
                ttf_parser::FaceParsingError::FaceIndexOutOfBounds => face_index = 0,
                e => return Err(FontLoadingError::Parse(e)),
            }

            if ttf_parser::Face::parse(&bytes, face_index).is_err() {
                return Err(FontLoadingError::Parse(e));
            }
        }

        let color_palettes = ColorPalettes::load(&font)?;
        let color_glyphs = if color_palettes.is_empty() {
            ColorGlyphs::empty()
        } else {
            ColorGlyphs::load(&font)?
        };
        let has_ligatures = font.load_font_table(GSUB).is_some();
        let lig_carets = if has_ligatures {
            LigatureCaretList::empty()
        } else {
            LigatureCaretList::load(&font)?
        };

        Ok(FontFace(Arc::new(LoadedFontFace {
            data: bytes,
            face_index,
            display_name: custom_font.name.clone(),
            family_name: custom_font.name,
            postscript_name: None,

            style: custom_font.style,
            weight: custom_font.weight,
            stretch: custom_font.stretch,

            is_monospace: font.is_monospace(),
            metrics: font.metrics().into(),
            color_palettes,
            color_glyphs,
            has_ligatures,
            lig_carets,
            m: Mutex::new(FontFaceMut {
                font_kit: {
                    let mut font_kit = FontKitCache::default();
                    font_kit.get_or_init(move || font);
                    font_kit
                },
                instances: Default::default(),
                render_ids: Default::default(),
                unregistered: Default::default(),
            }),
        })))
    }

    fn load(handle: font_kit::handle::Handle) -> Result<Self, FontLoadingError> {
        let _span = tracing::trace_span!("FontFace::load").entered();

        let bytes;
        let mut face_index;

        match handle {
            font_kit::handle::Handle::Path { path, font_index } => {
                bytes = FontDataRef(Arc::new(std::fs::read(path)?));
                face_index = font_index;
            }
            font_kit::handle::Handle::Memory { bytes: arc, font_index } => {
                bytes = FontDataRef(arc);
                face_index = font_index;
            }
        };

        let font = font_kit::handle::Handle::Memory {
            bytes: Arc::clone(&bytes.0),
            font_index: face_index,
        }
        .load()?;

        if let Err(e) = ttf_parser::Face::parse(&bytes, face_index) {
            match e {
                // try again with font 0 (font-kit selects a high index for Ubuntu Font)
                ttf_parser::FaceParsingError::FaceIndexOutOfBounds => face_index = 0,
                e => return Err(FontLoadingError::Parse(e)),
            }

            if ttf_parser::Face::parse(&bytes, face_index).is_err() {
                return Err(FontLoadingError::Parse(e));
            }
        }

        let color_palettes = ColorPalettes::load(&font)?;
        let color_glyphs = if color_palettes.is_empty() {
            ColorGlyphs::empty()
        } else {
            ColorGlyphs::load(&font)?
        };

        let has_ligatures = font.load_font_table(GSUB).is_some();
        let lig_carets = if has_ligatures {
            LigatureCaretList::empty()
        } else {
            LigatureCaretList::load(&font)?
        };

        let metrics = font.metrics();
        if metrics.units_per_em == 0 {
            // observed this in Noto Color Emoji
            tracing::debug!("font {:?} units_per_em 0", font.family_name());
            return Err(FontLoadingError::UnknownFormat);
        }

        let p = font.properties();

        Ok(FontFace(Arc::new(LoadedFontFace {
            data: bytes,
            face_index,
            display_name: font.full_name().into(),
            family_name: font.family_name().into(),
            postscript_name: font.postscript_name(),
            weight: p.weight.into(),
            stretch: p.stretch.into(),
            style: p.style.into(),
            is_monospace: font.is_monospace(),
            metrics: metrics.into(),
            color_palettes,
            color_glyphs,
            has_ligatures,
            lig_carets,
            m: Mutex::new(FontFaceMut {
                font_kit: {
                    let mut font_kit = FontKitCache::default();
                    font_kit.get_or_init(move || font);
                    font_kit
                },
                instances: Default::default(),
                render_ids: Default::default(),
                unregistered: Default::default(),
            }),
        })))
    }

    fn on_refresh(&self) {
        let mut m = self.0.m.lock();
        m.instances.clear();
        m.unregistered = true;
    }

    fn render_face(&self, renderer: &ViewRenderer) -> zng_view_api::font::FontFaceId {
        let mut m = self.0.m.lock();
        for r in m.render_ids.iter() {
            if &r.renderer == renderer {
                return r.face_id;
            }
        }

        let key = match renderer.add_font_face((*self.0.data.0).clone(), self.0.face_index) {
            Ok(k) => k,
            Err(ViewProcessOffline) => {
                tracing::debug!("respawned calling `add_font`, will return dummy font key");
                return zng_view_api::font::FontFaceId::INVALID;
            }
        };

        m.render_ids.push(RenderFontFace::new(renderer, key));

        key
    }

    /// Loads the harfbuzz face.
    ///
    /// Loads from the cached [`bytes`].
    ///
    /// Returns `None` if [`is_empty`].
    ///
    /// [`is_empty`]: Self::is_empty
    /// [`bytes`]: Self::bytes
    pub fn harfbuzz(&self) -> Option<rustybuzz::Face> {
        if self.is_empty() {
            None
        } else {
            Some(rustybuzz::Face::from_slice(&self.0.data.0, self.0.face_index).unwrap())
        }
    }

    /// Get the [`font_kit`](https://docs.rs/font-kit) loaded in the current thread, or loads it.
    ///
    /// Loads from the cached [`bytes`].
    ///
    /// Returns `None` if [`is_empty`].
    ///
    /// [`is_empty`]: Self::is_empty
    /// [`bytes`]: Self::bytes
    pub fn font_kit(&self) -> Option<Rc<font_kit::font::Font>> {
        if self.is_empty() {
            None
        } else {
            Some(self.0.m.lock().font_kit.get_or_init(|| {
                font_kit::handle::Handle::Memory {
                    bytes: Arc::clone(&self.0.data.0),
                    font_index: self.0.face_index,
                }
                .load()
                .unwrap()
            }))
        }
    }

    /// Reference the font file bytes.
    pub fn bytes(&self) -> &FontDataRef {
        &self.0.data
    }

    /// Font full name.
    pub fn display_name(&self) -> &FontName {
        &self.0.display_name
    }

    /// Font family name.
    pub fn family_name(&self) -> &FontName {
        &self.0.family_name
    }

    /// Font globally unique name.
    pub fn postscript_name(&self) -> Option<&str> {
        self.0.postscript_name.as_deref()
    }

    /// Index of the font face in the [font file](Self::bytes).
    pub fn index(&self) -> u32 {
        self.0.face_index
    }

    /// Font style.
    pub fn style(&self) -> FontStyle {
        self.0.style
    }

    /// Font weight.
    pub fn weight(&self) -> FontWeight {
        self.0.weight
    }

    /// Font stretch.
    pub fn stretch(&self) -> FontStretch {
        self.0.stretch
    }

    /// Font is monospace (fixed-width).
    pub fn is_monospace(&self) -> bool {
        self.0.is_monospace
    }

    /// Font metrics in font units.
    pub fn metrics(&self) -> &FontFaceMetrics {
        &self.0.metrics
    }

    /// Gets a cached sized [`Font`].
    ///
    /// The `font_size` is the size of `1 font EM` in pixels.
    ///
    /// The `variations` are custom [font variations] that will be used
    /// during shaping and rendering.
    ///
    /// [font variations]: crate::font_features::FontVariations::finalize
    pub fn sized(&self, font_size: Px, variations: RFontVariations) -> Font {
        let key = FontInstanceKey::new(font_size, &variations);
        let mut m = self.0.m.lock();
        if !m.unregistered {
            m.instances
                .entry(key)
                .or_insert_with(|| Font::new(self.clone(), font_size, variations))
                .clone()
        } else {
            tracing::debug!(target: "font_loading", "creating font from unregistered `{}`, will not cache", self.0.display_name);
            Font::new(self.clone(), font_size, variations)
        }
    }

    /// Gets what font synthesis to use to better render this font face given the style and weight.
    pub fn synthesis_for(&self, style: FontStyle, weight: FontWeight) -> FontSynthesis {
        let mut synth = FontSynthesis::DISABLED;

        if style != FontStyle::Normal && self.style() == FontStyle::Normal {
            // if requested oblique or italic and the face is neither.
            synth |= FontSynthesis::OBLIQUE;
        }
        if weight > self.weight() {
            // if requested a weight larger then the face weight the renderer can
            // add extra stroke outlines to compensate.
            synth |= FontSynthesis::BOLD;
        }

        synth
    }

    /// If this font face is cached. All font faces are cached by default, a font face can be detached from
    /// cache when a [`FONT_CHANGED_EVENT`] event happens, in this case the font can still be used normally, but
    /// a request for the same font name will return a different reference.
    pub fn is_cached(&self) -> bool {
        !self.0.m.lock().unregistered
    }

    /// CPAL table.
    ///
    /// Is empty if not provided by the font.
    pub fn color_palettes(&self) -> &ColorPalettes {
        &self.0.color_palettes
    }

    /// COLR table.
    ///
    /// Is empty if not provided by the font.
    pub fn color_glyphs(&self) -> &ColorGlyphs {
        &self.0.color_glyphs
    }

    /// If the font provides glyph substitutions.
    pub fn has_ligatures(&self) -> bool {
        self.0.has_ligatures
    }

    /// If this font provides custom positioned carets for some or all ligature glyphs.
    ///
    /// If `true` the [`Font::ligature_caret_offsets`] method can be used to get the caret offsets, otherwise
    /// it always returns empty.
    pub fn has_ligature_caret_offsets(&self) -> bool {
        !self.0.lig_carets.is_empty()
    }
}

/// A sized font face.
///
/// A sized font can be requested from a [`FontFace`].
///
/// This type is a shared reference to the loaded font data, cloning it is cheap.
#[derive(Clone)]
pub struct Font(Arc<LoadedFont>);
struct LoadedFont {
    face: FontFace,
    size: Px,
    variations: RFontVariations,
    metrics: FontMetrics,
    render_keys: Mutex<Vec<RenderFont>>,
    small_word_cache: RwLock<HashMap<WordCacheKey<[u8; Font::SMALL_WORD_LEN]>, ShapedSegmentData>>,
    word_cache: RwLock<HashMap<WordCacheKey<String>, ShapedSegmentData>>,
}
impl fmt::Debug for Font {
    fn fmt(&self, f: &mut fmt::Formatter<'_>) -> fmt::Result {
        f.debug_struct("Font")
            .field("face", &self.0.face)
            .field("size", &self.0.size)
            .field("metrics", &self.0.metrics)
            .field("render_keys.len()", &self.0.render_keys.lock().len())
            .field("small_word_cache.len()", &self.0.small_word_cache.read().len())
            .field("word_cache.len()", &self.0.word_cache.read().len())
            .finish()
    }
}
impl PartialEq for Font {
    fn eq(&self, other: &Self) -> bool {
        Arc::ptr_eq(&self.0, &other.0)
    }
}
impl Eq for Font {}
impl Font {
    const SMALL_WORD_LEN: usize = 8;

    fn to_small_word(s: &str) -> Option<[u8; Self::SMALL_WORD_LEN]> {
        if s.len() <= Self::SMALL_WORD_LEN {
            let mut a = [b'\0'; Self::SMALL_WORD_LEN];
            a[..s.len()].copy_from_slice(s.as_bytes());
            Some(a)
        } else {
            None
        }
    }

    fn new(face: FontFace, size: Px, variations: RFontVariations) -> Self {
        Font(Arc::new(LoadedFont {
            metrics: face.metrics().sized(size),
            face,
            size,
            variations,
            render_keys: Mutex::new(vec![]),
            small_word_cache: RwLock::default(),
            word_cache: RwLock::default(),
        }))
    }

    fn render_font(&self, renderer: &ViewRenderer, synthesis: FontSynthesis) -> zng_view_api::font::FontId {
        let _span = tracing::trace_span!("Font::render_font").entered();

        let mut render_keys = self.0.render_keys.lock();
        for r in render_keys.iter() {
            if &r.renderer == renderer && r.synthesis == synthesis {
                return r.font_id;
            }
        }

        let font_key = self.0.face.render_face(renderer);

        let opt = zng_view_api::font::FontOptions {
            synthetic_oblique: synthesis.contains(FontSynthesis::OBLIQUE),
            synthetic_bold: synthesis.contains(FontSynthesis::BOLD),
            ..Default::default()
        };
        let variations = self.0.variations.iter().map(|v| (v.tag.to_bytes(), v.value)).collect();

        let key = match renderer.add_font(font_key, self.0.size, opt, variations) {
            Ok(k) => k,
            Err(ViewProcessOffline) => {
                tracing::debug!("respawned calling `add_font_instance`, will return dummy font key");
                return zng_view_api::font::FontId::INVALID;
            }
        };

        render_keys.push(RenderFont::new(renderer, synthesis, key));

        key
    }

    /// Reference the font face source of this font.
    pub fn face(&self) -> &FontFace {
        &self.0.face
    }

    /// Gets the sized harfbuzz font.
    pub fn harfbuzz(&self) -> Option<rustybuzz::Face> {
        let ppem = self.0.size.0 as u16;

        let mut font = self.0.face.harfbuzz()?;

        font.set_pixels_per_em(Some((ppem, ppem)));
        font.set_variations(&self.0.variations);

        Some(font)
    }

    /// Font size.
    pub fn size(&self) -> Px {
        self.0.size
    }

    /// Custom font variations.
    pub fn variations(&self) -> &RFontVariations {
        &self.0.variations
    }

    /// Sized font metrics.
    pub fn metrics(&self) -> &FontMetrics {
        &self.0.metrics
    }

    /// Iterate over pixel offsets relative to `lig` glyph start that represents the
    /// caret offset for each cluster that is covered by the ligature, after the first.
    ///
    /// The caret offset for the first cluster is the glyph offset and is not yielded in the iterator. The
    /// yielded offsets are relative to the glyph position.
    pub fn ligature_caret_offsets(
        &self,
        lig: zng_view_api::font::GlyphIndex,
    ) -> impl ExactSizeIterator<Item = f32> + DoubleEndedIterator + '_ {
        let face = &self.0.face.0;
        face.lig_carets.carets(lig).iter().map(move |&o| match o {
            ligature_util::LigatureCaret::Coordinate(o) => {
                let size_scale = 1.0 / face.metrics.units_per_em as f32 * self.0.size.0 as f32;
                o as f32 * size_scale
            }
            ligature_util::LigatureCaret::GlyphContourPoint(i) => {
                if let Some(f) = self.harfbuzz() {
                    struct Search {
                        i: u16,
                        s: u16,
                        x: f32,
                    }
                    impl Search {
                        fn check(&mut self, x: f32) {
                            self.s = self.s.saturating_add(1);
                            if self.s == self.i {
                                self.x = x;
                            }
                        }
                    }
                    impl ttf_parser::OutlineBuilder for Search {
                        fn move_to(&mut self, x: f32, _y: f32) {
                            self.check(x);
                        }

                        fn line_to(&mut self, x: f32, _y: f32) {
                            self.check(x);
                        }

                        fn quad_to(&mut self, _x1: f32, _y1: f32, x: f32, _y: f32) {
                            self.check(x)
                        }

                        fn curve_to(&mut self, _x1: f32, _y1: f32, _x2: f32, _y2: f32, x: f32, _y: f32) {
                            self.check(x);
                        }

                        fn close(&mut self) {}
                    }
                    let mut search = Search { i, s: 0, x: 0.0 };
                    if f.outline_glyph(ttf_parser::GlyphId(lig as _), &mut search).is_some() && search.s >= search.i {
                        return search.x * self.0.metrics.size_scale;
                    }
                }
                0.0
            }
        })
    }
}
impl zng_app::render::Font for Font {
    fn is_empty_fallback(&self) -> bool {
        self.face().is_empty()
    }

    fn renderer_id(&self, renderer: &ViewRenderer, synthesis: FontSynthesis) -> zng_view_api::font::FontId {
        self.render_font(renderer, synthesis)
    }
}

/// A list of [`FontFace`] resolved from a [`FontName`] list, plus the [fallback](GenericFonts::fallback) font.
///
/// Glyphs that are not resolved by the first font fallback to the second font and so on.
#[derive(Debug, Clone)]
pub struct FontFaceList {
    fonts: Box<[FontFace]>,
    requested_style: FontStyle,
    requested_weight: FontWeight,
    requested_stretch: FontStretch,
}
impl FontFaceList {
    /// New list with only the [`FontFace::empty`].
    pub fn empty() -> Self {
        Self {
            fonts: Box::new([FontFace::empty()]),
            requested_style: FontStyle::Normal,
            requested_weight: FontWeight::NORMAL,
            requested_stretch: FontStretch::NORMAL,
        }
    }

    /// Style requested in the query that generated this font face list.
    pub fn requested_style(&self) -> FontStyle {
        self.requested_style
    }

    /// Weight requested in the query that generated this font face list.
    pub fn requested_weight(&self) -> FontWeight {
        self.requested_weight
    }

    /// Stretch requested in the query that generated this font face list.
    pub fn requested_stretch(&self) -> FontStretch {
        self.requested_stretch
    }

    /// The font face that best matches the requested properties.
    pub fn best(&self) -> &FontFace {
        &self.fonts[0]
    }

    /// Gets the font synthesis to use to better render the given font face on the list.
    pub fn face_synthesis(&self, face_index: usize) -> FontSynthesis {
        if let Some(face) = self.fonts.get(face_index) {
            face.synthesis_for(self.requested_style, self.requested_weight)
        } else {
            FontSynthesis::DISABLED
        }
    }

    /// Iterate over font faces, more specific first.
    pub fn iter(&self) -> std::slice::Iter<FontFace> {
        self.fonts.iter()
    }

    /// Number of font faces in the list.
    ///
    /// This is at least `1`, but can be the empty face.
    pub fn len(&self) -> usize {
        self.fonts.len()
    }

    /// Is length `1` and only contains the empty face.
    pub fn is_empty(&self) -> bool {
        self.fonts[0].is_empty() && self.fonts.len() == 1
    }

    /// Gets a sized font list.
    ///
    /// This calls [`FontFace::sized`] for each font in the list.
    pub fn sized(&self, font_size: Px, variations: RFontVariations) -> FontList {
        FontList {
            fonts: self.fonts.iter().map(|f| f.sized(font_size, variations.clone())).collect(),
            requested_style: self.requested_style,
            requested_weight: self.requested_weight,
            requested_stretch: self.requested_stretch,
        }
    }
}
impl PartialEq for FontFaceList {
    /// Both are equal if each point to the same fonts in the same order and have the same requested properties.
    fn eq(&self, other: &Self) -> bool {
        self.requested_style == other.requested_style
            && self.requested_weight == other.requested_weight
            && self.requested_stretch == other.requested_stretch
            && self.fonts.len() == other.fonts.len()
            && self.fonts.iter().zip(other.fonts.iter()).all(|(a, b)| a == b)
    }
}
impl Eq for FontFaceList {}
impl std::ops::Deref for FontFaceList {
    type Target = [FontFace];

    fn deref(&self) -> &Self::Target {
        &self.fonts
    }
}
impl<'a> std::iter::IntoIterator for &'a FontFaceList {
    type Item = &'a FontFace;

    type IntoIter = std::slice::Iter<'a, FontFace>;

    fn into_iter(self) -> Self::IntoIter {
        self.iter()
    }
}
impl std::ops::Index<usize> for FontFaceList {
    type Output = FontFace;

    fn index(&self, index: usize) -> &Self::Output {
        &self.fonts[index]
    }
}

/// A list of [`Font`] created from a [`FontFaceList`].
#[derive(Debug, Clone)]
pub struct FontList {
    fonts: Box<[Font]>,
    requested_style: FontStyle,
    requested_weight: FontWeight,
    requested_stretch: FontStretch,
}
#[allow(clippy::len_without_is_empty)] // cannot be empty.
impl FontList {
    /// The font that best matches the requested properties.
    pub fn best(&self) -> &Font {
        &self.fonts[0]
    }

    /// Font size requested in the query that generated this font list.
    pub fn requested_size(&self) -> Px {
        self.fonts[0].size()
    }

    /// Style requested in the query that generated this font list.
    pub fn requested_style(&self) -> FontStyle {
        self.requested_style
    }

    /// Weight requested in the query that generated this font list.
    pub fn requested_weight(&self) -> FontWeight {
        self.requested_weight
    }

    /// Stretch requested in the query that generated this font list.
    pub fn requested_stretch(&self) -> FontStretch {
        self.requested_stretch
    }

    /// Gets the font synthesis to use to better render the given font on the list.
    pub fn face_synthesis(&self, font_index: usize) -> FontSynthesis {
        if let Some(font) = self.fonts.get(font_index) {
            font.0.face.synthesis_for(self.requested_style, self.requested_weight)
        } else {
            FontSynthesis::DISABLED
        }
    }

    /// Iterate over font faces, more specific first.
    pub fn iter(&self) -> std::slice::Iter<Font> {
        self.fonts.iter()
    }

    /// Number of font faces in the list.
    ///
    /// This is at least `1`.
    pub fn len(&self) -> usize {
        self.fonts.len()
    }

    /// Returns `true` is `self` is sized from the `faces` list.
    pub fn is_sized_from(&self, faces: &FontFaceList) -> bool {
        if self.len() != faces.len() {
            return false;
        }

        for (font, face) in self.iter().zip(faces.iter()) {
            if font.face() != face {
                return false;
            }
        }

        true
    }
}
impl PartialEq for FontList {
    /// Both are equal if each point to the same fonts in the same order and have the same requested properties.
    fn eq(&self, other: &Self) -> bool {
        self.requested_style == other.requested_style
            && self.requested_weight == other.requested_weight
            && self.requested_stretch == other.requested_stretch
            && self.fonts.len() == other.fonts.len()
            && self.fonts.iter().zip(other.fonts.iter()).all(|(a, b)| a == b)
    }
}
impl Eq for FontList {}
impl std::ops::Deref for FontList {
    type Target = [Font];

    fn deref(&self) -> &Self::Target {
        &self.fonts
    }
}
impl<'a> std::iter::IntoIterator for &'a FontList {
    type Item = &'a Font;

    type IntoIter = std::slice::Iter<'a, Font>;

    fn into_iter(self) -> Self::IntoIter {
        self.iter()
    }
}
impl<I: SliceIndex<[Font]>> std::ops::Index<I> for FontList {
    type Output = I::Output;

    fn index(&self, index: I) -> &I::Output {
        &self.fonts[index]
    }
}

struct FontFaceLoader {
    custom_fonts: HashMap<FontName, Vec<FontFace>>,
    unregister_requests: Vec<(FontName, ResponderVar<bool>)>,
    system_fonts_cache: HashMap<FontName, Vec<SystemFontFace>>,
    list_cache: HashMap<Box<[FontName]>, Vec<FontFaceListQuery>>,
}
struct SystemFontFace {
    properties: (FontStyle, FontWeight, FontStretch),
    result: ResponseVar<Option<FontFace>>,
}
struct FontFaceListQuery {
    properties: (FontStyle, FontWeight, FontStretch),
    lang: Lang,
    result: ResponseVar<FontFaceList>,
}
impl FontFaceLoader {
    fn new() -> Self {
        FontFaceLoader {
            custom_fonts: HashMap::new(),
            unregister_requests: vec![],
            system_fonts_cache: HashMap::new(),
            list_cache: HashMap::new(),
        }
    }

    fn on_view_process_respawn(&mut self) {
        let sys_fonts = self.system_fonts_cache.values().flatten().filter_map(|f| f.result.rsp().flatten());
        for face in self.custom_fonts.values().flatten().cloned().chain(sys_fonts) {
            let mut m = face.0.m.lock();
            m.render_ids.clear();
            for inst in m.instances.values() {
                inst.0.render_keys.lock().clear();
            }
        }
    }

    fn on_refresh(&mut self) {
        for (_, sys_family) in self.system_fonts_cache.drain() {
            for sys_font in sys_family {
                sys_font.result.with(|r| {
                    if let Some(Some(face)) = r.done() {
                        face.on_refresh();
                    }
                });
            }
        }
    }
    fn on_prune(&mut self) {
        self.system_fonts_cache.retain(|_, v| {
            v.retain(|sff| {
                if sff.result.strong_count() == 1 {
                    sff.result.with(|r| {
                        match r.done() {
                            Some(Some(face)) => Arc::strong_count(&face.0) > 1, // face shared
                            Some(None) => false,                                // loading for no one
                            None => true,                                       // retain not found
                        }
                    })
                } else {
                    // response var shared
                    true
                }
            });
            !v.is_empty()
        });

        self.list_cache.clear();
    }

    fn register(custom_font: CustomFont) -> ResponseVar<Result<FontFace, FontLoadingError>> {
        // start loading
        let resp = task::respond(FontFace::load_custom(custom_font));

        // modify loader.custom_fonts at the end of whatever update is happening when finishes loading.
        resp.hook(|args| {
            if let Some(done) = args.value().done() {
                if let Ok(face) = done {
                    let mut fonts = FONTS_SV.write();
                    let family = fonts.loader.custom_fonts.entry(face.0.family_name.clone()).or_default();
                    let existing = family
                        .iter()
                        .position(|f| f.0.weight == face.0.weight && f.0.style == face.0.style && f.0.stretch == face.0.stretch);

                    if let Some(i) = existing {
                        family[i] = face.clone();
                    } else {
                        family.push(face.clone());
                    }

                    FONT_CHANGED_EVENT.notify(FontChangedArgs::now(FontChange::CustomFonts));
                }
                false
            } else {
                true
            }
        })
        .perm();
        resp
    }

    fn unregister(&mut self, custom_family: FontName) -> ResponseVar<bool> {
        let (responder, response) = response_var();

        if !self.unregister_requests.is_empty() {
            UPDATES.update(None);
        }
        self.unregister_requests.push((custom_family, responder));

        response
    }

    fn try_list(
        &self,
        families: &[FontName],
        style: FontStyle,
        weight: FontWeight,
        stretch: FontStretch,
        lang: &Lang,
    ) -> Option<ResponseVar<FontFaceList>> {
        if let Some(queries) = self.list_cache.get(families) {
            for q in queries {
                if q.properties == (style, weight, stretch) && &q.lang == lang {
                    return Some(q.result.clone());
                }
            }
        }
        None
    }

    fn load_list(
        &mut self,
        families: &[FontName],
        style: FontStyle,
        weight: FontWeight,
        stretch: FontStretch,
        lang: &Lang,
    ) -> ResponseVar<FontFaceList> {
        if let Some(r) = self.try_list(families, style, weight, stretch, lang) {
            return r;
        }

        let mut list = Vec::with_capacity(families.len() + 1);
        let mut pending = vec![];

        {
            let fallback = [GenericFonts {}.fallback(lang)];
            let mut used = HashSet::with_capacity(families.len());
            for name in families.iter().chain(&fallback) {
                if !used.insert(name) {
                    continue;
                }

                let face = self.load(name, style, weight, stretch, lang);
                if face.is_done() {
                    if let Some(face) = face.into_rsp().unwrap() {
                        list.push(face);
                    }
                } else {
                    pending.push((list.len(), face));
                }
            }
        }

        let r = if pending.is_empty() {
            if list.is_empty() {
                tracing::error!(target: "font_loading", "failed to load fallback font");
                list.push(FontFace::empty());
            }
            response_done_var(FontFaceList {
                fonts: list.into_boxed_slice(),
                requested_style: style,
                requested_weight: weight,
                requested_stretch: stretch,
            })
        } else {
            task::respond(async move {
                for (i, pending) in pending.into_iter().rev() {
                    if let Some(rsp) = pending.wait_into_rsp().await {
                        list.insert(i, rsp);
                    }
                }

                if list.is_empty() {
                    tracing::error!(target: "font_loading", "failed to load fallback font");
                    list.push(FontFace::empty());
                }

                FontFaceList {
                    fonts: list.into_boxed_slice(),
                    requested_style: style,
                    requested_weight: weight,
                    requested_stretch: stretch,
                }
            })
        };

        self.list_cache
            .entry(families.iter().cloned().collect())
            .or_insert_with(|| Vec::with_capacity(1))
            .push(FontFaceListQuery {
                properties: (style, weight, stretch),
                lang: lang.clone(),
                result: r.clone(),
            });

        r
    }

    fn try_cached(
        &self,
        font_name: &FontName,
        style: FontStyle,
        weight: FontWeight,
        stretch: FontStretch,
        lang: &Lang,
    ) -> Option<ResponseVar<Option<FontFace>>> {
        let resolved = GenericFonts {}.resolve(font_name, lang);
        let font_name = resolved.as_ref().unwrap_or(font_name);
        self.try_resolved(font_name, style, weight, stretch)
    }

    /// Try cached again, otherwise begins loading and inserts the response in the cache.
    fn load(
        &mut self,
        font_name: &FontName,
        style: FontStyle,
        weight: FontWeight,
        stretch: FontStretch,
        lang: &Lang,
    ) -> ResponseVar<Option<FontFace>> {
        let resolved = GenericFonts {}.resolve(font_name, lang);
        let font_name = resolved.as_ref().unwrap_or(font_name);
        self.load_resolved(font_name, style, weight, stretch)
    }

    /// Get a `font_name` that already resolved generic names if it is already in cache.
    fn try_resolved(
        &self,
        font_name: &FontName,
        style: FontStyle,
        weight: FontWeight,
        stretch: FontStretch,
    ) -> Option<ResponseVar<Option<FontFace>>> {
        if let Some(custom_family) = self.custom_fonts.get(font_name) {
            let custom = Self::match_custom(custom_family, style, weight, stretch);
            return Some(response_done_var(Some(custom)));
        }

        if let Some(cached_sys_family) = self.system_fonts_cache.get(font_name) {
            for sys_face in cached_sys_family.iter() {
                if sys_face.properties == (style, weight, stretch) {
                    return Some(sys_face.result.clone());
                }
            }
        }

        None
    }

    /// Load a `font_name` that already resolved generic names.
    fn load_resolved(
        &mut self,
        font_name: &FontName,
        style: FontStyle,
        weight: FontWeight,
        stretch: FontStretch,
    ) -> ResponseVar<Option<FontFace>> {
        if let Some(cached) = self.try_resolved(font_name, style, weight, stretch) {
            return cached;
        }

        let load = task::wait(clmv!(font_name, || {
            let handle = match Self::get_system(&font_name, style, weight, stretch) {
                Some(h) => h,
                None => {
                    #[cfg(debug_assertions)]
                    static NOT_FOUND: Mutex<Option<HashSet<FontName>>> = Mutex::new(None);

                    #[cfg(debug_assertions)]
                    if NOT_FOUND.lock().get_or_insert_with(HashSet::default).insert(font_name.clone()) {
                        tracing::debug!(r#"font "{font_name}" not found"#);
                    }

                    return None;
                }
            };
            match FontFace::load(handle) {
                Ok(f) => Some(f),
                Err(FontLoadingError::UnknownFormat) => None,
                Err(e) => {
                    tracing::error!(target: "font_loading", "failed to load system font, {e}\nquery: {:?}", (font_name, style, weight, stretch));
                    None
                }
            }
        }));
        let result = task::respond(async_clmv!(font_name, {
            match task::with_deadline(load, 10.secs()).await {
                Ok(r) => r,
                Err(_) => {
                    tracing::error!(target: "font_loading", "timeout loading {font_name:?}");
                    None
                }
            }
        }));

        self.system_fonts_cache
            .entry(font_name.clone())
            .or_insert_with(|| Vec::with_capacity(1))
            .push(SystemFontFace {
                properties: (style, weight, stretch),
                result: result.clone(),
            });

        result
    }

    fn get_system(font_name: &FontName, style: FontStyle, weight: FontWeight, stretch: FontStretch) -> Option<font_kit::handle::Handle> {
        let _span = tracing::trace_span!("FontFaceLoader::get_system").entered();
        match_util::best(font_name, style, weight, stretch)
    }

    fn match_custom(faces: &[FontFace], style: FontStyle, weight: FontWeight, stretch: FontStretch) -> FontFace {
        if faces.len() == 1 {
            // it is common for custom font names to only have one face.
            return faces[0].clone();
        }

        let mut set = Vec::with_capacity(faces.len());
        let mut set_dist = 0.0f64; // stretch distance of current set if it is not empty.

        // # Filter Stretch
        //
        // Closest to query stretch, if the query is narrow, closest narrow then
        // closest wide, if the query is wide the reverse.
        let wrong_side = if stretch <= FontStretch::NORMAL {
            |s| s > FontStretch::NORMAL
        } else {
            |s| s <= FontStretch::NORMAL
        };
        for face in faces {
            let mut dist = (face.stretch().0 - stretch.0).abs() as f64;
            if wrong_side(face.stretch()) {
                dist += f32::MAX as f64 + 1.0;
            }

            if set.is_empty() {
                set.push(face);
                set_dist = dist;
            } else if dist < set_dist {
                // better candidate found, restart closest set.
                set_dist = dist;
                set.clear();
                set.push(face);
            } else if (dist - set_dist).abs() < 0.0001 {
                // another candidate, same distance.
                set.push(face);
            }
        }
        if set.len() == 1 {
            return set[0].clone();
        }

        // # Filter Style
        //
        // Each query style has a fallback preference, we retain the faces that have the best
        // style given the query preference.
        let style_pref = match style {
            FontStyle::Normal => [FontStyle::Normal, FontStyle::Oblique, FontStyle::Italic],
            FontStyle::Italic => [FontStyle::Italic, FontStyle::Oblique, FontStyle::Normal],
            FontStyle::Oblique => [FontStyle::Oblique, FontStyle::Italic, FontStyle::Normal],
        };
        let mut best_style = style_pref.len();
        for face in &set {
            let i = style_pref.iter().position(|&s| s == face.style()).unwrap();
            if i < best_style {
                best_style = i;
            }
        }
        set.retain(|f| f.style() == style_pref[best_style]);
        if set.len() == 1 {
            return set[0].clone();
        }

        // # Filter Weight
        //
        // a: under 400 query matches query then descending under query then ascending over query.
        // b: over 500 query matches query then ascending over query then descending under query.
        //
        // c: in 400..=500 query matches query then ascending to 500 then descending under query
        //     then ascending over 500.
        let add_penalty = if weight.0 >= 400.0 && weight.0 <= 500.0 {
            // c:
            |face: &FontFace, weight: FontWeight, dist: &mut f64| {
                // Add penalty for:
                if face.weight() < weight {
                    // Not being in search up to 500
                    *dist += 100.0;
                } else if face.weight().0 > 500.0 {
                    // Not being in search down to 0
                    *dist += 600.0;
                }
            }
        } else if weight.0 < 400.0 {
            // a:
            |face: &FontFace, weight: FontWeight, dist: &mut f64| {
                if face.weight() > weight {
                    *dist += weight.0 as f64;
                }
            }
        } else {
            debug_assert!(weight.0 > 500.0);
            // b:
            |face: &FontFace, weight: FontWeight, dist: &mut f64| {
                if face.weight() < weight {
                    *dist += f32::MAX as f64;
                }
            }
        };

        let mut best = set[0];
        let mut best_dist = f64::MAX;

        for face in &set {
            let mut dist = (face.weight().0 - weight.0).abs() as f64;

            add_penalty(face, weight, &mut dist);

            if dist < best_dist {
                best_dist = dist;
                best = face;
            }
        }

        best.clone()
    }
}

struct RenderFontFace {
    renderer: ViewRenderer,
    face_id: zng_view_api::font::FontFaceId,
}
impl RenderFontFace {
    fn new(renderer: &ViewRenderer, face_id: zng_view_api::font::FontFaceId) -> Self {
        RenderFontFace {
            renderer: renderer.clone(),
            face_id,
        }
    }
}
impl Drop for RenderFontFace {
    fn drop(&mut self) {
        // error here means the entire renderer was already dropped.
        let _ = self.renderer.delete_font_face(self.face_id);
    }
}

struct RenderFont {
    renderer: ViewRenderer,
    synthesis: FontSynthesis,
    font_id: zng_view_api::font::FontId,
}
impl RenderFont {
    fn new(renderer: &ViewRenderer, synthesis: FontSynthesis, font_id: zng_view_api::font::FontId) -> RenderFont {
        RenderFont {
            renderer: renderer.clone(),
            synthesis,
            font_id,
        }
    }
}
impl Drop for RenderFont {
    fn drop(&mut self) {
        // error here means the entire renderer was already dropped.
        let _ = self.renderer.delete_font(self.font_id);
    }
}

app_local! {
    static GENERIC_FONTS_SV: GenericFontsService = GenericFontsService::new();
}

struct GenericFontsService {
    serif: LangMap<FontName>,
    sans_serif: LangMap<FontName>,
    monospace: LangMap<FontName>,
    cursive: LangMap<FontName>,
    fantasy: LangMap<FontName>,
    fallback: LangMap<FontName>,

    requests: Vec<Box<dyn FnOnce(&mut GenericFontsService) + Send + Sync>>,
}
impl GenericFontsService {
    fn new() -> Self {
        fn default(name: impl Into<FontName>) -> LangMap<FontName> {
            let mut f = LangMap::with_capacity(1);
            f.insert(lang!(und), name.into());
            f
        }

        let serif = "serif";
        let sans_serif = "sans-serif";
        let monospace = "monospace";
        let cursive = "cursive";
        let fantasy = "fantasy";
        let fallback = if cfg!(windows) {
            "Segoe UI Symbol"
        } else if cfg!(target_os = "linux") {
            "Standard Symbols PS"
        } else {
            "sans-serif"
        };

        GenericFontsService {
            serif: default(serif),
            sans_serif: default(sans_serif),
            monospace: default(monospace),
            cursive: default(cursive),
            fantasy: default(fantasy),

            fallback: default(fallback),

            requests: vec![],
        }
    }
}

/// Generic fonts configuration for the app.
///
/// This type can be accessed from the [`FONTS`] service.
///
/// # Defaults
///
/// By default the `serif`, `sans_serif`, `monospace`, `cursive` and `fantasy` are set to their own generic name,
/// this delegates the resolution to the operating system.
///
/// The default `fallback` font is "Segoe UI Symbol" for Windows, "Standard Symbols PS" for Linux and "sans-serif" for others.
///
/// See also [`FontNames::system_ui`] for the default font selection for UIs.
///
/// [`FontNames::system_ui`]: crate::FontNames::system_ui
pub struct GenericFonts {}
impl GenericFonts {}
macro_rules! impl_fallback_accessors {
    ($($name:ident=$name_str:tt),+ $(,)?) => {$($crate::paste! {
    #[doc = "Gets the fallback *"$name_str "* font for the given language."]
    ///
    /// Returns a font name for the best `lang` match.
    ///
    #[doc = "Note that the returned name can still be the generic `\""$name_str "\"`, this delegates the resolution to the operating system."]

    pub fn $name(&self, lang: &Lang) -> FontName {
        GENERIC_FONTS_SV.read().$name.get(lang).unwrap().clone()
    }

    #[doc = "Sets the fallback *"$name_str "* font for the given language."]
    ///
    /// The change applied for the next update.
    ///
    /// Use `lang!(und)` to set name used when no language matches.
    pub fn [<set_ $name>]<F: Into<FontName>>(&self, lang: Lang, font_name: F) {
        let mut g = GENERIC_FONTS_SV.write();
        let font_name = font_name.into();
        if g.requests.is_empty() {
            UPDATES.update(None);
        }
        g.requests.push(Box::new(move |g| {
            g.$name.insert(lang.clone(), font_name);
            FONT_CHANGED_EVENT.notify(FontChangedArgs::now(FontChange::GenericFont(FontName::$name(), lang)));
        }));
    }
    })+};
}
impl GenericFonts {
    impl_fallback_accessors! {
        serif="serif", sans_serif="sans-serif", monospace="monospace", cursive="cursive", fantasy="fantasy"
    }

    /// Gets the ultimate fallback font used when none of the other fonts support a glyph.
    ///
    /// Returns a font name.
    pub fn fallback(&self, lang: &Lang) -> FontName {
        GENERIC_FONTS_SV.read().fallback.get(lang).unwrap().clone()
    }

    /// Sets the ultimate fallback font used when none of other fonts support a glyph.
    ///
    /// The change applies for the next update.
    ///
    /// Use `lang!(und)` to set name used when no language matches.
    pub fn set_fallback<F: Into<FontName>>(&self, lang: Lang, font_name: F) {
        let mut g = GENERIC_FONTS_SV.write();
        if g.requests.is_empty() {
            UPDATES.update(None);
        }
        let font_name = font_name.into();
        g.requests.push(Box::new(move |g| {
            FONT_CHANGED_EVENT.notify(FontChangedArgs::now(FontChange::Fallback(lang.clone())));
            g.fallback.insert(lang, font_name);
        }));
    }

    /// Returns the font name registered for the generic `name` and `lang`.
    ///
    /// Returns `None` if `name` if not one of the generic font names.
    pub fn resolve(&self, name: &FontName, lang: &Lang) -> Option<FontName> {
        if name == &FontName::serif() {
            Some(self.serif(lang))
        } else if name == &FontName::sans_serif() {
            Some(self.sans_serif(lang))
        } else if name == &FontName::monospace() {
            Some(self.monospace(lang))
        } else if name == &FontName::cursive() {
            Some(self.cursive(lang))
        } else if name == &FontName::fantasy() {
            Some(self.fantasy(lang))
        } else {
            None
        }
    }
}

/// Reference to in memory font data.
#[derive(Clone)]
#[allow(clippy::rc_buffer)]
pub struct FontDataRef(pub Arc<Vec<u8>>);
impl FontDataRef {
    /// Copy bytes from embedded font.
    pub fn from_static(data: &'static [u8]) -> Self {
        FontDataRef(Arc::new(data.to_vec()))
    }
}
impl fmt::Debug for FontDataRef {
    fn fmt(&self, f: &mut fmt::Formatter<'_>) -> fmt::Result {
        write!(f, "FontDataRef(Arc<{} bytes>>)", self.0.len())
    }
}
impl std::ops::Deref for FontDataRef {
    type Target = [u8];

    fn deref(&self) -> &Self::Target {
        self.0.deref()
    }
}

#[derive(Debug, Clone)]
enum FontSource {
    File(PathBuf, u32),
    Memory(FontDataRef, u32),
    Alias(FontName),
}

/// Custom font builder.
#[derive(Debug, Clone)]
pub struct CustomFont {
    name: FontName,
    source: FontSource,
    stretch: FontStretch,
    style: FontStyle,
    weight: FontWeight,
}
impl CustomFont {
    /// A custom font loaded from a file.
    ///
    /// If the file is a collection of fonts, `font_index` determines which, otherwise just pass `0`.
    ///
    /// The font is loaded in [`FONTS.register`].
    ///
    /// [`FONTS.register`]: FONTS::register
    pub fn from_file<N: Into<FontName>, P: Into<PathBuf>>(name: N, path: P, font_index: u32) -> Self {
        CustomFont {
            name: name.into(),
            source: FontSource::File(path.into(), font_index),
            stretch: FontStretch::NORMAL,
            style: FontStyle::Normal,
            weight: FontWeight::NORMAL,
        }
    }

    /// A custom font loaded from a shared byte slice.
    ///
    /// If the font data is a collection of fonts, `font_index` determines which, otherwise just pass `0`.
    ///
    /// The font is loaded in [`FONTS.register`].
    ///
    /// [`FONTS.register`]: FONTS::register
    pub fn from_bytes<N: Into<FontName>>(name: N, data: FontDataRef, font_index: u32) -> Self {
        CustomFont {
            name: name.into(),
            source: FontSource::Memory(data, font_index),
            stretch: FontStretch::NORMAL,
            style: FontStyle::Normal,
            weight: FontWeight::NORMAL,
        }
    }

    /// A custom font that maps to another font.
    ///
    /// The font is loaded in [`FONTS.register`].
    ///
    /// [`FONTS.register`]: FONTS::register
    pub fn from_other<N: Into<FontName>, O: Into<FontName>>(name: N, other_font: O) -> Self {
        CustomFont {
            name: name.into(),
            source: FontSource::Alias(other_font.into()),
            stretch: FontStretch::NORMAL,
            style: FontStyle::Normal,
            weight: FontWeight::NORMAL,
        }
    }

    /// Set the [`FontStretch`].
    ///
    /// Default is [`FontStretch::NORMAL`].
    pub fn stretch(mut self, stretch: FontStretch) -> Self {
        self.stretch = stretch;
        self
    }

    /// Set the [`FontStyle`].
    ///
    /// Default is [`FontStyle::Normal`].
    pub fn style(mut self, style: FontStyle) -> Self {
        self.style = style;
        self
    }

    /// Set the [`FontWeight`].
    ///
    /// Default is [`FontWeight::NORMAL`].
    pub fn weight(mut self, weight: FontWeight) -> Self {
        self.weight = weight;
        self
    }
}

impl From<font_kit::family_name::FamilyName> for FontName {
    fn from(family_name: font_kit::family_name::FamilyName) -> Self {
        use font_kit::family_name::FamilyName::*;

        match family_name {
            Title(title) => FontName::new(title),
            Serif => FontName::serif(),
            SansSerif => FontName::sans_serif(),
            Monospace => FontName::monospace(),
            Cursive => FontName::cursive(),
            Fantasy => FontName::fantasy(),
        }
    }
}
impl From<FontName> for font_kit::family_name::FamilyName {
    fn from(font_name: FontName) -> Self {
        use font_kit::family_name::FamilyName::*;
        match font_name.name() {
            "serif" => Serif,
            "sans-serif" => SansSerif,
            "monospace" => Monospace,
            "cursive" => Cursive,
            "fantasy" => Fantasy,
            _ => Title(font_name.text.into()),
        }
    }
}

/// The width of a font as an approximate fraction of the normal width.
///
/// Widths range from 0.5 to 2.0 inclusive, with 1.0 as the normal width.
#[derive(Clone, Copy, serde::Serialize, serde::Deserialize, Transitionable)]
#[serde(transparent)]
pub struct FontStretch(pub f32);
impl fmt::Debug for FontStretch {
    fn fmt(&self, f: &mut fmt::Formatter<'_>) -> fmt::Result {
        let name = self.name();
        if name.is_empty() {
            f.debug_tuple("FontStretch").field(&self.0).finish()
        } else {
            if f.alternate() {
                write!(f, "FontStretch::")?;
            }
            write!(f, "{name}")
        }
    }
}
impl PartialOrd for FontStretch {
    fn partial_cmp(&self, other: &Self) -> Option<std::cmp::Ordering> {
        Some(about_eq_ord(self.0, other.0, EQ_EPSILON))
    }
}
impl PartialEq for FontStretch {
    fn eq(&self, other: &Self) -> bool {
        about_eq(self.0, other.0, EQ_EPSILON)
    }
}
impl std::hash::Hash for FontStretch {
    fn hash<H: std::hash::Hasher>(&self, state: &mut H) {
        about_eq_hash(self.0, EQ_EPSILON, state)
    }
}
impl Default for FontStretch {
    fn default() -> FontStretch {
        FontStretch::NORMAL
    }
}
impl FontStretch {
    /// Ultra-condensed width (50%), the narrowest possible.
    pub const ULTRA_CONDENSED: FontStretch = FontStretch(0.5);
    /// Extra-condensed width (62.5%).
    pub const EXTRA_CONDENSED: FontStretch = FontStretch(0.625);
    /// Condensed width (75%).
    pub const CONDENSED: FontStretch = FontStretch(0.75);
    /// Semi-condensed width (87.5%).
    pub const SEMI_CONDENSED: FontStretch = FontStretch(0.875);
    /// Normal width (100%).
    pub const NORMAL: FontStretch = FontStretch(1.0);
    /// Semi-expanded width (112.5%).
    pub const SEMI_EXPANDED: FontStretch = FontStretch(1.125);
    /// Expanded width (125%).
    pub const EXPANDED: FontStretch = FontStretch(1.25);
    /// Extra-expanded width (150%).
    pub const EXTRA_EXPANDED: FontStretch = FontStretch(1.5);
    /// Ultra-expanded width (200%), the widest possible.
    pub const ULTRA_EXPANDED: FontStretch = FontStretch(2.0);

    /// Gets the const name, if this value is one of the constants.
    pub fn name(self) -> &'static str {
        macro_rules! name {
            ($($CONST:ident;)+) => {$(
                if self == Self::$CONST {
                    return stringify!($CONST);
                }
            )+}
        }
        name! {
            ULTRA_CONDENSED;
            EXTRA_CONDENSED;
            CONDENSED;
            SEMI_CONDENSED;
            NORMAL;
            SEMI_EXPANDED;
            EXPANDED;
            EXTRA_EXPANDED;
            ULTRA_EXPANDED;
        }
        ""
    }
}
impl_from_and_into_var! {
    fn from(fct: Factor) -> FontStretch {
        FontStretch(fct.0)
    }
    fn from(pct: FactorPercent) -> FontStretch {
        FontStretch(pct.fct().0)
    }
    fn from(fct: f32) -> FontStretch {
        FontStretch(fct)
    }
}
impl From<FontStretch> for font_kit::properties::Stretch {
    fn from(value: FontStretch) -> Self {
        font_kit::properties::Stretch(value.0)
    }
}
impl From<font_kit::properties::Stretch> for FontStretch {
    fn from(value: font_kit::properties::Stretch) -> Self {
        FontStretch(value.0)
    }
}

/// The italic or oblique form of a font.
#[derive(Clone, Copy, PartialEq, Eq, Hash, Default, serde::Serialize, serde::Deserialize)]
pub enum FontStyle {
    /// The regular form.
    #[default]
    Normal,
    /// A form that is generally cursive in nature.
    Italic,
    /// A skewed version of the regular form.
    Oblique,
}
impl fmt::Debug for FontStyle {
    fn fmt(&self, f: &mut fmt::Formatter<'_>) -> fmt::Result {
        if f.alternate() {
            write!(f, "FontStyle::")?;
        }
        match self {
            Self::Normal => write!(f, "Normal"),
            Self::Italic => write!(f, "Italic"),
            Self::Oblique => write!(f, "Oblique"),
        }
    }
}
impl From<FontStyle> for font_kit::properties::Style {
    fn from(value: FontStyle) -> Self {
        use font_kit::properties::Style::*;
        match value {
            FontStyle::Normal => Normal,
            FontStyle::Italic => Italic,
            FontStyle::Oblique => Oblique,
        }
    }
}
impl From<font_kit::properties::Style> for FontStyle {
    fn from(value: font_kit::properties::Style) -> Self {
        use font_kit::properties::Style::*;
        match value {
            Normal => FontStyle::Normal,
            Italic => FontStyle::Italic,
            Oblique => FontStyle::Oblique,
        }
    }
}

/// The degree of stroke thickness of a font. This value ranges from 100.0 to 900.0,
/// with 400.0 as normal.
#[derive(Clone, Copy, Transitionable, serde::Serialize, serde::Deserialize)]
pub struct FontWeight(pub f32);
impl Default for FontWeight {
    fn default() -> FontWeight {
        FontWeight::NORMAL
    }
}
impl fmt::Debug for FontWeight {
    fn fmt(&self, f: &mut fmt::Formatter<'_>) -> fmt::Result {
        let name = self.name();
        if name.is_empty() {
            f.debug_tuple("FontWeight").field(&self.0).finish()
        } else {
            if f.alternate() {
                write!(f, "FontWeight::")?;
            }
            write!(f, "{name}")
        }
    }
}
impl PartialOrd for FontWeight {
    fn partial_cmp(&self, other: &Self) -> Option<std::cmp::Ordering> {
        Some(about_eq_ord(self.0, other.0, EQ_EPSILON_100))
    }
}
impl PartialEq for FontWeight {
    fn eq(&self, other: &Self) -> bool {
        about_eq(self.0, other.0, EQ_EPSILON_100)
    }
}
impl std::hash::Hash for FontWeight {
    fn hash<H: std::hash::Hasher>(&self, state: &mut H) {
        about_eq_hash(self.0, EQ_EPSILON_100, state)
    }
}
impl FontWeight {
    /// Thin weight (100), the thinnest value.
    pub const THIN: FontWeight = FontWeight(100.0);
    /// Extra light weight (200).
    pub const EXTRA_LIGHT: FontWeight = FontWeight(200.0);
    /// Light weight (300).
    pub const LIGHT: FontWeight = FontWeight(300.0);
    /// Normal (400).
    pub const NORMAL: FontWeight = FontWeight(400.0);
    /// Medium weight (500, higher than normal).
    pub const MEDIUM: FontWeight = FontWeight(500.0);
    /// Semi-bold weight (600).
    pub const SEMIBOLD: FontWeight = FontWeight(600.0);
    /// Bold weight (700).
    pub const BOLD: FontWeight = FontWeight(700.0);
    /// Extra-bold weight (800).
    pub const EXTRA_BOLD: FontWeight = FontWeight(800.0);
    /// Black weight (900), the thickest value.
    pub const BLACK: FontWeight = FontWeight(900.0);

    /// Gets the const name, if this value is one of the constants.
    pub fn name(self) -> &'static str {
        macro_rules! name {
                ($($CONST:ident;)+) => {$(
                    if self == Self::$CONST {
                        return stringify!($CONST);
                    }
                )+}
            }
        name! {
            THIN;
            EXTRA_LIGHT;
            LIGHT;
            NORMAL;
            MEDIUM;
            SEMIBOLD;
            BOLD;
            EXTRA_BOLD;
            BLACK;
        }
        ""
    }
}
impl_from_and_into_var! {
    fn from(weight: u32) -> FontWeight {
        FontWeight(weight as f32)
    }
    fn from(weight: f32) -> FontWeight {
        FontWeight(weight)
    }
}
impl From<FontWeight> for font_kit::properties::Weight {
    fn from(value: FontWeight) -> Self {
        font_kit::properties::Weight(value.0)
    }
}
impl From<font_kit::properties::Weight> for FontWeight {
    fn from(value: font_kit::properties::Weight) -> Self {
        FontWeight(value.0)
    }
}

/// Configuration of text wrapping for Chinese, Japanese, or Korean text.
#[derive(Copy, Clone, PartialEq, Eq, serde::Serialize, serde::Deserialize)]
pub enum LineBreak {
    /// The same rule used by other languages.
    Auto,
    /// The least restrictive rule, good for short lines.
    Loose,
    /// The most common rule.
    Normal,
    /// The most stringent rule.
    Strict,
    /// Allow line breaks in between any character including punctuation.
    Anywhere,
}
impl Default for LineBreak {
    /// [`LineBreak::Auto`]
    fn default() -> Self {
        LineBreak::Auto
    }
}
impl fmt::Debug for LineBreak {
    fn fmt(&self, f: &mut fmt::Formatter<'_>) -> fmt::Result {
        if f.alternate() {
            write!(f, "LineBreak::")?;
        }
        match self {
            LineBreak::Auto => write!(f, "Auto"),
            LineBreak::Loose => write!(f, "Loose"),
            LineBreak::Normal => write!(f, "Normal"),
            LineBreak::Strict => write!(f, "Strict"),
            LineBreak::Anywhere => write!(f, "Anywhere"),
        }
    }
}

/// Hyphenation mode.
#[derive(Copy, Clone, PartialEq, Eq, serde::Serialize, serde::Deserialize)]
pub enum Hyphens {
    /// Hyphens are never inserted in word breaks.
    None,
    /// Word breaks only happen in specially marked break characters: `-` and `\u{00AD} SHY`.
    ///
    /// * `U+2010` - The visible hyphen character.
    /// * `U+00AD` - The invisible hyphen character, is made visible in a word break.
    Manual,
    /// Hyphens are inserted like `Manual` and also using language specific hyphenation rules.
    Auto,
}
impl Default for Hyphens {
    /// [`Hyphens::Auto`]
    fn default() -> Self {
        Hyphens::Auto
    }
}
impl fmt::Debug for Hyphens {
    fn fmt(&self, f: &mut fmt::Formatter<'_>) -> fmt::Result {
        if f.alternate() {
            write!(f, "Hyphens::")?;
        }
        match self {
            Hyphens::None => write!(f, "None"),
            Hyphens::Manual => write!(f, "Manual"),
            Hyphens::Auto => write!(f, "Auto"),
        }
    }
}

/// Configure line breaks inside words during text wrap.
///
/// This value is only considered if it is impossible to fit a full word to a line.
///
/// Hyphens can be inserted in word breaks using the [`Hyphens`] configuration.
#[derive(Copy, Clone, PartialEq, Eq, serde::Serialize, serde::Deserialize)]
pub enum WordBreak {
    /// Line breaks can be inserted in between letters of Chinese/Japanese/Korean text only.
    Normal,
    /// Line breaks can be inserted between any letter.
    BreakAll,
    /// Line breaks are not inserted between any letter.
    KeepAll,
}
impl Default for WordBreak {
    /// [`WordBreak::Normal`]
    fn default() -> Self {
        WordBreak::Normal
    }
}
impl fmt::Debug for WordBreak {
    fn fmt(&self, f: &mut fmt::Formatter<'_>) -> fmt::Result {
        if f.alternate() {
            write!(f, "WordBreak::")?;
        }
        match self {
            WordBreak::Normal => write!(f, "Normal"),
            WordBreak::BreakAll => write!(f, "BreakAll"),
            WordBreak::KeepAll => write!(f, "KeepAll"),
        }
    }
}

/// Text alignment justification mode.
#[derive(Copy, Clone, PartialEq, Eq, serde::Serialize, serde::Deserialize)]
pub enum Justify {
    /// Selects the justification mode based on the language.
    ///
    /// For Chinese/Japanese/Korean uses `InterLetter` for the others uses `InterWord`.
    Auto,
    /// The text is justified by adding space between words.
    ///
    /// This only works if [`WordSpacing`] is set to auto.
    InterWord,
    /// The text is justified by adding space between letters.
    ///
    /// This only works if *letter spacing* is set to auto.
    InterLetter,
}
impl Default for Justify {
    /// [`Justify::Auto`]
    fn default() -> Self {
        Justify::Auto
    }
}
impl fmt::Debug for Justify {
    fn fmt(&self, f: &mut fmt::Formatter<'_>) -> fmt::Result {
        if f.alternate() {
            write!(f, "Justify::")?;
        }
        match self {
            Justify::Auto => write!(f, "Auto"),
            Justify::InterWord => write!(f, "InterWord"),
            Justify::InterLetter => write!(f, "InterLetter"),
        }
    }
}

/// Various metrics that apply to the entire [`FontFace`].
///
/// For OpenType fonts, these mostly come from the `OS/2` table.
///
/// See the [`FreeType Glyph Metrics`] documentation for an explanation of the various metrics.
///
/// [`FreeType Glyph Metrics`]: https://freetype.org/freetype2/docs/glyphs/glyphs-3.html
#[derive(Clone, Debug, serde::Serialize, serde::Deserialize)]
pub struct FontFaceMetrics {
    /// The number of font units per em.
    ///
    /// Font sizes are usually expressed in pixels per em; e.g. `12px` means 12 pixels per em.
    pub units_per_em: u32,

    /// The maximum amount the font rises above the baseline, in font units.
    pub ascent: f32,

    /// The maximum amount the font descends below the baseline, in font units.
    ///
    /// This is typically a negative value to match the definition of `sTypoDescender` in the
    /// `OS/2` table in the OpenType specification. If you are used to using Windows or Mac APIs,
    /// beware, as the sign is reversed from what those APIs return.
    pub descent: f32,

    /// Distance between baselines, in font units.
    pub line_gap: f32,

    /// The suggested distance of the top of the underline from the baseline (negative values
    /// indicate below baseline), in font units.
    pub underline_position: f32,

    /// A suggested value for the underline thickness, in font units.
    pub underline_thickness: f32,

    /// The approximate amount that uppercase letters rise above the baseline, in font units.
    pub cap_height: f32,

    /// The approximate amount that non-ascending lowercase letters rise above the baseline, in
    /// font units.
    pub x_height: f32,

    /// A rectangle that surrounds all bounding boxes of all glyphs, in font units.
    ///
    /// This corresponds to the `xMin`/`xMax`/`yMin`/`yMax` values in the OpenType `head` table.
    pub bounds: euclid::Rect<f32, ()>,
}
impl FontFaceMetrics {
    /// Compute [`FontMetrics`] given a font size in pixels.
    pub fn sized(&self, font_size_px: Px) -> FontMetrics {
        let size_scale = 1.0 / self.units_per_em as f32 * font_size_px.0 as f32;
        let s = move |f: f32| Px((f * size_scale).round() as i32);
        FontMetrics {
            size_scale,
            ascent: s(self.ascent),
            descent: s(self.descent),
            line_gap: s(self.line_gap),
            underline_position: s(self.underline_position),
            underline_thickness: s(self.underline_thickness),
            cap_height: s(self.cap_height),
            x_height: (s(self.x_height)),
            bounds: {
                let b = self.bounds;
                PxRect::new(
                    PxPoint::new(s(b.origin.x), s(b.origin.y)),
                    PxSize::new(s(b.size.width), s(b.size.height)),
                )
            },
        }
    }
}

/// Various metrics about a [`Font`].
///
/// You can compute these metrics from a [`FontFaceMetrics`]
#[derive(Clone, Debug, serde::Serialize, serde::Deserialize)]
pub struct FontMetrics {
    /// Multiply this to a font EM value to get the size in pixels.
    pub size_scale: f32,

    /// The maximum amount the font rises above the baseline, in pixels.
    pub ascent: Px,

    /// The maximum amount the font descends below the baseline, in pixels.
    ///
    /// This is typically a negative value to match the definition of `sTypoDescender` in the
    /// `OS/2` table in the OpenType specification. If you are used to using Windows or Mac APIs,
    /// beware, as the sign is reversed from what those APIs return.
    pub descent: Px,

    /// Distance between baselines, in pixels.
    pub line_gap: Px,

    /// The suggested distance of the top of the underline from the baseline (negative values
    /// indicate below baseline), in pixels.
    pub underline_position: Px,

    /// A suggested value for the underline thickness, in pixels.
    pub underline_thickness: Px,

    /// The approximate amount that uppercase letters rise above the baseline, in pixels.
    pub cap_height: Px,

    /// The approximate amount that non-ascending lowercase letters rise above the baseline, in pixels.
    pub x_height: Px,

    /// A rectangle that surrounds all bounding boxes of all glyphs, in pixels.
    ///
    /// This corresponds to the `xMin`/`xMax`/`yMin`/`yMax` values in the OpenType `head` table.
    pub bounds: PxRect,
}
impl FontMetrics {
    /// The font line height.
    pub fn line_height(&self) -> Px {
        self.ascent - self.descent + self.line_gap
    }
}

/// Text transform function.
#[derive(Clone)]
pub enum TextTransformFn {
    /// No transform.
    None,
    /// To UPPERCASE.
    Uppercase,
    /// to lowercase.
    Lowercase,
    /// Custom transform function.
    Custom(Arc<dyn Fn(&Txt) -> Cow<Txt> + Send + Sync>),
}
impl TextTransformFn {
    /// Apply the text transform.
    ///
    /// Returns [`Cow::Owned`] if the text was changed.
    pub fn transform<'t>(&self, text: &'t Txt) -> Cow<'t, Txt> {
        match self {
            TextTransformFn::None => Cow::Borrowed(text),
            TextTransformFn::Uppercase => {
                if text.chars().any(|c| !c.is_uppercase()) {
                    Cow::Owned(text.to_uppercase().into())
                } else {
                    Cow::Borrowed(text)
                }
            }
            TextTransformFn::Lowercase => {
                if text.chars().any(|c| !c.is_lowercase()) {
                    Cow::Owned(text.to_lowercase().into())
                } else {
                    Cow::Borrowed(text)
                }
            }
            TextTransformFn::Custom(fn_) => fn_(text),
        }
    }

    /// New [`Custom`](Self::Custom).
    pub fn custom(fn_: impl Fn(&Txt) -> Cow<Txt> + Send + Sync + 'static) -> Self {
        TextTransformFn::Custom(Arc::new(fn_))
    }
}
impl fmt::Debug for TextTransformFn {
    fn fmt(&self, f: &mut fmt::Formatter) -> fmt::Result {
        if f.alternate() {
            write!(f, "TextTransformFn::")?;
        }
        match self {
            TextTransformFn::None => write!(f, "None"),
            TextTransformFn::Uppercase => write!(f, "Uppercase"),
            TextTransformFn::Lowercase => write!(f, "Lowercase"),
            TextTransformFn::Custom(_) => write!(f, "Custom"),
        }
    }
}
impl PartialEq for TextTransformFn {
    fn eq(&self, other: &Self) -> bool {
        match (self, other) {
            (Self::Custom(l0), Self::Custom(r0)) => Arc::ptr_eq(l0, r0),
            _ => core::mem::discriminant(self) == core::mem::discriminant(other),
        }
    }
}

/// Text white space transform.
#[derive(Copy, Clone, PartialEq, Eq, Hash, serde::Serialize, serde::Deserialize)]
pub enum WhiteSpace {
    /// Text is not changed, all white spaces and line breaks are preserved.
    Preserve,
    /// Replace white spaces with a single `U+0020 SPACE` and trim lines. Line breaks are preserved.
    Merge,
    /// Replace white spaces and line breaks with `U+0020 SPACE` and trim the text.
    MergeAll,
}
impl Default for WhiteSpace {
    /// [`WhiteSpace::Preserve`].
    fn default() -> Self {
        WhiteSpace::Preserve
    }
}
impl WhiteSpace {
    /// Transform the white space of the text.
    ///
    /// Returns [`Cow::Owned`] if the text was changed.
    pub fn transform(self, text: &Txt) -> Cow<Txt> {
        match self {
            WhiteSpace::Preserve => Cow::Borrowed(text),
            WhiteSpace::Merge => {
                let is_white_space = |c: char| c.is_whitespace() && !"\n\r\u{85}".contains(c);
                let t = text.trim_matches(&is_white_space);

                let mut prev_space = false;
                for c in t.chars() {
                    if is_white_space(c) {
                        if prev_space || c != '\u{20}' {
                            // collapse spaces or replace non ' ' white space with ' '.

                            let mut r = String::new();
                            let mut sep = "";
                            for part in t.split(is_white_space).filter(|s| !s.is_empty()) {
                                r.push_str(sep);
                                r.push_str(part);
                                sep = "\u{20}";
                            }
                            return Cow::Owned(Txt::from_str(&r));
                        } else {
                            prev_space = true;
                        }
                    } else {
                        prev_space = false;
                    }
                }

                if t.len() != text.len() {
                    Cow::Owned(Txt::from_str(t))
                } else {
                    Cow::Borrowed(text)
                }
            }
            WhiteSpace::MergeAll => {
                let t = text.trim();

                let mut prev_space = false;
                for c in t.chars() {
                    if c.is_whitespace() {
                        if prev_space || c != '\u{20}' {
                            // collapse spaces or replace non ' ' white space with ' '.

                            let mut r = String::new();
                            let mut sep = "";
                            for part in t.split_whitespace() {
                                r.push_str(sep);
                                r.push_str(part);
                                sep = "\u{20}";
                            }
                            return Cow::Owned(Txt::from_str(&r));
                        } else {
                            prev_space = true;
                        }
                    } else {
                        prev_space = false;
                    }
                }

                if t.len() != text.len() {
                    Cow::Owned(Txt::from_str(t))
                } else {
                    Cow::Borrowed(text)
                }
            }
        }
    }
}
impl fmt::Debug for WhiteSpace {
    fn fmt(&self, f: &mut fmt::Formatter<'_>) -> fmt::Result {
        if f.alternate() {
            write!(f, "WhiteSpace::")?;
        }
        match self {
            WhiteSpace::Preserve => write!(f, "Preserve"),
            WhiteSpace::Merge => write!(f, "Merge"),
            WhiteSpace::MergeAll => write!(f, "MergeAll"),
        }
    }
}

/// Defines an insert offset in a shaped text.
#[derive(Clone, Copy, Debug, serde::Serialize, serde::Deserialize)]
pub struct CaretIndex {
    /// Char byte offset in the full text.
    ///
    /// This index can be computed using the [`SegmentedText`].
    pub index: usize,
    /// Line index in the shaped text.
    ///
    /// This value is only used to disambiguate between the *end* of a wrap and
    /// the *start* of the next, the text itself does not have any line
    /// break but visually the user interacts with two lines. Note that this
    /// counts wrap lines, and that this value is not required to define a valid
    /// CaretIndex.
    ///
    /// This index can be computed using the [`ShapedText::snap_caret_line`].
    pub line: usize,
}

impl PartialEq for CaretIndex {
    fn eq(&self, other: &Self) -> bool {
        self.index == other.index
    }
}
impl Eq for CaretIndex {}
impl CaretIndex {
    /// First position.
    pub const ZERO: CaretIndex = CaretIndex { index: 0, line: 0 };
}
impl PartialOrd for CaretIndex {
    fn partial_cmp(&self, other: &Self) -> Option<std::cmp::Ordering> {
        Some(self.cmp(other))
    }
}
impl Ord for CaretIndex {
    fn cmp(&self, other: &Self) -> std::cmp::Ordering {
        self.index.cmp(&other.index)
    }
}

/// Reasons why a loader might fail to load a font.
#[derive(Debug, Clone)]
pub enum FontLoadingError {
    /// The data was of a format the loader didn't recognize.
    UnknownFormat,
    /// Attempted to load an invalid index in a TrueType or OpenType font collection.
    ///
    /// For example, if a `.ttc` file has 2 fonts in it, and you ask for the 5th one, you'll get
    /// this error.
    NoSuchFontInCollection,
    /// Attempted to load a malformed or corrupted font.
    Parse(ttf_parser::FaceParsingError),
    /// Attempted to load a font from the filesystem, but there is no filesystem (e.g. in
    /// WebAssembly).
    NoFilesystem,
    /// A disk or similar I/O error occurred while attempting to load the font.
    Io(Arc<std::io::Error>),
}
impl PartialEq for FontLoadingError {
    fn eq(&self, other: &Self) -> bool {
        match (self, other) {
            (Self::Io(l0), Self::Io(r0)) => Arc::ptr_eq(l0, r0),
            _ => core::mem::discriminant(self) == core::mem::discriminant(other),
        }
    }
}
impl From<font_kit::error::FontLoadingError> for FontLoadingError {
    fn from(ve: font_kit::error::FontLoadingError) -> Self {
        match ve {
            font_kit::error::FontLoadingError::UnknownFormat => Self::UnknownFormat,
            font_kit::error::FontLoadingError::NoSuchFontInCollection => Self::NoSuchFontInCollection,
            font_kit::error::FontLoadingError::Parse => Self::Parse(ttf_parser::FaceParsingError::MalformedFont),
            font_kit::error::FontLoadingError::NoFilesystem => Self::NoFilesystem,
            font_kit::error::FontLoadingError::Io(e) => Self::Io(Arc::new(e)),
        }
    }
}
impl From<std::io::Error> for FontLoadingError {
    fn from(error: std::io::Error) -> FontLoadingError {
        Self::Io(Arc::new(error))
    }
}
impl fmt::Display for FontLoadingError {
    fn fmt(&self, f: &mut fmt::Formatter<'_>) -> fmt::Result {
        let e = match self {
            Self::UnknownFormat => font_kit::error::FontLoadingError::UnknownFormat,
            Self::NoSuchFontInCollection => font_kit::error::FontLoadingError::NoSuchFontInCollection,
            Self::NoFilesystem => font_kit::error::FontLoadingError::NoFilesystem,
            Self::Parse(e) => {
                return fmt::Display::fmt(e, f);
            }
            Self::Io(e) => {
                return fmt::Display::fmt(e, f);
            }
        };
        fmt::Display::fmt(&e, f)
    }
}
impl std::error::Error for FontLoadingError {
    fn cause(&self) -> Option<&dyn std::error::Error> {
        match self {
            FontLoadingError::Parse(e) => Some(e),
            FontLoadingError::Io(e) => Some(e),
            _ => None,
        }
    }
}

#[cfg(test)]
mod tests {
    use zng_app::APP;

    use super::*;

    #[test]
    fn generic_fonts_default() {
        let _app = APP.minimal().extend(FontManager::default()).run_headless(false);

        assert_eq!(FontName::sans_serif(), GenericFonts {}.sans_serif(&lang!(und)))
    }

    #[test]
    fn generic_fonts_fallback() {
        let _app = APP.minimal().extend(FontManager::default()).run_headless(false);

        assert_eq!(FontName::sans_serif(), GenericFonts {}.sans_serif(&lang!(en_US)));
        assert_eq!(FontName::sans_serif(), GenericFonts {}.sans_serif(&lang!(es)));
    }

    #[test]
    fn generic_fonts_get1() {
        let mut app = APP.minimal().extend(FontManager::default()).run_headless(false);
        GenericFonts {}.set_sans_serif(lang!(en_US), "Test Value");
        app.update(false).assert_wait();

        assert_eq!(&GenericFonts {}.sans_serif(&lang!("en-US")), "Test Value");
        assert_eq!(&GenericFonts {}.sans_serif(&lang!("en")), "Test Value");
    }

    #[test]
    fn generic_fonts_get2() {
        let mut app = APP.minimal().extend(FontManager::default()).run_headless(false);
        GenericFonts {}.set_sans_serif(lang!(en), "Test Value");
        app.update(false).assert_wait();

        assert_eq!(&GenericFonts {}.sans_serif(&lang!("en-US")), "Test Value");
        assert_eq!(&GenericFonts {}.sans_serif(&lang!("en")), "Test Value");
    }

    #[test]
    fn generic_fonts_get_best() {
        let mut app = APP.minimal().extend(FontManager::default()).run_headless(false);
        GenericFonts {}.set_sans_serif(lang!(en), "Test Value");
        GenericFonts {}.set_sans_serif(lang!(en_US), "Best");
        app.update(false).assert_wait();

        assert_eq!(&GenericFonts {}.sans_serif(&lang!("en-US")), "Best");
        assert_eq!(&GenericFonts {}.sans_serif(&lang!("en")), "Test Value");
        assert_eq!(&GenericFonts {}.sans_serif(&lang!("und")), "sans-serif");
    }

    #[test]
    fn generic_fonts_get_no_lang_match() {
        let mut app = APP.minimal().extend(FontManager::default()).run_headless(false);
        GenericFonts {}.set_sans_serif(lang!(es_US), "Test Value");
        app.update(false).assert_wait();

        assert_eq!(&GenericFonts {}.sans_serif(&lang!("en-US")), "sans-serif");
        assert_eq!(&GenericFonts {}.sans_serif(&lang!("es")), "Test Value");
    }
}<|MERGE_RESOLUTION|>--- conflicted
+++ resolved
@@ -805,33 +805,29 @@
         FONTS_SV.read().loader.custom_fonts.keys().cloned().collect()
     }
 
-<<<<<<< HEAD
-    /// Gets all font families available in the system.
-    pub fn system_fonts(&self) -> Vec<FontName> {
-        #[cfg(not(target_arch = "wasm32"))]
-        {
-=======
     /// Query all font families available in the system.
     ///
     /// Note that the variable will only update once with the query result, this is not a live view.
     pub fn system_fonts(&self) -> ResponseVar<Vec<FontName>> {
         zng_task::wait_respond(|| {
->>>>>>> 2b6d569e
-            font_kit::source::SystemSource::new()
-                .all_families()
-                .unwrap_or_default()
-                .into_iter()
-                .map(FontName::from)
-                .collect()
-<<<<<<< HEAD
-        }
-        #[cfg(target_arch = "wasm32")]
-        {
-            vec![]
-        }
-=======
+            system_fonts_impl()
         })
->>>>>>> 2b6d569e
+    }
+
+    #[cfg(not(target_arch = "wasm32"))]
+    fn system_fonts_impl() -> Vec<FontName> {
+        font_kit::source::SystemSource::new()
+        .all_families()
+        .unwrap_or_default()
+        .into_iter()
+        .map(FontName::from)
+        .collect()
+    }
+
+    #[cfg(target_arch = "wasm32")]
+    fn system_fonts_impl() -> Vec<FontName> {
+        // !!: TODO
+        vec![]
     }
 
     /// Gets the system font anti-aliasing config as a read-only var.
