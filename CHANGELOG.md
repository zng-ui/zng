--- conflicted
+++ resolved
@@ -1,10 +1,7 @@
 # Unreleased
 
-<<<<<<< HEAD
 * Fix context menu not opening in nested windows.
-=======
 * Fix focus not clearing from nested window when parent window loses focus on the system.
->>>>>>> 8d9cfd2e
 * Fix context menus of child and parent opening at the same time.
 * Add missing `zng::event::AppCommandArgs`, command app level event handling is part of the surface API.
 * Fix nested window render update flickering.
