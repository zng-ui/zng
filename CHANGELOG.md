# Unreleased

<<<<<<< HEAD
* Fix view-process config in Linux not reading default values that are only defined in schema.
=======
* Implement `LOW_MEMORY_EVENT` for Linux.
>>>>>>> 1c3c032e
* Fix log printing in prebuilt view-process.
* Handle incorrect localization file name normalization.
    - Assertion panic in debug builds.
    - Warning logged and normalization in release builds.
* Fix duplicate localization caching.
* Fix localization resources fallback going to different file name.
* Fix localization showing resource as loaded after load error.

# 0.15.7

* Add `"dyn_node"` to `zng` default features to avoid build issues in release builds.
  - GitHub workflow runners can't handle building with all the generics inlining that happens without this feature.
  - This is a better default for test release builds, the performance hit is negligible.
  - Production builds should disable default features and configure depending on need, see [`docs/optimize-release.md`] for details.
* Fix release builds with default features.
* Fix `zng-wgt-inspector` builds without `"live"` feature.

[`docs/optimize-release.md`]: ./docs/optimize-release.md

# 0.15.6

* Add `cargo zng trace` subcommand for recording and post processing traces.
* Add `zng::env::process_name` and name the Zng processes.
* Add `zng::app::trace_recorder` and the `"trace_recorder"` feature.
* Fix `cargo zng l10n` handling of repeated sections.
* Fix `cargo zng new` removing already existing target.

# 0.15.5

* Add support for `CLIPBOARD.file_list` in Linux and macOS.
* `LocalContext::with_context_blend` now also overrides the tracing dispatcher if it captures a dispatcher.
* Better error handling in `zng::env::migrate_config`.
* Fix `zng::env::init_cache` setting the config path instead cache.
* Fix `LayoutMetricsSnapshot` not comparing all fields.
* Fix `Transform` interpolation.
* Fix division between different kinds of `Length` not creating a Div expression.
* Fix `PxConstraints::with_more` not saturating on overflow.
* Fix `Transitionable::lerp` implementation for `Align`. 
* Fix `Align` equality not considering the `x_rtl_aware` field.
* Implement `PartialOrd` for `PreMulRgba`, `Hsla`, `Hsva`, `Rgba`, `InlineSegmentPos`, `Ppi`, `Ppm`, `AngleRadian`, `AngleGradian`, `AngleDegree`, `AngleTurn`.
* Implement `Ord` for `FontStretch`, `FontWeight`, `Factor`, `PreMulRgba`, `Hsla`, `Hsva`, `Rgba`, `InlineSegmentPos`, `Ppi`, `Ppm`, `AngleRadian`, `AngleGradian`, `AngleDegree`, `AngleTurn`.
  - *Deprecated* custom `max`, `min` and `clamp` methods of `Factor`,  `Ppi`, `Ppm`, use the Ord equivalent. 
* Implement `Eq` for `Factor`, `FactorPercent`, `Align`, `ColorMatrix`, `PreMulAlpha`, `Hsla`, `Hsva`, `FontStretch`, `FontWeight`, `Ppi`, `Ppm`, `AngleRadian`, `AngleGradian`, `AngleDegree`, `AngleTurn`, `Rgba`, `AngleGradian`.
* Implement `Hash` for `AngleRadian`, `AngleGradian`, `AngleDegree`, `AngleTurn`, `Align`, `Ppm`.
* Fix hash equality for `f32` based unit types.
  - Refactor `zng_layout::unit::about_eq` to compare finite values by *bucket granularity*.
  - Refactor `about_eq_hash` to hash the same *bucket*.
  - *Deprecated* `EQ_EPSILON` and `EQ_EPSILON_100` renamed to `EQ_GRANULARITY` and `EQ_GRANULARITY_100`.
  - These are the types that incorrectly implemented hashing and are now fixed: `ColorMatrix`, `Rgba`, `PreMulRgba`, `Hsla`, `Hsva`, `FontStretch`, `FontWeight`, `InlineSegmentPos`, `Ppi`, `Factor` and `FactorPercent`.
  - In practice direct equality comparisons between two values has no significant change, the previous *epsilon distance* based
    equality was correct, it just was not compatible with hashing.
  - Refactor `about_eq_ord` to enforce `-inf < finite < inf < NaN` using the new equality *bucket* value for the finite values.
* Fix `TimeUnits::ms` impl for `f32`.
* Fix `Txt::split_off` when the `Txt` is backed by `&'static str`. 

# 0.15.4

* Fix interactive carets in rich texts losing pointer capture when crossing over leaf texts.
* Fix interactive insert caret appearing in non editable text.
* Update renderer dependencies.

# 0.15.3

* Inspector properties panel is now a selectable rich text.
* Rich text selection operations that apply to lines now ignore wrap line breaks.
* Add `zng::window::inspector::INSPECTOR` and associated types for configuring the live inspector (ctrl+shift+i).
  - In this release: custom watchers and the internal data model is made public, root type `InspectedTree`.
* Fix rich selection not highlighting all text components with focused style.
* Add `EventUpdate::custom` to create a custom event delivery from an existing one.
  - Somewhat equivalent to `Event<A>::new_update_custom`, but without needing to know the event type. 
* Fix panic on explicit disabled `rich_text`.
* Enable rich text selection in default third-party licenses screen. 
* Enable rich text selection in debug crash dialog, removed "plain" stdio panels.
* Rich text copy now includes line breaks between *vertically stacked* texts in non-wrap panels.

# 0.15.2

* Fix build of version 0.14 users. See #650 and #649 for details.

# 0.15.1

* Fix release.

# 0.15.0

This release contains many small breaking changes, almost all on advanced API, the normal surface API is mostly untouched.
All changes are trivial to fix, they are either a rename or types that are now non-exhaustive. 

* **Breaking** Renamed view-process "online" to "connected".
  - `zng_view_api::Controller::online` to `is_connected`.
  - `zng_view_api::Request::must_be_online` to `must_be_connected`.
  - `VIEW_PROCESS.is_online` to ` is_connected`.
  - `zng_app::view_process::EncodeError::ViewProcessOffline` to `Disconnected`.
  - `ClipboardError::ViewProcessOffline` to `Disconnected`.
  - `ClipboardError::ViewProcessOffline` to `Disconnected`.
* **Breaking** `EventReceiver::try_recv` now returns `Result<Option<A>, AppChannelError>`.
* **Breaking** Normalized error types.
  - Replaced `AppExtSenderDisconnected` with `AppChannelError::Disconnected`.
  - Replaced `AppDisconnected` with `AppChannelError::Disconnected`.
  - Many error enums marked `non_exhaustive`.
  - Renamed `WindowNotFound` to `WindowNotFoundError`.
  - Replaced `zng_view_api::ipc::Disconnected` with `zng_view_api::ipc::ViewChannelError::Disconnected`.
  - Replaced `zng_view_api::ViewProcessOffline` with`zng_view_api::ipc::ViewChannelError::Disconnected`.
* **Breaking** Many structs marked `non_exhaustive`.
  - All are supposed to only be read or have construction associated functions.
* **Breaking** Upgrade `ron` from 0.8 to 0.10.
  - `zng_ext_config::RonValueRawError` changed.
  - `zng_ext_config::TomlValueRawError` changed.
  - `zng_ext_fs_watcher::WriteFile::write_ron` now uses new format.
  - `zng_ext_fs_watcher::WatchFile::ron` now uses new format.
* **Breaking** Upgrade `encoding` dependency to 2.
  - `zng_tp_licenses::encode_licenses` format changes. Not an issue for the recommended usage of encoding licenses at build time.
  - `zng_view_api::ApiExtensionPayload` internal format changed.
  - `zng_view_api::ApiExtensionPayload::serialize` return error type changed.
  - `zng_view_api::ApiExtensionRecvError::Deserialize` associated value changed.
  - `zng_task::RunError` changed.
* Add text `get_selection` getter property, works for local texts.
* Add text `has_selection` getter property, works for local and rich texts.
* **Breaking** Add `Command::new_update` that automatically uses the correct `CommandArgs`.
  - To create an update with custom args now use `cmd.event().new_update(args)`.
* Rich text contexts now handle scoped `SELECT_CMD` and `SELECT_ALL_CMD`.

# 0.14.4

* `Markdown!` is not a rich text context, enable `txt_selectable` to provide simple selection and copy.
* Add `zng::text::txt_selectable_alt_only` to coordinate click events with rich text selection gestures.
  - `Button!` widgets enable this by default, any button or derived widget is now clickable inside rich texts.

# 0.14.3

* Enable basic text selection and copy for `Markdown!` and `AnsiText!`.
* Add rich text context, `TEXT.rich` and associated API.
  - Implemented most text gestures for rich text.
  - Missing: proper line selection, touch carets across text runs.
* Add `Command::new_update_param` helper method. 
* Add `WidgetBoundsInfo::inner_rects` and associated methods.
* Add `WidgetInfo::nearest_rect` and associated methods.
* Add `WidgetInfo::cmp_sibling_in` method for fast ordering between widget infos.
* Text now clears selection on `Key::Escape`.
* Implement all `FromIterator` and `Extend` that `String` implements for `Txt`.
* Fix Alt focus scope navigation from inside nested focus scopes.
* Implement `From<WidgetFocusInfo> for WidgetInfo`.
* Surface `zng::text::txt_selectable` property.
* Fix incorrect `Wrap!` debug validation with negative spacing.
* Fix shift+arrow key gestures not starting text selection until next arrow key press.
* Update dependencies.

# 0.14.2

* Fix build error in Rust 1.86. [See details](https://github.com/zng-ui/zng/pull/633#issuecomment-2777515702)

# 0.14.1

* Add functions `all`, `all_ok`, `all_some`, `any`, `any_ok`, `any_some` in `zng::task`. These functions are dynamic versions of the
* Task macros `all!`, `all_ok!`, `all_some!`, `any!`, `any_ok!` and `any_some` now accept `IntoFuture` inputs.

# 0.14.0

* Upgrade all crates to Rust 2024 edition.
* **Breaking** Many return impl Trait changed lifetimes slightly, some replaced with doc hidden types. In practice all code should still just compile, but these are breaking changes.
* **Breaking** Some public `hashbrown::{HashMap, HashSet}` API replaced with the `std::collections` equivalent.
* **Breaking** Remove deprecated `zng::text::justify` that was replaced with `justify_mode` in 0.13.11.

# 0.13.12

* Implemented text justify for *rich text* composed of `Wrap!` and `Text!`.

# 0.13.11

* Implement text fill/justify.
* Deprecate `justify`, add `justify_mode`.
* Fix `#[deprecated]` usage in `#[widget]` structs.
* Fix `#[deprecated]` usage in `#[property]` functions.
* Fix text overflow truncate not applying in most texts.
* Fix misaligned hyphenation split points.
* Fix missing lang region in hyphenation query.

# 0.13.10

* Fix regression, some `Text!` in `Wrap!` not rendering.

# 0.13.9

* Fix `Text!` measure incorrect size after a previous layout.
* Add `scroll::zoom_size_only` property that disables scaling in `Scroll!` descendants and resizes them instead.
* Fix small `Text!` in a `Wrap!` not starting a new line.

# 0.13.8

* Fix `cargo zng fmt` for widgets with more than one `when` block.
* Fix `Wrap!` ignoring child `Text!` that is only a line-break.
* Fix soft/hard breaks in `Markdown!`.
* Improve cache of font data to use less memory.

# 0.13.7

* More feature optimization.

# 0.13.6

* Fix compilation of `zng-var` without features in debug mode.
* Add features for each sub-module of the `zng`. This enabled compile size optimization.

# 0.13.5

* Various optimizations to reduce code bloat.

# 0.13.4

* Fix crash handler creating a temp file in the executable directory.

# 0.13.3

* Fix hang rendering some text with image emojis.

# 0.13.2

* Fix deadlock in release builds (introduced in 0.13.1).

# 0.13.1

* Add `L10N.load_tar` to support embedded localization resources.
* Changed `ByteLength` to display unit symbols.
* Ignore not found error on `cargo zng l10n` cleanup.

# 0.13.0

* Add `zng::drag_drop`, with limited support drag&drop gestures.
* Add missing `zng::var::OnVarArgs`.
* **Breaking** Implemented drag&drop on the view-process API.
* **Breaking** `Event::visit_subscribers` and `Command::visit_scopes` visitor closures now must return `ControlFlow`.
* **Breaking** Refactored drag&drop in the view API to be general purpose.
* The view API `ReferenceFrameId` type now reserves some IDs for the view process.
* Add `border_img` and other related properties and types.
* **Breaking** Moved `zng::render::RepeatMode` to `zng::widget`.
* **Breaking** Add `zng_app::render::Img::size` for the renderer image interface trait.
* **Breaking** Changed default image filter to only allow images in `zng::env::res`, replacing the current exe dir filter.
* **Breaking** Add missing inputs in 9-patch border rendering methods in `FrameBuilder` and `DisplayListBuilder`.

# 0.12.10

* Fix `zng_tp_licenses::collect_cargo_about` call in Powershell.

# 0.12.9

* Fix EXIF orientation not applying to images.

# 0.12.8

* Properties `size` and related now have a default value allowing conditional assign.
* Add `zng::slider` with `Slider` widget.
* Fix `force_size` returning the parent's constraint min size.
* Fix hit-test in rounded rectangles with too large corner radius.
* Fix headless rendering in Wayland. Property `needs_fallback_chrome` now is `false` for headless windows.

# 0.12.7

* Revert `fs4` dependency upgrade to fix build. It was yanked.

# 0.12.6

* Add debug validation of capture only property use in widgets that don't capture it.
* Fix Wayland custom chrome breaking window padding.
* Fix window text properties affecting the Wayland fallback chrome text.
* Fix `swgl` build error.
* Changed how relative lengths are computed in `offset`, `x` and `y`, now uses the maximum bounded length from constraint, the same as `size` properties.
* Fix display print of `FactorPercent` not rounding.
* `ChildInsert::{Over, Under}` now allows insert to affect layout size, like other inserts.
    - Use `background` and `foreground` properties as *layout passive* alternatives for `child_under` and `child_over`.
* Add `zng::container::child`.
* **Breaking** `zng_wgt_container::child` can now be used as a standalone property that behaves the same as `child_under`.
    - Note that this is only a breaking change for direct dependents of `zng-wgt-container`.
* Fix warning on `flood` with 0 area.
* Add `zng::task::Progress` value type for reporting a task progress status.
* Add `zng::progress` with `ProgressView` widget for displaying a task progress status.

# 0.12.5

* Fix `cargo zng fmt` and `cargo zng l10n` on files that start with `#!`.
* Fix layers anchored to the root widget never rendering in some windows.

# 0.12.4

* Export `LOW_MEMORY_EVENT` on the surface API in `zng::app`.
* Fix `LOW_MEMORY_EVENT` not notifying in Android.
* Implement `LOW_MEMORY_EVENT` in Windows.
* Fix window not updating state after restore in Wayland.
* Add `FrameBuilder::render_widgets` and `render_update_widgets` to `FrameBuilder` and `FrameUpdate` to inspect external render requests.
* Implement support for raster and svg emojis.
* Add `FontFace::ttf` to quickly access the full parsed TTF data.
* Add `has_raster_images` and `has_svg_images` method to `FontFace` and `ShapedText`.
* Add software render in macOS.
* Fix software render in Wayland.

# 0.12.3

* Fix close button icon in Wayland instances without any close icon available
* Add `IMAGES.image_task` to load async image sources.
* Implement support for SVG images.
    - Add `zng-ext-svg`.
    - Add non default `"svg"` feature on the `zng` crate.
* Fix `view_process_extension!` not running in same-process mode.
* **Breaking** `WindowExtension` now also instantiated for headless surfaces.
    - Note that this is only a breaking change for direct dependents of `zng-view` extensions API.
* **Breaking** Add `as_any` casting method for `RendererExtension` and `WindowExtension`.
    - Note that this is only a breaking change for direct dependents of `zng-view` extensions API.
* Add `"zng-view.prefer_angle"` window extension to support enabling ANGLE EGL over WGL on Windows.

# 0.12.2

* Add `widget_impl:` directive for `command_property!`.
* Allow missing trailing comma in `event_property!`.
* Fix visibility and transform events losing track of a widget after info rebuild.
* Add visibility changed event properties, `on_visibility_changed`, `on_show`, `on_collapse` and others.
* Add `VisibilityChangedArgs` helper methods for tracking changes for a specific widget.
* Fix doc links in inherited properties fetched from redirected original pages.
* Fix `cargo zng res` not getting explicit metadata from lib crates.
* Implement `--verbose` for `cargo zng res`.
* Localize settings search box placeholder text.

# 0.12.1

* Fix panic trying to use font index on macOS.
* Fix default UI font in Apple systems.
* **Breaking** Update webrender dependency.
    - Note that this is only a breaking change for direct dependents of `zng-view` extensions API.
* Fix `--clean-deps` in `cargo zng l10n`.
* Implement `--verbose` for `cargo zng l10n`.

# 0.12.0

* Log warning when property is not used because it has no default value.
* Define default `max_size`, `max_width` and `max_height` so these properties can now be only set by when conditions.
* Fix `sticky_size`, `sticky_width` and `sticky_height` properties when dynamically disabled and re-enabled.
* Fix `sticky_height` using *x* constraint.
* Fix fill align in `Scroll!` dimensions that do not scroll.
* Implement alternate `SettingsEditor!` layout for narrow width (mobile).
* Implement equality and comparison for `Dip` and `Px` to `i32` (and `f32` for `Dip`).
* **Breaking** Move `IS_MOBILE_VAR` to `zng-wgt` and `zng::widget`.
* **Breaking** Move `is_mobile` and `force_mobile` to `zng-wgt` and `zng::widget`.
    - These properties are no longer strongly associated with `Window`.
* Add `SettingsEditor::panel_fn` for customizing the full editor layout.
* **Breaking** Remove previous deprecated `UiNodeVec`.
* **Breaking** Remove unused renderer param in `FrameUpdate::new`.

# 0.11.8

* Add `cargo zng l10n --clean`.
    - Add `cargo zng l10n --clean-deps` to remove previously copied localization before new copy.
    - Add `cargo zng l10n --clean-template` to remove previously scraped files.
* Add `cargo zng l10n --no-pkg` to skip scraping the target package, only copy localization from dependencies.
* Don't show keyboard shortcuts in mobile menus.
* Fix incorrect `TouchInputArgs::position` in nested windows.

# 0.11.7

* Fix OpenGL version check.
* Fix window receiving a cursor move event while cursor is not over (on x11).
* Remove end punctuation from command `info` fields
* Add better custom chrome for GNOME+Wayland.
* Add `zng::widget::node::bind_state_init` helper.
* Add `Window::needs_fallback_chrome` and `Window::prefer_custom_chrome` property.
* **Breaking** Add `ChromeConfig` and related events to the view API.
    - Note that this is only a breaking change for direct dependents of `zng-view-api` and `zng-app`.

# 0.11.6

* Fix breaking change in 0.11.5, `UiNodeVec` is only deprecated, but was removed from preludes and re-exports.

# 0.11.5

* Monitor query now falls back to largest screen when there is no primary monitor.
* Fix monitor query not updating for new window before first layout. Fixes window size in Ubuntu without GPU.
* Fix touch event targeting in nested windows.
* Fix `MOUSE.position` not tracking nested windows.
* Fix context menu not opening in nested windows.
* Fix focus not clearing from nested window when parent window loses focus on the system.
* Fix context menus of child and parent opening at the same time.
* Add missing `zng::event::AppCommandArgs`, command app level event handling is part of the surface API.
* Fix nested window render update flickering.
* *Deprecated* Renamed `UiNodeVec` to `UiVec`, old name is now a deprecated type alias.
* Fix focus not returning to main window after nested window closes.
* **Breaking** View API focus now returns a new `FocusResult`.
    - Note that this is only a breaking change for direct dependents of `zng-view-api` and `zng-app`.
* Fix app context in nested windows.
* Add `CaptureFilter::app_only` and `ContextValueSet::insert_app`.

# 0.11.4

* Add `zng::container::{child_out_*, child_under, child_over}` properties.
* Implement window nesting, primarily as an adapter for mobile platforms.
    - Add `WINDOWS.register_open_nested_handler`.
    - Add `WindowVars::is_nesting`.
    - Add `nested_window` and `nested_window_tree` helper methods for `WidgetInfo` and focus info.
    - Add default nesting handler on platforms that only support one window (Android).
* Add `LAYERS_INSERT_CMD` for inserting layer widgets from outside the window context.
* Add `LAYERS_REMOVE_CMD` for removing layer widgets from outside the window context.
* Fix hang opening a popup from another closing popup.
* Define oldest supported macOS prebuilt. Only supported >=11, now this is documented.
* Fix `"view_prebuilt"` linking on macOS.
* Fix panic on old macOS (<11). Color scheme and accent is only supported >=11.
* Fix `cargo zng fmt` of widgets with multi value property assigns.

# 0.11.3

* Add `IS_MOBILE_VAR`, `is_mobile` and `force_mobile` context var and properties.
* Add `WindowVars::safe_padding` and implement it for Android.
* **Breaking** Add `WindowOpenData::safe_padding` and `WindowChanged::safe_padding` to the view API.
    - Note that this is only a breaking change for direct dependents of `zng-view-api` and `zng-app`.
* Fix text input moving caret on focus.
* Fix interactive caret touch causing loss of focus on the text input.
* Implemented keyboard support for Android (no IME).
* Add `--cfg=zng_view_image_has_avif` for `zng-view` to support building AVIF.
    - See [docs/avif-setup.md] for more details.
* `Markdown!` now supports definition lists.

# 0.11.2

* Implement initial `ColorScheme` for Android.
* Support `RUSTFLAGS` "deny warnings" in cargo zng.
* Warn when `.zr-copy` does not find the directory or file.
* Refactor `.zr-apk` to not require to be inside the staging dir.
* Refactor `Impl Future` parameters into `impl IntoFuture`. 
* Implement `IntoFuture for ResponseVar<T>`.
* Remove `.zr-apk` requirement of extension on the folder name.

# 0.11.1

* Add `zng::env::android_install_res` helper.
* Add `zng::env::android_external`.
* Add `zng_env::android_internal`.
* Add `zng::view_process::default::android`.
* Implement Android suspend/resume cycle using the existing "respawn" API.
* Add `APP.is_suspended` var.
* Add `VIEW_PROCESS_SUSPENDED_EVENT`.
* `VIEW_PROCESS_INITED_EVENT` now notifies a "respawn" on resume after suspension.
* **Breaking** Add `Event::Suspended`.
    - Note that this is only a breaking change for direct dependents of `zng-view-api`.
* Add `ViewExtension::suspended/resumed`.
* Implement system fonts query for Android.
* Implement conversions from `FontStyle`, `FontWeight` and  `FontStretch` to the `ttf-parser` equivalent types.
* Implement `PartialOrd, Ord` for `FontName`.
* Add `zng_view::platform`.
* Implemented Android `run_same_process` entry point.
* Fixed Android build errors.
* Fix gradient stops that mix positional stops with offset stops. 
* Fix build in platforms without `AtomicU64`.
* Fix `zng::env::bin` in Wasm builds.

# 0.11.0

* **Breaking** Remove `OutlineHintingOptions` and change `Font::outline` signature.
* **Breaking** Remove `FontFace::font_kit`, `Font::advance`, `Font::origin` and `Font::typographic_bounds`.
* Fix crash window summary tab when there are no localization resources.
* Replace `breakpad-handler` with `minidumper` + `crash-handler`.
    - This removes dependency on native breakpad, a common cause of compilation issues.
* Fix large rendered window icon resize.
* Fix Emoji color palette panic (Windows 11 Emoji).
* **Breaking** Remove `0.10.5` deprecated items.
* Fix `FONTS` matching obsolete Type1 fonts when there is an OpenType alternative.
* **Breaking** `FONTS.system_fonts` now returns a `ResponseVar`.
* **Breaking** Replaced harfbuzz backend, `font::Face::harfbuzz` and `font::Font::harfbuzz` are the new accessors.
* The `"wasm-unknown-unknown"` target now compiles without error.
    - `zng::time` works.
    - `zng::env::on_process_start!` and `init!` works with a small JS setup requirement.
    - `zng::app::print_tracing` and panics log to browser console.
    - View-process is **not implemented**, only headless without renderer apps can run on this release.
    - Unfortunately many dependencies compile without actually supporting Wasm and panic during runtime, these will be fixed gradually.

# 0.10.5

* Add `cargo zng fmt` that formats normal code with `cargo fmt` + Zng and other macros.
    - See [`cargo-zng/README.md`](./crates/cargo-zng/README.md#fmt) for details on IDE integration.
* Fix named `Align` deserialization from human readable formats.
* Fix `SelectableText!` shorthand syntax.
* Fix layer `AnchorSize::Window` not filling the window space by default.
* Fix `ContextCapture::NoCapture` excluding popup config.
* Add `ResponseVar::map_response`.
* Add `Dialog!` widget, `DIALOG` service and related types.
* *Deprecated* `http::get_text`, ` http::Client::get_text` and `Var::get_text`.
    - Renamed to `get_txt`.
* *Deprecated* `zng::window::native_dialog` module.
    - The new `zng::dialog` is the new surface API for all dialogs.
    - The underlying native dialogs will not be removed, just the surface API.

# 0.10.4

* `DInstant` addition now also saturates like subtraction.
    - Fixes crash in systems without caret blink animation.
* Add `return_focus_on_deinit`.
* Add a copy button to the markdown links popup.
* Add warning for slow event handlers in debug builds.
* Add in memory "clipboard" for headless tests that use `CLIPBOARD`.
* Fix `tooltip` showing instead of `disabled_tooltip` in contexts that disable the widget after a slight delay.
* Fix tooltip opened by `ACCESS.show_tooltip` closing immediately on mouse leave.

# 0.10.3

* Fix view-process sometimes never connecting in slow machines.
* Fix `#.#.#-local` localization not matching the app resources.

# 0.10.2

* Localization now scraps `#.#.#-local` workspace dependencies.
* Add `Var::hold`, `AnyVar::hold_any`.
* Add `AnyVar::perm`, `VARS::perm`.

# 0.10.1

* Fix race condition in command metadata init when parallel widgets read the same metadata.
* Fix `cargo zng l10n` not generating a .gitignore file for deps.
* Implement serialization for l10n types.

# 0.10.0

* **Breaking** Removed support for `{lang}.ftl` localization files, now is named `{lang}/_.ftl`.
* **Breaking** Removed `L10N.localized_message`, use `L10N.message(..).build_for(lang)`.
* **Breaking** `cargo zng l10n` CLI refactor.
    - Now requires arg name for input and output.
    - Pseudo arg values now define a dir and lang to generate pseudo from.
* Add `cargo zng l10n --package/--manifest-path` for scrapping from lib crates for publishing.
* Fix localization scrapper only adding section comments to main file.
* Add localization helper for commands.
    - Set `l10n!: true` in `command!` declarations to localize metadata.
    - Use `cargo zng l10n` to scrap metadata.
* **Breaking** Use HashSet for `EVENTS.commands`.
* Impl `std::hash::Hash` for `AppLocal<T>`, `AnyEvent` and `Command`.
* Add `zng::button::PrimaryStyle`.
* **Breaking** View API now groups color scheme with a new accent color config.
* **Breaking** Refactored "color pair".
    - Now named `LightDark`.
    - Removed helper methods for declaring vars, now `IntoVar<Rgba> for LightDark` is contextual.
    - Add `light_dark` helper function and `LightDarkVarExt` helper methods.
* **Breaking** Removed `BASE_COLORS_CAR` form specific widgets, now use the unified `zng::color::BASE_COLOR_VAR`.
* Add `TextEditOp::clear`.
* Add `button::LightStyle!()` and `toggle::LightStyle!()`.
* Fix when expr not recognized.
* Fix `WINDOWS.is_loading`.
* Add `WINDOWS.wait_loaded`.
* **Breaking** Refactored `Button::cmd_param` to accept any type var.
* Fix `SelectionBy::Mouse` never being set on mouse selection.
* Add auto-selection on click, when the action does not disrupt the user.
* **Breaking** Refactored `AutoSelection` into bitflags that implement more features.
* Add  `CONFIG.insert`.
* **BReaking** `Config::get` and `AnyConfig::get_raw` now also receives an `insert` boolean.
* **Breaking** `CONFIG.get` and `Config::get` now receive a default value, not a closure.
    - The closure was immediately evaluated by most config backends.
* **Breaking** Refactored `zng_wgt_window::SaveState`.
    - Is now in `zng::config::SaveState`.
    - Does not define window load wait time.
        - A new `Window::config_block_window_load` property handles blocking for all configs on window.
    - Add `zng::config::save_state_node` helper for declaring state persistency properties for other widgets.
    - Automatic config keys now require an ID name.
* Fix "child_insert" layouts when the children end-up having a single full widget and other non-widget nodes.
* Add `TextInput::placeholder`.
    - Add `TextInput::placeholder_txt`.
* Add `Container::child_under/over`.
    - Add `ChildInsert::Under/Over`.
* Add `zng::text_input::SearchStyle`.
* **Breaking** Refactored `zng::icon::material*` modules and `zng-wgt-material-icons`.
    - Removed consts for each icon.
    - Modules renamed to `zng::icon::material::*`.
    - Now uses a `phf` map from string names.
        - To convert an old const name, lowercase + replace '_' with '-' and strip 'N' prefix if the next char is a number.
          Example: `N1K_PLUS` -> `"1k-plus"`.
    - Now registers `ICONS` for each name.
* **Breaking** Moved `CommandIconExt` from `zng-wgt-text` to `zng-wgt`.
* `Icon!` now auto-sizes by default.
* Add `zng::widget::ICONS`.
* Add `zng::widget::WeakWidgetFn`.
* Add `zng::widget::EDITORS`.
* Add `dyn AnyConfig::get_raw_serde_bidi`.
* Add `AnyVarValue::eq_any`.
* Add `zng::config::settings`.

# 0.9.1

* Sanitize file names in `cargo zng new`.
    - Also add `f-key-f` and `f-Key-f` for templates to interpolate sanitized file names.
* Fix `cargo zng new` values cleanup.
* Add more :case conversion functions in `.zr-rp`.
    - Add alternative longer names for all cases.
    - Add `:clean` that only applies cleanup.
    - Add `:f` or `:file` that sanitizes for file name.
* Support multiple :case functions in `.zr-rp`.
    - Pipe separator, `:T|f` applies `:Title` them `:file`.

# 0.9.0

* **Breaking** Remove `L10N.load_exe_dir`, use `zng::env::res` with `L10N.load_dir`. 
* **Breaking** `.zr-rp` now trims the values.
* **Breaking** `.zr-rp` now cleans the values for some cases.
* Fix `WINDOW.position().set` not moving the window.
* Add `ZR_LICENSE` in `cargo zng res`.
* **Breaking** Add `zng::env::About::license`.
* Implement (de)serialize for `zng::env::About`.
* **Breaking** `.zng-template` moved to `.zng-template/keys`.
* **Breaking** `.zng-template-ignore` moved to `.zng-template/ignore`.
* Add `.zng-template/post`, an optional post template generation script or crate to run.
* `.zr-rp` now can read files using `${<file}`.
* `.zr-rp` now can read stdout of bash script lines using `${!cmd}`.
* **Breaking** `.zr-rp` now requires the colon in `:?else`.
* **Breaking** `.zr-rp` `:?else` is now only used if the source cannot be read or is not set. Empty values are valid.
* Fix cargo zng res not showing tools progress prints.
* Fix crash handler attaching to other non-app processes.
* Fix `.zr-copy` not merging folders.
* **Breaking** `.zr-sh` now automatically runs with `set -e`.
* `.zr-sh` now runs in `bash` if it is present, fallbacks to `sh`.
* **Breaking** Change default `zng::env::res` for Linux to `../share/{executable-name}`.
* **Breaking** Replace dir definition files in `zng::env` 
    - From `.zng_res_dir` to `.res-dir`.
    - From `zng_config_dir` to `config-dir`.
    - From `zng_cache_dir` to `cache-dir`.
    - Relative dirs are now resolved from where the file is defined.
* **Breaking** Remove deprecated "APP.about" and related types and macro.

# 0.8.2

* Implement some system config reading for macOS.
* Add `aarch64-pc-windows-msvc` view_prebuilt.
    - Without AVIF, not tested.
* Fix view_prebuilt in `x86_64-apple-darwin`.
* Fix `cargo zng res` in non-workspace crates.
* Fix zr-glob not printing copied paths in subdirectories.

# 0.8.1

* Fix align of search box in the Inspector window.
* Fix `l10n!` interpolation of non-var values.
* Allow missing authors field in `zng_env::About::parse_manifest`.
* Fix `cargo zng res` not finding any metadata.

# 0.8.0

* **Breaking** `get_font_use` now gets font references, not just names.
* Add `ZNG_NO_CRASH_HANDLER` env var to easily disable crash handler for special runs like for a debugger.
* Add `CrashConfig::no_crash_handler` for custom crash handler disabling.
* Add `zng::app::print_tracing_filter`.
* **Breaking** `cargo zng res` defaults changed from `assets` to `res`.
* **Breaking** Remove `FullLocalContext`, a type that is from an old version of the context API.
    - The type cannot be constructed, so this has no actual impact.
* [Updated Webrender](https://github.com/zng-ui/zng-webrender/pull/1)
* Fix unbalanced HTML text style tags in `Markdown!` leaking outside of their block.

# 0.7.1

* Fix integrated/dedicated render mode on Ubuntu.
* Fix build of zng-view-* without `"ipc"` feature.
* Prebuilt view-process now uses the same tracing context as the app-process.
    - Note that the tracing context must be set before `run_same_process`.
* Fix "GLXBadWindow" fatal error on Ubuntu.
* Fix ComboStyle arrow icon on Ubuntu.
* Now does not capture view-process stdout/err, inherits stdio from app-process.
* Fix view-process getting killed before exit request can finish.
* Fix windows not opening maximized in X11.
* Fix bold default UI font on Ubuntu.
* Fix multiple hot-reload bugs, now is tested on Windows and Ubuntu.
* **Breaking** Remove `crash_handler` feature from defaults of `zng-app`.
    - The feature ended-up activated by the numerous crates that depend on `zng-app`.
    - This is only a breaking change for direct dependents.

# 0.7.0

* Add `zng::env::on_process_start!` to inject custom code in `zng::env::init!`.
* Add `zng::env::on_process_exit` to register a handler for process exit.
* Add `zng::env::exit` to collaboratively exit the process.
* Add `zng::app::on_app_start` to register a handler to be called when the `APP` context starts.
* Implement `From<Txt>` for `std::ffi::OsString`.
* Add `KeyLocation`.
* Fix numpad shortcuts.
* **Breaking** Remove `zng_view::init`, `zng_view_prebuilt::init`, `zng::view_process::default::init`, `zng::view_process::prebuilt::init`.
    - Only `zng::env::init!()` needs to be called to setup the view-process.
* **Breaking** Remove `zng_view::extensions::ViewExtensions::new`.
    - Now use `zng_view::view_process_extension!` to declare.
* **Breaking** `zng_view_api::Controller::start` now requires the exe path and supports optional env variables to set.
    - This only affects custom view-process implementers.
* **Breaking** New default `zng::env::res`, was `./assets` now is `./res`.
* **Breaking** Renamed `zng_view_prebuilt::ViewLib::init` to `view_process_main`.
* **Breaking** Remove `is_single_instance`, `single_instance`, `single_instance_named`.
    - Single instance now enabled automatically just by setting `feature="single_instance"`.
* **Breaking** Add name requirement for `zng::task::ipc` workers.
    - Workers are no longer limited to a single entry with an enum switch.
    - Use `zng::env::on_process_start!` to declare the worker entry anywhere.
* **Breaking** Remove `zng::app::crash_handler::init` and `CrashConfig::new`.
    - Use `zng::app::crash_handler::crash_handler_config` to config.
* **Breaking** Methods of `HeadlessAppKeyboardExt` now require key location.

# 0.6.2

* Add `log` support in hot reloaded dylib.
* Add `cargo-zng`, a Cargo extension for managing Zng projects.
    - This replaces `zng-l10n-scraper` that is now deprecated and deleted.
    - See `cargo zng l10n --help` for its replacement.
* Add `zng-env` and `zng::env` as an API to get external directories and files associated with the installed process.
* Add `zng::hot_reload::{lazy_static, lazy_static_init}`. Very useful for implementing "zng-env" like functions.
* Implement `FromStr` for `zng::l10n::Langs`.
* `Lang` now parses empty strings as `und`.
* Fix `IMAGES.from_data` never loading in headless apps.
* Fix `Img::copy_pixels`.
* Fix `view_process::default::run_same_process` exit in headless runs.
* Fix `AutoGrowMode::rows` actually enabling Columns auto grow.
* Fix "unsafe precondition(s) violated" issue ([#242](https://github.com/zng-ui/zng/issues/242)).

# 0.6.1

* Add more hot reload `BuildArgs` helpers.
* Change default hot reload rebuilder to first try env var `"ZNG_HOT_RELOAD_REBUILDER"`.
    - This feature is used in the `zng-template`, releasing soon.
* Fix `tracing` in hot reloaded dylib.

# 0.6.0

* **Breaking** Remove deprecated `NilAnimationObserver`.
* Fix release build of `zng-wgt-scroll` running out of memory. (#203)
* Implement hot reloading UI nodes.
    - Add `zng-ext-hot-reload` and `zng-ext-hot-reload-proc-macros`.
    - Add `zng::hot_reload`.
    - Add `feature="hot_reload"` in `zng` and `zng-unique-id`.
    - Add `hot_reload` example.
* Implemented VsCode snippets for common Zng macros, see [`zng.code-snippets`].
* Fix view-process cleanup when app-process panics on init.
* **Breaking** Remove all `Static{Id}` unique ID static types.
    - Use `static_id!` to declare static IDs, the new way is compatible with hot reloading.
    - Removed `StaticWindowId`, `StaticMonitorId`, `StaticPropertyId`, `StaticAppId`, `StaticWidgetId`, `StaticDeviceId`, `StaticStateId`,  `StaticCommandMetaVarId`, `StaticSpatialFrameId`.
* Implemented equality/hash for `zng::task::SignalOnce`.
* Breaking `Window::on_close` now has args type `WindowCloseArgs`.
    - Add `on_pre_window_close` and `on_window_close`.
* Fix headless windows not receiving close events on app exit request.
* Add `std::env::consts::OS` to crash error.
* **Breaking** Refactored multiple system config variables to allow app override.
  - `VARS.animations_enabled` now is read-write. Added `VARS.sys_animations_enabled` read-only variable that tracks the system config.
  - `KEYBOARD.repeat_config` now is read-write. Added `KEYBOARD.sys_repeat_config`.
  - `KEYBOARD.caret_animation_config` now is read-write. Added `KEYBOARD.sys_caret_animation_config`.
  - `MOUSE.multi_click_config` now is read-write. Added `MOUSE.sys_multi_click_config`.
  - `TOUCH.touch_config` now is read-write. Added `TOUCH.sys_touch_config`.

[`zng.code-snippets`]: .vscode/zng.code-snippets

# 0.5.1

* Add `diagnostic::on_unimplemented` notes for multiple traits.
* Add `auto_scroll` in the `Scroll!` widget, enabled by default.
* Add `CaptureFilter` helper constructors.
* Add `LocalContext::extend`.
* Add `SCROLL.context_values_set`.
* Fix `WidgetInfo::new_interaction_path` always detecting change.
* Improve iterators in `InteractionPath`, `interaction_path` and `zip` are now double ended and exact sized.
* Add `ZOOM_TO_FIT_CMD`.
    - The `CTRL+'0'` shortcut is now used for this command, not `ZOOM_RESET_CMD`.
* Deprecate `NilAnimationObserver`, use `()` now.
* Add `ForceAnimationController` to force important animations to run when animations are disabled on the system.
* Fix crash handler passing app name twice as command line arguments.
* **Breaking** Implemented new syntax for the localization scrapper to separate standalone notes per file:
    - `// l10n-file-### {note}` only adds the note to the `template/file.ftl`.
    - `// l10n-*-### {note}` adds the note to all files that match the glob pattern (`template/*.ftl`).
    - The old syntax `// l10n-### {note}` is still supported, but now it is equivalent to `// l10n--###` that
      matches the default `template.ftl` file only.
    - Note that this is only a breaking change for dependents of `zng-l10n-scraper`. Normal users (cargo install)
      must update the tool to scrap using the new syntax, comments with the new file pattern matcher are ignored
      by older scrappers.

# 0.5.0

* Add `OPEN_TITLE_BAR_CONTEXT_MENU_CMD` for windows.
* Add `DRAG_MOVE_RESIZE_CMD` for windows.
* **Breaking** View API changes:
    - Add `open_title_bar_context_menu`.
    - Rename `close_window` to `close`.
    - Rename `focus_window` to `focus`.
    - Add `set_enabled_buttons`.
    - Add `set_system_shutdown_warn`.
    - Note that this is only a breaking change for direct dependents of `zng-view-api`.
* Better "custom chrome" example in `examples/window.rs`.
* Add `OPEN_TITLE_BAR_CONTEXT_MENU_CMD` to window API.
* Fix `WIDGET.border().offsets()` not including the innermost border offset.
* Add `WindowVars::enabled_buttons` to window API.
* Add `WindowVars::system_shutdown_warn` to window API.
* **Breaking** Fix when/property assign expansion order.
    - When blocks now expand in the same declaration order, before they always expanded after all property assigns.
```rust
// code like this incorrectly builds in v0.4:
fn version_0_4() -> impl UiNode {
    let can_move = var(true);
    Container! {
        when *#{can_move} {
            mouse::cursor = mouse::CursorIcon::Move;
        }
        mouse::on_mouse_down = hn!(can_move, |_| {
            let _use = &can_move;
        });
    }
}
// now in v0.5 the value must be cloned before the last move:
fn version_0_5() -> impl UiNode {
    let can_move = var(true);
    Container! {
        when *#{can_move.clone()} {
            mouse::cursor = mouse::CursorIcon::Move;
        }
        mouse::on_mouse_down = hn!(|_| {
            let _use = &can_move;
        });
    }
}
```
* **Breaking** Rename `VarCapabilities` to `VarCapability`.
* **Breaking** Add window extension API in `zng-view`.
    - Add `ViewExtension::window`.
    - Add `OpenGlContext` and replace the `gl` fields with `context` in multiple extension API args.
    - Rename `is_config_only` to `is_init_only`.
    - Note that this is only a breaking change for direct dependents of `zng-view`.
    - Rename `ViewRenderExtensionError` to `ViewExtensionError`.
* Add window reference to args for `RendererExtension` when possible.
* Fix `zng::view_process::default::run_same_process` not propagating app panics.
* Add `WindowCloseRequestedArgs::headed/headless`.
* **Breaking** Fix tab nav when a focus scope with `FocusScopeOnFocus::LastFocused` is a child of
  another scope with `TabNav::Cycle`.
    - Breaking change has minimal impact:
        - Added input in `WidgetFocusInfo::on_focus_scope_move`.
        - Removed `FocusChangedCause::is_prev_request`.
* Add `FocusChangedCause::request_target` helper method.
* Add `WidgetPath::parent_id` helper method.
* Fix auto scroll to focused issues:
    - When the focused child does not subscribe to focus change events.
    - Scrolling when large widget is already visible.
    - Scrolling again to same widget when focus change event did not represent a widget change.
* Add `WidgetInfo::spatial_bounds`.
* Fix directional navigation cycling only inside viewport now full spatial bounds of scopes.
* Add better conversions for `CommandScope`. You can now scope on named widgets directly, `FOO_CMD.scoped("bar-wgt")`.
* Add `ContextualizedVar::new_value`.
* **Breaking** `SCROLL.scroll_*` methods now return contextual vars, not values.
* Fix panic on window move in Wayland.
* Fix minimize command removing maximized state from restore.
* Fix issue when parent widget's cursor can override child's cursor when the parent cursor var updates.
* **Breaking** Remove the `cursor_img` property and window var.
* **Breaking** The `cursor` property now has input type `CursorSource`.
    - Note that the `CursorIcon` type converts to `CursorSource`.
* Implement custom cursor images in the default view.

# 0.4.0

* Panics in `task::respond` are now resumed in the response var modify closure.
* Add `task::ipc` module, for running tasks in worker processes.
* **Breaking:** Remove `"bytemuck"` feature from `zng-unique-id`.
    - Now must use `impl_unique_id_bytemuck!` to generate the impls.
    - Note that this is only a breaking change for direct dependents of `zng-unique-id`.
* Add single app-process instance mode.
    - Adds `zng-ext-single-instance` crate re-exported in `zng::app` when non-default 
      Cargo feature `"single_instance"` is enabled.
* Implement `AsRef<std::path::Path>` for `Txt`.
* Implement `AsRef<std::ffi::OsStr>` for `Txt`.
* Add app-process crash handler.
    - Adds `zng::app::crash_handler`.
    - Can be used to easily implement crash reporting, stacktrace and minidump 
      collection, app restart on crash.
    - Call `zng::app::crash_handler::init_debug()` to quickly setup panic and minidump collection.
* Fix view-process kill by user not working after respawn.
* Fix view-process assuming any signal kill was requested by the user.
* Fix potential issue retrieving current_exe trough symbolic links.
* Fix view-process panic message.
* Add `APP.about`.
* Fix `AnsiText!` not resetting style.
* `Markdown!` widget now uses `AnsiText!` for ```console code block.
* Fix `auto_size` not using the min/max_size constraints.
* **Breaking:** Change return type of `SCROLL.vertical_offset`, `SCROLL.horizontal_offset` and `SCROLL.zoom_scale`.
    - Changed only from `ReadOnlyContextVar<Factor>` to `ContextVar<Factor>` so it has minimal impact.
* Add `vertical_offset`, `horizontal_offset` and `zoom_scale` properties in `Scroll!`.
    - Users should prefer using scroll commands over these properties, but they are useful for implementing features
      like binding two side-by-side scrolls, saving scroll state.

# 0.3.4

* Add Cargo feature documentation in each crate `README.md` and `lib.rs` docs.
* Add Screenshot function to the Inspector window.
* Fix `formatx!` causing futures to not be Send+Sync.
* `UiTask` now logs a warning if dropped while pending.
* Add `UiTask::cancel` to drop a pending task without logging a warning.
* Fix `WINDOWS.frame_image` capture with multiple windows capturing pixels from the wrong window.
* Fix `WINDOWS.frame_image` var not updating on load or error.
* Fix cursor not resetting on widget deinit.
* Add missing `zng::app::test_log`.
* **Breaking:** View API accessibility updates.
    - Added `Event::AccessDeinit`, access can now be disabled by the system.
    - Removed `WindowRequest::access_root`, no longer needed.
    - Note that this is only a breaking change for direct dependents of `zng-view-api`.
* Fix many doc broken links.

# 0.3.3

* Fix `zng-tp-licenses` build in docs.rs.
* You can now suppress license collection on build by setting `"ZNG_TP_LICENSES=false`.

# 0.3.2

* Fix docs.rs build for `zng` and `zng-wgt-material-icons`.
* Add AVIF support in prebuilt view.
* Implement prebuilt compression, prebuilt now depends on `tar`.
* Implement `PartialOrd, Ord` for `Txt`.
* Add crate `zng-tp-licenses` for collecting and bundling licenses.
* Add `third_party_licenses` on view API that provides prebuilt bundled licenses.
* Add `zng::third_party` with service and types for aggregating third party license info.
    - Includes a default impl of `OPEN_LICENSES_CMD` that shows bundled licenses.

# 0.3.0

* **Breaking:** Fix typos in public function names, struct members and enum variants.
* Fix cfg features not enabling because of typos.

# 0.2.5

* Fix docs.rs build for `zng-view-prebuilt`, `zng-app`, `zng-wgt`.
* Unlock `cc` dependency version.
* Remove crate features auto generated for optional dependencies.
* Add `zng::app::print_tracing`.
* In debug builds, prints info, warn and error tracing events if no tracing subscriber is set before the first call to `APP.defaults` or
`APP.minimal`.

# 0.2.4

* Fix `zng` README not showing in crates.io.

# 0.2.3

* Change docs website.

# 0.2.2

* Fix `"zng-ext-font"` standalone build.

# 0.2.1

* Fix build with feature `"view"`.

# 0.2.0

* Crates published, only newer changes are logged.<|MERGE_RESOLUTION|>--- conflicted
+++ resolved
@@ -1,10 +1,7 @@
 # Unreleased
 
-<<<<<<< HEAD
 * Fix view-process config in Linux not reading default values that are only defined in schema.
-=======
 * Implement `LOW_MEMORY_EVENT` for Linux.
->>>>>>> 1c3c032e
 * Fix log printing in prebuilt view-process.
 * Handle incorrect localization file name normalization.
     - Assertion panic in debug builds.
