# Unreleased

<<<<<<< HEAD
* Add support for multi entry image containers.
    - Added `Img::entries` and related methods.
    - Added `ImageEntryKind` and `ImageEntriesMode`.
    - **Breaking** Advanced image request functions now also take entries mode.
    - **Breaking** Replaced `ImageDownscale` with `ImageDownscaleMode`.
* Add `Img::original_color_type` metadata.

=======
* Fix BGRA image tagged as mask.
>>>>>>> 1d1ff02b
* Add `Length::simplify` and automatically apply it to parsed expressions.
* Add `zng::text::txt` standalone property. It sets the child node of the widget to `Text!`.
* Better `SettingsEditor!` screen when no item matches search.
* Change `presenter` and `presenter_opt` nodes to become the inner node if it is an widget.
* Fix `force_size` layout causing an error log.
* Fix `Scroll!` child alignment fill. Remove non standard layout, now only applies in dimensions without scrolling.
* Fix panic on view-process respawn when a window is initing.

# 0.20.2

* Add `Image::on_load_layout` event fired after new image is loaded and layout.
* Optimize image decoding, faster and less memory use.
    - Decodes directly to the IPC memory map.
    - Optimized EXIF orientation transforms.
    - Optimized conversion to BGRA8 or A8 display formats.
* Add `IpcBytesMut::reverse_chunks` and related methods for reversing chunks.
* Add `IpcBytesMut::reduce_in_place` and related methods for reusing allocation for chunked conversion when output chunks are smaller.
* Add `IpcBytesMut::truncate` for truncation and shrinking on finish.
* Add `IpcBytes::cast` and `IpcBytesMut::cast` for bytemuck safe casting.
* Fix missing image formats in the view-process encoder and decoder lists.

# 0.20.1

* `UiNode::init_widget` and `into_widget` anonymous widget now uses detailed hit-test mode.
    - Fix issues with `LAYERS.insert_node` blocking all interaction with window.

* Improve `Scroll::min_zoom`.
    - Now minimum possible scale is `0.01.pct()`.
    - A value under `0.01.pct()` indicates the scale needed to fit the content in the viewport.
    - New default value is `0.fct()`.

* Add `WINDOW.try_info` and `WIDGET.try_info` to get contextual info without panic if widget has not built info yet.

# 0.20.0

* Add support for gigapixel images.
    - Now decoded image length can exceed i32::MAX.
    - Now is only limited by the codecs (~4 gigapixels for JPEG).

* Improve view-process image downscaling implementation.
    - Higher quality and faster using specialized resizer.
    - Implemented downscaling for already decoded image buffers.
    - Renderer now also generates a lazy loaded mipmap when rendering downscaled images.

* **Breaking** Refactor `ImageSource`.
    - `Data` now holds `IpcBytes` directly.
    - Removed `Static` because it is always converted to `IpcBytes` anyway.

* **Breaking** Refactor view-process API image display item.
    - Removed `AlphaType` and relates items. Images are always premultiplied BGRA8 or A8 masks.

* **Breaking** Refactor `zng::task::http` into a backend agnostic API.
    - Removed unmaintained `isahc` dependency.
    - Most of the surface API remains the same, the `Request` type is its own builder now.

* **Breaking** Refactor `zng::task::io::ReadLimited`.
    - No longer generic over the error function.
    - Now also implements `BufRead`, `Read` and `AsyncBufRead`.
    - Add constructor with default error.
* **Breaking** Refactor `zng::task::io::Measure`.
    - Now uses `Var<Metrics>` to track and notify progress.
    - Now also implements `BufRead`, `Read`, `Write` and `AsyncBufRead`.

* Refactor `WhiteSpace` merging to better integrate with basic paragraph spacing.
    - `Merge` now also merges multiple line breaks into a single one.
    - **Breaking** Added `MergeParagraph`. Merges spaces and trim lines. Removes single line breaks. Merge multiple line breaks.

* **Breaking** Remove `img_scale_factor` and `img_scale_density` properties.
    - Added `img_auto_scale` property and related `ImageAutoScale` enum.

* **Breaking** Remove `Animation::sleep_restart`. Add restart flag to `Animation::sleep`.

* Unify channel types.
    - **Breaking** Removed `AppChannelError`, `EventReceiver`.
    - **Breaking** Removed `bytes_channel` and related types. Use an IPC channel with `IpcBytes` messages.
    - **Breaking** Removed `AppEventSender` *extension* channels. Simply create a wrapper that sends the message and awakes the app.

* Refactor IPC and worker process API.
    - **Breaking** Remove `zng::task::ipc`.
    - Add `zng::task::channel::ipc_channel` and related types.
    - Add `zng::task::process::worker` with the same worker process types.
    - IPC types are now also available in builds without `"ipc"` feature, internally patched to use normal channels.
    - **Breaking** Remove `zng::task::channel::{UnboundSender, UnboundReceiver}`.
    - **Breaking** Unified channel error types.
    - **Breaking** Remove conversions from underlying channel types.
    - **Breaking** Remove public `duct` crate types.

* Add blocking API for `zng::task::channel` sender and receiver.
* Fix `Window!` config properties trying to use `CONFIG` in builds without `"config"` feature.

# 0.19.2

* Implement workaround deadlocks caused by the `notify` crate.
* Improve advanced animation API. 
    - Add `EasingTime::seg` helper for segmenting an animation overall time for sub-animations.
    - **Deprecated** `Animation::restart_count` renamed to `count`.
    - Add `Animation::set_count`.
    - Add `Animation::sleep_restart`.
* Change `mask_image` to apply to the borders too.
* Add `zng::process::CircularStyle`.

# 0.19.1

* Implement basic paragraph support in base `Text!` widget.
    - Added `paragraph_break` property that defines how the text is split in paragraphs.
    - Added `paragraph_spacing` property to `Text!`.
    - Added `paragraph_indent` property for inserting space on the first line or hanging other lines.

* Show layout metrics used in the Inspector.
* Fix `ProgressView!` default style not showing indicator.
* Improve `save_state` properties and node.
    - Now restores state as soon as config is loaded, ideally before window is loaded.
    - This fixes issue when window presents one frame at restored size and then maximizes.
* Image widget now ignores `img_scale_factor` when `img_scale_density` is enabled.
* Implement `FromStr` for `PxDensity`. Fixes regression, the previous density units implemented parse.

# 0.19.0

* Add `"view_hardware"` feature to make hardware rendering optional.
    - On Windows the `"view_software"` renderer uses ~20MB less RAM than Nvidia OpenGL drivers.
    - Only recommended for small apps with simple UIs.
    - If you hand pick features (recommended for release builds) you **must enable** this to retain hardware acceleration.

* Optimize system fonts memory use.
    - **Breaking** Removed `FontDataRef`.
    - Added `FontBytes` that can efficiently reference bytes in various formats, including memory maps.
    - **Breaking** View API `add_font_face` now receives a `IpcFontBytes`.
    - Refactored `ColorGlyphs` and `ColorPalettes` to parse on demand.
    - Windows builds with default fonts now uses ~20MB less memory.

* Inherit `StyleMix` for `Window` to facilitate theme implementation.
    - See `zng::window` documentation for theming tips.

* Unify pixel density units.
    - **Breaking** Removed `zng::{layout::{Ppi, Dpi, ResolutionUnits}, image::ImagePpi}`.
    - Added `zng::layout::{PxDensity, PxDensity2d, PxDensityUnits}`.
    - **Breaking** Renamed all *ppi* to *density*.

* Unify `MixBlendMode` type with view API.
    - **Breaking** Remove `zng::color::RenderMixBlendMode`.
    - **Breaking** `zng::color::MixBlendMode` is now non-exhaustive and has a new variant `PlusLighter`.

* **Breaking** Task functions that capture panic now return `zng::task::TaskPanicError`.
* Fix gradient stops with midway adjustment.
* Impl of `Add` and `Sub` for `layout::Vector` is now generic over any type that converts to vector.
* Add `Var::chase_begin` to begin a deferred chase animation.
* Add `zng::app::memory_profiler` for recording DHAT heap traces.
* Add `zng::task::set_spawn_panic_handler` for apps to optionally handle panics in spawn and forget tasks.
* Refactor `toggle::{select_on_init, deselect_on_deinit}` to ignore reinit (quick deinit/init).
* Token data package for custom property assign attributes is now documented.
* `#[property]` argument `widget_impl` now accepts multiple widget targets.
* Task worker process timeout is now configurable with ZNG_TASK_WORKER_TIMEOUT env var.
* View process timeout is now configurable with ZNG_VIEW_TIMEOUT env var.
* Fix view-process recover when it stops responding.

# 0.18.2

* Fix `async_hn!` handlers in the app scope unsubscribing after first event.
* Fix layout dependent on `LayoutMetrics::screen_ppi` not updating on change.
* Add `Var::flat_map_vec` for mapping `Var<Vec<T>>` to `Var<Vec<O>>` where `T` projects a `Var<O>`.
* Default setting editor reset button is now localizable in the `zng-wgt-settings` l10n resources.
    - Also surface it in `zng::config::settings::editor::reset_button` for use in custom editors.
* Implement `FromStr` for resolution units.
* Implement more Option conversions for response vars.
    - You can now `map_into` from `ResponseVar<Option<T>>` to `Var<Option<T>>`.
* Add `flat_expr_var!`, a helper for declaring an expression var that flattens.
* Fix EXIF metadata reading to define `ppi`.

# 0.18.1

* Implement color management in `zng-view`, supports ICC profiles and PNG gamma, chromaticities.
* Update default inspector watchers. Root widget now watches some general stats. All widgets now show *actual_size*.
* Fix layout unit display print issues, precision propagation.
* Implement image `ppi` metadata in `zng-view` for JPEG, PNG and TIFF.
* Add pixels-per-centimeter support in `ImagePpi`.

# 0.18.0

* Refactor child insert properties (`child_top`, `child_start` and others).
    - **Breaking** Removed `spacing` input from each property.
    - Add `child_spacing` and `child_out_spacing` properties that now configures the spacing.

    To migrate remove the second input, and if it was not zero set it in the new spacing properties.

* Refactor handlers to enable args type inference.
    - Added unified `Handler<A>` type.
    - **Breaking** Removed `WidgetHandler` and `AppHandler` trait.
    - **Breaking** Removed `FilterWidgetHandler` and `ArcWidgetHandler` struct.
    - **Breaking** Removed `app_hn!`, `app_hn_once!`, `async_app_hn!` and `async_app_hn_once!`.
    - App scoped handler are just normal handlers now, with an `APP_HANDLER` contextual service to unsubscribe from inside.

    To migrate app handlers remove `app_` prefix with normal. To migrate custom event property declarations replace `impl WidgetHandler<A>` with `Handler<A>` and execute the async task is needed. Other use cases will continue working, you can now omit the args type in most handlers. 

* Add build action properties.
    - Properties that modify the widget build, with the same access level as a widget build action.
    - `#[property]` now accepts functions with signature `fn(&mut WidgetBuilding, ...)`.
    - **Breaking** Removed `capture` from `#[property]`, migrate to an empty mixin property.
    - **Breaking** Renamed old "property build action" to "property attributes". This is a more accurate name and avoids confusion.

* Refactor how the default style is declared.
    - **Breaking** Removed `style_base_fn`.
    - **Breaking** `impl_style_fn!` macro now also requires the default style name.

* **Breaking** `Length` and `LengthExpr` are now `non_exhaustive`.

* **Breaking** Rename *logo* to *super* in `ModifiersState`. This was missed in a previous breaking refactor.

* Detect and recover from view-process not responding.
    - **Breaking** Added `Api::ping` and related items to the view-process API.
    - Only breaking for custom view-process implementers.

* Fix menu not appearing in Inspector Window.

# 0.17.4

* Fix misaligned icons in `Menu!`.

* Named styles now can also be modified in context.
    - Add `style::impl_named_style` macro and associated items.
    - Add `button::{light_style_fn, primary_style_fn, link_style_fn}`.
    - Add `dialog::{ask_style_fn, confirm_style_fn, error_style_fn, info_style_fn, warn_style_fn}`.
    - Add `menu::{context::touch_style_fn, icon_button_style_fn}`. 
    - Add `progress::simple_bar_style_fn`.
    - Add `text_input::{search_style_fn, field_style_fn}`.
    - Add `toggle::{combo_style_fn, check_style_fn, radio_style_fn, light_style_fn, switch_style_fn}`.

* Add `"deadlock_detection"` to default `"dev"` feature.
* Style more widgets inside `Menu!` root.
    - Add `menu::{TextInputStyle, ComboStyle}`.

# 0.17.3

* Fix default accent color and color scheme not using system values in Ubuntu.
* Fix default accent color and color scheme not updating on Windows settings change.
* Default `Window!` now uses `base_color` to define the background color.
* Implement `ByteUnits` for `f64` and add associated functions `ByteLength::from_*_f64`.
* Implement `FromStr` for unit types, parses the primary `Debug` and `Display` formats.
* Fix unrecoverable crash in respawned view-process not reaching the crash-handler-process.
* Fix respawn when a view-process panic happens during window creation.

# 0.17.2

* Add `zng::gesture::is_pointer_active` and related properties.
    - Allows implementing media player like controls, that vanish after a while without cursor movement.
* Fix `cargo zng fmt` for very long `when` expressions.
* Add `zng::rule_line::collapse_skip` property.
* Add `Menu::has_open` state property.
* Fix `zng::rule_line::CollapseMode::MERGE` not applying.

# 0.17.1

* Optimize read-only variables, now all var kinds are zero-cost.
* Fix `VarCapability::is_const` for contextual read-only variables.
* Fix `IMAGES.reload` panic on error.
* Add `IMAGES.watch` for auto reloading image that is modified.
    - Implemented in `zng::fs_watcher::IMAGES_Ext` and imported in the prelude.
* Add `Length::has_default` that inspects `Expr` values.
    - Method also added to all `Length` based composite units.
* Fix `length::replace_default` not considering `Expr` values.
* Fix `Length::Default` having a layout effect in exact size properties.
    - This default value now *disables* the properties, the required behavior for integration with `when` blocks in widgets.
    - Changed properties: `layout::{size, max_size, force_size}` and related properties.
* Fix buttons at the top-level of `Menu!` not returning focus on click.
* View-process now tries to guess image format in case of header decode error for an extension or mime defined format.
* Fix `cargo zng fmt` wrap instability inside macros.

# 0.17.0

This release contains breaking changes that affect the build and app startup.

* **Breaking** Removed deprecated crate features and deprecated items.

    To migrate, first update to latest `0.16` version and build, since `0.16.3` building with deprecated features print
    a warning message with fix suggestions. The `0.16.3` release notes also contains details about the changes.

* **Breaking** Change `APP.is_running` to only be `true` when the app is actually running.
    - Add `APP.is_started` to track app lifetime start, during the app extensions setup.
    - Services that require an app extension to function now assert this on first use.

    These changes are **runtime breaking**, trying to use app services after build starts and before run now panics.
    To migrate move all init code that is not app extension setup to inside `APP.run*`. This change affects users of `cargo zng new`
    with the default `zng-template`.

* **Breaking** Renamed `ModifiersState` LOGO -> SUPER that was missed from a previous rename.
* **Breaking** Syntax of the advanced `font_variations!` macro changed to better integrate with `cargo zng fmt`.
* **Breaking** Advanced Window API crate `zng-ext-window` now has feature `"image"` for optionally compiling image API.
* **Breaking** Renamed `UiNodeOpMethod` to `UiNodeMethod` and added list methods, to support tracing list nodes.

* Fix feature `zng/config` not enabling required `zng/fs_watcher`.

* Add `read` associated function for `zng::config::{JsonConfig, RonConfig, TomlConfig, YamlConfig}`.
    - This is a more efficient alternative to wrapping `sync` with `ReadOnlyConfig`.

# 0.16.6

* Fix focus scope `Popup!` widgets not focusing first descendant in some cases. 

* Add `ShortcutText!` widget for displaying keyboard shortcuts.
    - Add `zng-wgt-shortcut` crate and `zng::shortcut_text` module.
    - Also provides localization for key names.
    - Widget used in menu command shortcut styles and command button tooltip.

* Improve `zng::fs_watcher`, resolve config desync issues.

* Implement superscript/subscript styling in default `Markdown!`.
* Fix `Markdown!` whitespace merging.

* Add `zng::rule_line::collapse_scope` for auto *collapsing* multiple separators that are adjacent due to collapsed siblings.

* Improve `Menu!` default contextual styles.
    - `Vr!()` height is now `1.em()`, making it visible in the menu `Wrap!` panel.
    - Add `zng::menu::sub::{ButtonStyle, ToggleStyle}`, these are the same *menu item* styles, they are now applied in the `SubMenu!` widget.
    - Refactor `zng::menu::{ButtonStyle, ToggleStyle}` to apply to only widgets in the `Menu!` root, as a sort of *toolbar item* look.
    - Add `zng::menu::IconButtonStyle`, an optional style for buttons in menu root that only shows the command icon.

* Add `zng::rule_line::{hr::width, vr::height}` for contextually configuring the separator line length.

# 0.16.5

* Fix race condition in `zng::task::SignalOnce`.

* Event/command notify requested during a layout pass now all run before the next render pass.
    - After a layout pass the app does an updates pass (unchanged) and then does an app events pass (new).
    - See the `zng::app` module docs for more details.

* Fix command event properties notifying twice when set on the `Window!` widget and raised by shortcut press.

* Refactor `UiNode::trace` to work with widget and list nodes too.

* Refactor `actual_size` and related `actual_*` properties to get the size on layout.
    - Before the size was sampled on render, now it is sampled before.
    - This change means any state hooked to the actual size will now update before the new size is visible on the next frame.

* Improve scroll widget's `ZOOM_TO_FIT_CMD`.
    - Add `zng::scroll::cmd::ZoomToFitRequest` for configuring if the scale change is animated.
    - Add `Scroll::zoom_to_fit_mode` property for configuring if smaller content scales up to fit.

* Add `zng::mouse::ctrl_scroll` contextual property.
    - Also strongly associated with `Scroll!` widget as `Scroll::ctrl_scroll`.
    - When enabled inverts priority of mouse wheel gesture so that it zooms when no modifier is pressed and scrolls when `CTRL` is pressed.

# 0.16.4

* Fix bitflags serialization error in RON configs.
* Add `Window::parallel` and `WINDOW.vars().parallel` that has the same effect as the standalone property plus it also applies
  to window *root extensions*.
  - Fixes window with disabled parallel still running in another thread when built with the inspector extension.
* Changed `zng::widget::parallel` property to apply for all nodes in an widget, not just context nodes and inner.
* Fix `UiVec::render_update` applying twice to some children when parallel is enabled.

* Add `is_inner` in the layout constraints API.
    - **deprecated** `PxConstraints::fill` field and `fill_pref` method.
    - Added `PxConstraints::is_fill`, `is_inner` and `with_inner` methods.
    - This is an advanced API for custom layout implementers only. The normal align/fill API remains the same.

* Fix `Grid!` layout.
    - Exact size columns/rows now are sized correctly.
    - Columns `min/max_width` and rows `min/max_height` are now respected in auto sized or leftover sized columns/rows.
    - Default sized columns are now proportionally downsized in case of overflow.

# 0.16.3

* Improve UI parallelization, now can also parallelize smaller lists if the child nodes are *heavy*.
    - Custom list nodes now should use `dyn UiNodeImpl::parallelize_hint` together with `PARALLEL_VAR` to enable parallelization.

* Add `UiNode::try_for_each_child`.
    - Custom list nodes must implement `UiNodeImpl::try_for_each_child`.

* In main crate add `"dev"` feature, replaces `"debug_default"`.
    - Feature is enabled by default, recommended setup of dev/release feature pair, see [docs](https://github.com/zng-ui/zng/tree/main/crates/zng#dev).
    - `"debug_default"` is now deprecated, it was an attempt to auto enable debug features in debug builds that causes issues in downstream release builds.
* In all component crates the `"debug_default"` now has all the default features and is deprecated.
    - Advanced users targeting component crates directly must select each feature actually needed.
    - Next breaking release will remove all deprecated features, making component crates have no features by default.

* Deprecated feature `"dyn_closure"`, no longer needed.
* Deprecated feature `"dyn_node"`, no longer needed.
* Add `Var<VarEq<T>>::flatten` method.

# 0.16.2

* Fix image request made before view-process init never loading.
* Improve view-process crash detection for respawn.
* x86_64-apple-darwin prebuilt view-process is now cross-compiled in the GitHub ARM runner.
    - Removed support for AVIF images in the prebuilt for this target.
    - Follow the `docs/avif-setup.md` guide to build view-process with AVIF support.

# 0.16.1

* Multiple improvements for `cargo zng fmt`.
    - Now only reformats modified files when running in crates/workspaces.
    - Add `--edition` option, 2024 is the default. This fixes inconsistency between workspace run and single file run.
    - Add support for `static ref` style macro syntax, like `lazy_static!`.
    - Add support for `command!`, `event_property!` syntaxes.
    - Add support for struct declaration, init style macro syntax, like `cfg_aliases!`.
    - Add support for `bitflags!` syntax.
    - Add support for simple ident list syntax.
    - Add support for `widget_impl!` syntax.
    - Reimplemented support for widget macros, now covers full syntax.
    - Add support for `when_var!` syntax.
    - Add support for Rust code blocks in Markdown files.
    - Add support for doctest code blocks.

* Fix missing mouse move events when cursor is captured and leaves the window in Windows.
* Implement `IntoUiNode` for `std::iter` iterators of `UiNode` items.
    - You can now omit `.collect::<UiVec>()` in code that generates widget lists from iterators.

# 0.16.0

This release contains breaking changes that affect the normal surface API. All changes are trivial to fix, its mostly a job for find & replace.

These changes where necessary to fix the rampant code bloat issue. Release builds of the example projects are now 55% smaller on average. 
Optimized release builds (following the `./docs/optimized-release.md` guide) are now 30% smaller.

* **Breaking** Refactor `zng::widget::node` API.

    Unified UI node (and list) types into a new `UiNode` struct, most node types are implemented using `match_node` and not affected,
    custom node types now must implement `UiNodeImpl`, it is a simplified version of the previous API. The main motivation
    for this refactor is reduction of generics code bloat, the usage of `-> impl UiNode` scales extremely bad as the anonymous
    type is monomorphised for each generic input, this combined with node nesting causes an explosion of code copies.

    To migrate UiNode:

    - Replace output `-> impl UiNode` with just `UiNode`.
    - Replace input `_: impl UiNode` with `_: impl IntoUiNode`.
    - Replace `NilUiNode` with `UiNode::nil()`.
    - Custom nodes now must implement `UiNodeImpl`.
    - Replace `#[ui_node]` impls with manual impl of `UiNodeImpl`. The proc-macro attribute was removed, the new 
      `UiNodeImpl` provides default impls for methods.

    To migrate UiNodeList:

    - Replace output `-> impl UiNodeList` with just `UiNode`.
    - Replace input `_: impl UiNodeList` with `_: impl IntoUiNode`.
    - Replace `EditableUiNodeList` with `EditableUiVec`.

    UI nodes and lists are the same thing now, panel widgets use `UiNode::is_list` to distinguish, normal nodes are layout and rendered
    as a list with a single item. You can also set lists directly on single child widgets, the multiple nodes will be Z-stacked.

* Fix `accepts_enter` and `accepts_tag` in text editor widgets. 
* Fix zero sized gradients causing render panic.

* **Breaking** Refactor `zng::var` API.
    
    Unified var types to new `Var<T>` and `AnyVar` structs. Variables still behave the same 
    and everything that could be done before can still be done with the new API. The main motivation
    for this refactor is reduction of generics code bloat, and since a breaking change is already happening
    some poorly named methods and functions where also renamed.

    To migrate:

    - Replace `impl Var<T>` and other var structs with `Var<T>`.
    - Replace `impl AnyVar` with `AnyVar`.
    - Replace `LocalVar(_)` with `const_var(_)`.
    - Replace `ContextualizedVar::new(_)` with `contextual_var(_)`.
    - Replace `Var::wait_value` with `Var::wait_match`.
    - Replace `Var::map_ref` with `Var::map`, `map_ref_bidi` with `map_bidi` or new `map_bidi_modify` in cases where
      the mapped value is a subset of the source value.
    - Now always use `Var::capabilities` to inspect *kind* of var.
    - Modify methods `Var::{set, update, modify}` now simply DEBUG log if the variable is read-only, 
      use `try_set, try_update, try_modify` to get the error.

* **Breaking** `zng::command_property::command_property!` now also generates contextual property and var that enable/disable the handlers.
    - Adds `zng::clipboard::{can_cut, can_copy, can_paste}`.
    - Adds `zng::config::settings::can_settings`.
    - Adds `zng::app::{can_new, can_open, can_save, can_save_as}`.
    - Will not generate this if `enabled:` is set.

* **Breaking** Refactor `MONITORS` state reporting to use variables.

* Fix deserialization of `PxConstraints` failing when the `max` field is not set and format is "human readable".

* **Breaking** Refactor `zng::config::SyncConfig` to use a map of `RawConfigValue` directly.
    - Removed `ConfigMap` trait, now use `SyncConfigBackend` to implement custom formats.
    - All provided formats work the same on the surface, this is only breaking for custom format implementers.

* **Breaking** Refactor `zng::config::RawConfigValue` to represent the full serde data model.
   - Removed default JSON support, use the new `"config_json"` feature to enable JSON config files.
   - Remove conversion implementations and related error types, can now (de)serialize directly to `RawConfigValue`.

* **Breaking** Refactor how view-process config events notify.
    - Initial non default config state now reported as events on init.
    - All config and monitors info removed from `ViewProcessInitedArgs` and related API.
* Fix `VARS.animations_enabled` not updating when it is not set and the `sys_animations_enabled` changes. 

* **Breaking** Refactor how raw device events are enabled on the view-process.
    - Now can dynamically enable/disable and with more precision of what kind of events.
    - Removed `enable_input_device_events` and all related API from view-process controller.
    - Added `APP.device_events_filter` variable that can be set to enable/disable device events.

* **Breaking** Remove all deprecated items.

* **Breaking** Refactor `zng::slider` API.
    - Removed direct support to std range type, use `Selector::many` with two values.
    - Selector `value_with` and `many_with` now expects `Sync` closures.
    - Thumb args now uses a variable to track the position.
* Fix `Slider!` not reacting to value changes.
* Fix inherited widget properties not showing in documentation.

* **Breaking** Add unimplemented audio decoding and playback to the view-process API in preparation of a future release.

# 0.15.11

* Fix `DIALOG.confirm` always cancelling.
* Fix auto scroll on text caret move, only apply if the `Text!` or rich text context has focus.
* Fix auto scroll on focus change, ignore focus change due to entire `Scroll!` disabling.
* Fix `Button!` inside `SubMenu!` not filling horizontal space when the sub-menu header is wider them the button.
* Change `Scroll!` child layout to act the same as a `Container!` in the dimensions scrolling is not enabled. 
* Add `InteractionPath` methods for checking if the path contains an widget with the given interactivity.
    - **Deprecated** multiple event args methods that reimplemented this feature.
* Fix disabled `SubMenu!` opening.

# 0.15.10

* **Deprecated** Zng features "ron", "toml" and "yaml" renamed to "config_ron", "config_toml" and "config_yaml".
* **Deprecated** the view-process API "raw devices", it is replaced by "raw input devices", distinct from audio or any other devices.
    - This change mostly renames types and adds `InputDeviceInfo` with device metadata.
    - This change is mostly advanced API only, only some renamed types and events surface in `zng`.
    - The normal processed window input events are not affected.
* Add audio devices to the view-process API in preparation for a future release.
* Add extension methods for generating node lists from vars, `present_list` and `present_list_from_iter`.
    - Implemented by `zng_wgt::node::VarPresentList` and `VarPresentListFromIter` traits that are reexported as `_` in the preludes.
* Add extension methods for generating nodes from vars, `present`, `present_opt` and `present_data`.
    - Implemented by `zng_wgt::node::VarPresent`, `VarPresentOpt` and `VarPresentData` traits that are reexported as `_` in the preludes.
* Add `zng::widget::node::list_presenter_from_iter`.
    - Reexported by the `prelude_wgt`.

# 0.15.9

* Add `ImageSource::linear_vertical` and `linear_horizontal` for generating fast gradient masks.
* Implement `Eq` and `Hash` for `Length`, `LengthExpr`, `Size`, `Line`, `Point`, `Factor2d`, `GridSpacing`, `FactorSideOffsets`, `Rect`, `SideOffsets`, `Vector`, `LinearGradientAxis`, `ColorStop`, `GradientStop`, `GradientStops`.
* Add background and foreground image properties.
    - An alternative to using the `Image!` widget as `background` or `foreground`.
    - Properties implemented in `zng-wgt-image` and surfaced in `zng::widget`.
    - `background_img`, `background_img_align`, `background_img_crop`, `background_img_fit`, `background_img_offset`, `background_img_opacity`, `background_img_repeat`, `background_img_repeat_spacing`.
    - `foreground_img`, `foreground_img_align`, `foreground_img_crop`, `foreground_img_fit`, `foreground_img_offset`, `foreground_img_opacity`, `foreground_img_repeat`, `foreground_img_repeat_spacing`.
* Fix `"http"` feature including the image widget crate in `zng`.
* Remove warnings about `touch_config` not being implemented in Linux, macOS and Windows.
* Fix localization resources fallback going to different file name (take 2).

# 0.15.8

* Implement `LOW_MEMORY_EVENT` for macOS, all supported platforms covered now.
* Fix view-process config in Linux not reading default values that are only defined in schema.
* Implement `LOW_MEMORY_EVENT` for Linux.
* Fix log printing in prebuilt view-process.
* Handle incorrect localization file name normalization.
    - Assertion panic in debug builds.
    - Warning logged and normalization in release builds.
* Fix duplicate localization caching.
* Fix localization resources fallback going to different file name.
* Fix localization showing resource as loaded after load error.

# 0.15.7

* Add `"dyn_node"` to `zng` default features to avoid build issues in release builds.
  - GitHub workflow runners can't handle building with all the generics inlining that happens without this feature.
  - This is a better default for test release builds, the performance hit is negligible.
  - Production builds should disable default features and configure depending on need, see [`docs/optimize-release.md`] for details.
* Fix release builds with default features.
* Fix `zng-wgt-inspector` builds without `"live"` feature.

[`docs/optimize-release.md`]: ./docs/optimize-release.md

# 0.15.6

* Add `cargo zng trace` subcommand for recording and post processing traces.
* Add `zng::env::process_name` and name the Zng processes.
* Add `zng::app::trace_recorder` and the `"trace_recorder"` feature.
* Fix `cargo zng l10n` handling of repeated sections.
* Fix `cargo zng new` removing already existing target.

# 0.15.5

* Add support for `CLIPBOARD.file_list` in Linux and macOS.
* `LocalContext::with_context_blend` now also overrides the tracing dispatcher if it captures a dispatcher.
* Better error handling in `zng::env::migrate_config`.
* Fix `zng::env::init_cache` setting the config path instead cache.
* Fix `LayoutMetricsSnapshot` not comparing all fields.
* Fix `Transform` interpolation.
* Fix division between different kinds of `Length` not creating a Div expression.
* Fix `PxConstraints::with_more` not saturating on overflow.
* Fix `Transitionable::lerp` implementation for `Align`. 
* Fix `Align` equality not considering the `x_rtl_aware` field.
* Implement `PartialOrd` for `PreMulRgba`, `Hsla`, `Hsva`, `Rgba`, `InlineSegmentPos`, `Ppi`, `Ppm`, `AngleRadian`, `AngleGradian`, `AngleDegree`, `AngleTurn`.
* Implement `Ord` for `FontStretch`, `FontWeight`, `Factor`, `PreMulRgba`, `Hsla`, `Hsva`, `Rgba`, `InlineSegmentPos`, `Ppi`, `Ppm`, `AngleRadian`, `AngleGradian`, `AngleDegree`, `AngleTurn`.
  - *Deprecated* custom `max`, `min` and `clamp` methods of `Factor`,  `Ppi`, `Ppm`, use the Ord equivalent. 
* Implement `Eq` for `Factor`, `FactorPercent`, `Align`, `ColorMatrix`, `PreMulAlpha`, `Hsla`, `Hsva`, `FontStretch`, `FontWeight`, `Ppi`, `Ppm`, `AngleRadian`, `AngleGradian`, `AngleDegree`, `AngleTurn`, `Rgba`, `AngleGradian`.
* Implement `Hash` for `AngleRadian`, `AngleGradian`, `AngleDegree`, `AngleTurn`, `Align`, `Ppm`.
* Fix hash equality for `f32` based unit types.
  - Refactor `zng_layout::unit::about_eq` to compare finite values by *bucket granularity*.
  - Refactor `about_eq_hash` to hash the same *bucket*.
  - *Deprecated* `EQ_EPSILON` and `EQ_EPSILON_100` renamed to `EQ_GRANULARITY` and `EQ_GRANULARITY_100`.
  - These are the types that incorrectly implemented hashing and are now fixed: `ColorMatrix`, `Rgba`, `PreMulRgba`, `Hsla`, `Hsva`, `FontStretch`, `FontWeight`, `InlineSegmentPos`, `Ppi`, `Factor` and `FactorPercent`.
  - In practice direct equality comparisons between two values has no significant change, the previous *epsilon distance* based
    equality was correct, it just was not compatible with hashing.
  - Refactor `about_eq_ord` to enforce `-inf < finite < inf < NaN` using the new equality *bucket* value for the finite values.
* Fix `TimeUnits::ms` impl for `f32`.
* Fix `Txt::split_off` when the `Txt` is backed by `&'static str`. 

# 0.15.4

* Fix interactive carets in rich texts losing pointer capture when crossing over leaf texts.
* Fix interactive insert caret appearing in non editable text.
* Update renderer dependencies.

# 0.15.3

* Inspector properties panel is now a selectable rich text.
* Rich text selection operations that apply to lines now ignore wrap line breaks.
* Add `zng::window::inspector::INSPECTOR` and associated types for configuring the live inspector (ctrl+shift+i).
  - In this release: custom watchers and the internal data model is made public, root type `InspectedTree`.
* Fix rich selection not highlighting all text components with focused style.
* Add `EventUpdate::custom` to create a custom event delivery from an existing one.
  - Somewhat equivalent to `Event<A>::new_update_custom`, but without needing to know the event type. 
* Fix panic on explicit disabled `rich_text`.
* Enable rich text selection in default third-party licenses screen. 
* Enable rich text selection in debug crash dialog, removed "plain" stdio panels.
* Rich text copy now includes line breaks between *vertically stacked* texts in non-wrap panels.

# 0.15.2

* Fix build of version 0.14 users. See #650 and #649 for details.

# 0.15.1

* Fix release.

# 0.15.0

This release contains many small breaking changes, almost all on advanced API, the normal surface API is mostly untouched.
All changes are trivial to fix, they are either a rename or types that are now non-exhaustive. 

* **Breaking** Renamed view-process "online" to "connected".
  - `zng_view_api::Controller::online` to `is_connected`.
  - `zng_view_api::Request::must_be_online` to `must_be_connected`.
  - `VIEW_PROCESS.is_online` to ` is_connected`.
  - `zng_app::view_process::EncodeError::ViewProcessOffline` to `Disconnected`.
  - `ClipboardError::ViewProcessOffline` to `Disconnected`.
  - `ClipboardError::ViewProcessOffline` to `Disconnected`.
* **Breaking** `EventReceiver::try_recv` now returns `Result<Option<A>, AppChannelError>`.
* **Breaking** Normalized error types.
  - Replaced `AppExtSenderDisconnected` with `AppChannelError::Disconnected`.
  - Replaced `AppDisconnected` with `AppChannelError::Disconnected`.
  - Many error enums marked `non_exhaustive`.
  - Renamed `WindowNotFound` to `WindowNotFoundError`.
  - Replaced `zng_view_api::ipc::Disconnected` with `zng_view_api::ipc::ViewChannelError::Disconnected`.
  - Replaced `zng_view_api::ViewProcessOffline` with`zng_view_api::ipc::ViewChannelError::Disconnected`.
* **Breaking** Many structs marked `non_exhaustive`.
  - All are supposed to only be read or have construction associated functions.
* **Breaking** Upgrade `ron` from 0.8 to 0.10.
  - `zng_ext_config::RonValueRawError` changed.
  - `zng_ext_config::TomlValueRawError` changed.
  - `zng_ext_fs_watcher::WriteFile::write_ron` now uses new format.
  - `zng_ext_fs_watcher::WatchFile::ron` now uses new format.
* **Breaking** Upgrade `encoding` dependency to 2.
  - `zng_tp_licenses::encode_licenses` format changes. Not an issue for the recommended usage of encoding licenses at build time.
  - `zng_view_api::ApiExtensionPayload` internal format changed.
  - `zng_view_api::ApiExtensionPayload::serialize` return error type changed.
  - `zng_view_api::ApiExtensionRecvError::Deserialize` associated value changed.
  - `zng_task::RunError` changed.
* Add text `get_selection` getter property, works for local texts.
* Add text `has_selection` getter property, works for local and rich texts.
* **Breaking** Add `Command::new_update` that automatically uses the correct `CommandArgs`.
  - To create an update with custom args now use `cmd.event().new_update(args)`.
* Rich text contexts now handle scoped `SELECT_CMD` and `SELECT_ALL_CMD`.

# 0.14.4

* `Markdown!` is not a rich text context, enable `txt_selectable` to provide simple selection and copy.
* Add `zng::text::txt_selectable_alt_only` to coordinate click events with rich text selection gestures.
  - `Button!` widgets enable this by default, any button or derived widget is now clickable inside rich texts.

# 0.14.3

* Enable basic text selection and copy for `Markdown!` and `AnsiText!`.
* Add rich text context, `TEXT.rich` and associated API.
  - Implemented most text gestures for rich text.
  - Missing: proper line selection, touch carets across text runs.
* Add `Command::new_update_param` helper method. 
* Add `WidgetBoundsInfo::inner_rects` and associated methods.
* Add `WidgetInfo::nearest_rect` and associated methods.
* Add `WidgetInfo::cmp_sibling_in` method for fast ordering between widget infos.
* Text now clears selection on `Key::Escape`.
* Implement all `FromIterator` and `Extend` that `String` implements for `Txt`.
* Fix Alt focus scope navigation from inside nested focus scopes.
* Implement `From<WidgetFocusInfo> for WidgetInfo`.
* Surface `zng::text::txt_selectable` property.
* Fix incorrect `Wrap!` debug validation with negative spacing.
* Fix shift+arrow key gestures not starting text selection until next arrow key press.
* Update dependencies.

# 0.14.2

* Fix build error in Rust 1.86. [See details](https://github.com/zng-ui/zng/pull/633#issuecomment-2777515702)

# 0.14.1

* Add functions `all`, `all_ok`, `all_some`, `any`, `any_ok`, `any_some` in `zng::task`. These functions are dynamic versions of the
* Task macros `all!`, `all_ok!`, `all_some!`, `any!`, `any_ok!` and `any_some` now accept `IntoFuture` inputs.

# 0.14.0

* Upgrade all crates to Rust 2024 edition.
* **Breaking** Many return impl Trait changed lifetimes slightly, some replaced with doc hidden types. In practice all code should still just compile, but these are breaking changes.
* **Breaking** Some public `hashbrown::{HashMap, HashSet}` API replaced with the `std::collections` equivalent.
* **Breaking** Remove deprecated `zng::text::justify` that was replaced with `justify_mode` in 0.13.11.

# 0.13.12

* Implemented text justify for *rich text* composed of `Wrap!` and `Text!`.

# 0.13.11

* Implement text fill/justify.
* Deprecate `justify`, add `justify_mode`.
* Fix `#[deprecated]` usage in `#[widget]` structs.
* Fix `#[deprecated]` usage in `#[property]` functions.
* Fix text overflow truncate not applying in most texts.
* Fix misaligned hyphenation split points.
* Fix missing lang region in hyphenation query.

# 0.13.10

* Fix regression, some `Text!` in `Wrap!` not rendering.

# 0.13.9

* Fix `Text!` measure incorrect size after a previous layout.
* Add `scroll::zoom_size_only` property that disables scaling in `Scroll!` descendants and resizes them instead.
* Fix small `Text!` in a `Wrap!` not starting a new line.

# 0.13.8

* Fix `cargo zng fmt` for widgets with more than one `when` block.
* Fix `Wrap!` ignoring child `Text!` that is only a line-break.
* Fix soft/hard breaks in `Markdown!`.
* Improve cache of font data to use less memory.

# 0.13.7

* More feature optimization.

# 0.13.6

* Fix compilation of `zng-var` without features in debug mode.
* Add features for each sub-module of the `zng`. This enabled compile size optimization.

# 0.13.5

* Various optimizations to reduce code bloat.

# 0.13.4

* Fix crash handler creating a temp file in the executable directory.

# 0.13.3

* Fix hang rendering some text with image emojis.

# 0.13.2

* Fix deadlock in release builds (introduced in 0.13.1).

# 0.13.1

* Add `L10N.load_tar` to support embedded localization resources.
* Changed `ByteLength` to display unit symbols.
* Ignore not found error on `cargo zng l10n` cleanup.

# 0.13.0

* Add `zng::drag_drop`, with limited support drag&drop gestures.
* Add missing `zng::var::OnVarArgs`.
* **Breaking** Implemented drag&drop on the view-process API.
* **Breaking** `Event::visit_subscribers` and `Command::visit_scopes` visitor closures now must return `ControlFlow`.
* **Breaking** Refactored drag&drop in the view API to be general purpose.
* The view API `ReferenceFrameId` type now reserves some IDs for the view process.
* Add `border_img` and other related properties and types.
* **Breaking** Moved `zng::render::RepeatMode` to `zng::widget`.
* **Breaking** Add `zng_app::render::Img::size` for the renderer image interface trait.
* **Breaking** Changed default image filter to only allow images in `zng::env::res`, replacing the current exe dir filter.
* **Breaking** Add missing inputs in 9-patch border rendering methods in `FrameBuilder` and `DisplayListBuilder`.

# 0.12.10

* Fix `zng_tp_licenses::collect_cargo_about` call in Powershell.

# 0.12.9

* Fix EXIF orientation not applying to images.

# 0.12.8

* Properties `size` and related now have a default value allowing conditional assign.
* Add `zng::slider` with `Slider` widget.
* Fix `force_size` returning the parent's constraint min size.
* Fix hit-test in rounded rectangles with too large corner radius.
* Fix headless rendering in Wayland. Property `needs_fallback_chrome` now is `false` for headless windows.

# 0.12.7

* Revert `fs4` dependency upgrade to fix build. It was yanked.

# 0.12.6

* Add debug validation of capture only property use in widgets that don't capture it.
* Fix Wayland custom chrome breaking window padding.
* Fix window text properties affecting the Wayland fallback chrome text.
* Fix `swgl` build error.
* Changed how relative lengths are computed in `offset`, `x` and `y`, now uses the maximum bounded length from constraint, the same as `size` properties.
* Fix display print of `FactorPercent` not rounding.
* `ChildInsert::{Over, Under}` now allows insert to affect layout size, like other inserts.
    - Use `background` and `foreground` properties as *layout passive* alternatives for `child_under` and `child_over`.
* Add `zng::container::child`.
* **Breaking** `zng_wgt_container::child` can now be used as a standalone property that behaves the same as `child_under`.
    - Note that this is only a breaking change for direct dependents of `zng-wgt-container`.
* Fix warning on `flood` with 0 area.
* Add `zng::task::Progress` value type for reporting a task progress status.
* Add `zng::progress` with `ProgressView` widget for displaying a task progress status.

# 0.12.5

* Fix `cargo zng fmt` and `cargo zng l10n` on files that start with `#!`.
* Fix layers anchored to the root widget never rendering in some windows.

# 0.12.4

* Export `LOW_MEMORY_EVENT` on the surface API in `zng::app`.
* Fix `LOW_MEMORY_EVENT` not notifying in Android.
* Implement `LOW_MEMORY_EVENT` in Windows.
* Fix window not updating state after restore in Wayland.
* Add `FrameBuilder::render_widgets` and `render_update_widgets` to `FrameBuilder` and `FrameUpdate` to inspect external render requests.
* Implement support for raster and svg emojis.
* Add `FontFace::ttf` to quickly access the full parsed TTF data.
* Add `has_raster_images` and `has_svg_images` method to `FontFace` and `ShapedText`.
* Add software render in macOS.
* Fix software render in Wayland.

# 0.12.3

* Fix close button icon in Wayland instances without any close icon available
* Add `IMAGES.image_task` to load async image sources.
* Implement support for SVG images.
    - Add `zng-ext-svg`.
    - Add non default `"svg"` feature on the `zng` crate.
* Fix `view_process_extension!` not running in same-process mode.
* **Breaking** `WindowExtension` now also instantiated for headless surfaces.
    - Note that this is only a breaking change for direct dependents of `zng-view` extensions API.
* **Breaking** Add `as_any` casting method for `RendererExtension` and `WindowExtension`.
    - Note that this is only a breaking change for direct dependents of `zng-view` extensions API.
* Add `"zng-view.prefer_angle"` window extension to support enabling ANGLE EGL over WGL on Windows.

# 0.12.2

* Add `widget_impl:` directive for `command_property!`.
* Allow missing trailing comma in `event_property!`.
* Fix visibility and transform events losing track of a widget after info rebuild.
* Add visibility changed event properties, `on_visibility_changed`, `on_show`, `on_collapse` and others.
* Add `VisibilityChangedArgs` helper methods for tracking changes for a specific widget.
* Fix doc links in inherited properties fetched from redirected original pages.
* Fix `cargo zng res` not getting explicit metadata from lib crates.
* Implement `--verbose` for `cargo zng res`.
* Localize settings search box placeholder text.

# 0.12.1

* Fix panic trying to use font index on macOS.
* Fix default UI font in Apple systems.
* **Breaking** Update webrender dependency.
    - Note that this is only a breaking change for direct dependents of `zng-view` extensions API.
* Fix `--clean-deps` in `cargo zng l10n`.
* Implement `--verbose` for `cargo zng l10n`.

# 0.12.0

* Log warning when property is not used because it has no default value.
* Define default `max_size`, `max_width` and `max_height` so these properties can now be only set by when conditions.
* Fix `sticky_size`, `sticky_width` and `sticky_height` properties when dynamically disabled and re-enabled.
* Fix `sticky_height` using *x* constraint.
* Fix fill align in `Scroll!` dimensions that do not scroll.
* Implement alternate `SettingsEditor!` layout for narrow width (mobile).
* Implement equality and comparison for `Dip` and `Px` to `i32` (and `f32` for `Dip`).
* **Breaking** Move `IS_MOBILE_VAR` to `zng-wgt` and `zng::widget`.
* **Breaking** Move `is_mobile` and `force_mobile` to `zng-wgt` and `zng::widget`.
    - These properties are no longer strongly associated with `Window`.
* Add `SettingsEditor::panel_fn` for customizing the full editor layout.
* **Breaking** Remove previous deprecated `UiNodeVec`.
* **Breaking** Remove unused renderer param in `FrameUpdate::new`.

# 0.11.8

* Add `cargo zng l10n --clean`.
    - Add `cargo zng l10n --clean-deps` to remove previously copied localization before new copy.
    - Add `cargo zng l10n --clean-template` to remove previously scraped files.
* Add `cargo zng l10n --no-pkg` to skip scraping the target package, only copy localization from dependencies.
* Don't show keyboard shortcuts in mobile menus.
* Fix incorrect `TouchInputArgs::position` in nested windows.

# 0.11.7

* Fix OpenGL version check.
* Fix window receiving a cursor move event while cursor is not over (on x11).
* Remove end punctuation from command `info` fields
* Add better custom chrome for GNOME+Wayland.
* Add `zng::widget::node::bind_state_init` helper.
* Add `Window::needs_fallback_chrome` and `Window::prefer_custom_chrome` property.
* **Breaking** Add `ChromeConfig` and related events to the view API.
    - Note that this is only a breaking change for direct dependents of `zng-view-api` and `zng-app`.

# 0.11.6

* Fix breaking change in 0.11.5, `UiNodeVec` is only deprecated, but was removed from preludes and re-exports.

# 0.11.5

* Monitor query now falls back to largest screen when there is no primary monitor.
* Fix monitor query not updating for new window before first layout. Fixes window size in Ubuntu without GPU.
* Fix touch event targeting in nested windows.
* Fix `MOUSE.position` not tracking nested windows.
* Fix context menu not opening in nested windows.
* Fix focus not clearing from nested window when parent window loses focus on the system.
* Fix context menus of child and parent opening at the same time.
* Add missing `zng::event::AppCommandArgs`, command app level event handling is part of the surface API.
* Fix nested window render update flickering.
* *Deprecated* Renamed `UiNodeVec` to `UiVec`, old name is now a deprecated type alias.
* Fix focus not returning to main window after nested window closes.
* **Breaking** View API focus now returns a new `FocusResult`.
    - Note that this is only a breaking change for direct dependents of `zng-view-api` and `zng-app`.
* Fix app context in nested windows.
* Add `CaptureFilter::app_only` and `ContextValueSet::insert_app`.

# 0.11.4

* Add `zng::container::{child_out_*, child_under, child_over}` properties.
* Implement window nesting, primarily as an adapter for mobile platforms.
    - Add `WINDOWS.register_open_nested_handler`.
    - Add `WindowVars::is_nesting`.
    - Add `nested_window` and `nested_window_tree` helper methods for `WidgetInfo` and focus info.
    - Add default nesting handler on platforms that only support one window (Android).
* Add `LAYERS_INSERT_CMD` for inserting layer widgets from outside the window context.
* Add `LAYERS_REMOVE_CMD` for removing layer widgets from outside the window context.
* Fix hang opening a popup from another closing popup.
* Define oldest supported macOS prebuilt. Only supported >=11, now this is documented.
* Fix `"view_prebuilt"` linking on macOS.
* Fix panic on old macOS (<11). Color scheme and accent is only supported >=11.
* Fix `cargo zng fmt` of widgets with multi value property assigns.

# 0.11.3

* Add `IS_MOBILE_VAR`, `is_mobile` and `force_mobile` context var and properties.
* Add `WindowVars::safe_padding` and implement it for Android.
* **Breaking** Add `WindowOpenData::safe_padding` and `WindowChanged::safe_padding` to the view API.
    - Note that this is only a breaking change for direct dependents of `zng-view-api` and `zng-app`.
* Fix text input moving caret on focus.
* Fix interactive caret touch causing loss of focus on the text input.
* Implemented keyboard support for Android (no IME).
* Add `--cfg=zng_view_image_has_avif` for `zng-view` to support building AVIF.
    - See [docs/avif-setup.md] for more details.
* `Markdown!` now supports definition lists.

# 0.11.2

* Implement initial `ColorScheme` for Android.
* Support `RUSTFLAGS` "deny warnings" in cargo zng.
* Warn when `.zr-copy` does not find the directory or file.
* Refactor `.zr-apk` to not require to be inside the staging dir.
* Refactor `Impl Future` parameters into `impl IntoFuture`. 
* Implement `IntoFuture for ResponseVar<T>`.
* Remove `.zr-apk` requirement of extension on the folder name.

# 0.11.1

* Add `zng::env::android_install_res` helper.
* Add `zng::env::android_external`.
* Add `zng_env::android_internal`.
* Add `zng::view_process::default::android`.
* Implement Android suspend/resume cycle using the existing "respawn" API.
* Add `APP.is_suspended` var.
* Add `VIEW_PROCESS_SUSPENDED_EVENT`.
* `VIEW_PROCESS_INITED_EVENT` now notifies a "respawn" on resume after suspension.
* **Breaking** Add `Event::Suspended`.
    - Note that this is only a breaking change for direct dependents of `zng-view-api`.
* Add `ViewExtension::suspended/resumed`.
* Implement system fonts query for Android.
* Implement conversions from `FontStyle`, `FontWeight` and  `FontStretch` to the `ttf-parser` equivalent types.
* Implement `PartialOrd, Ord` for `FontName`.
* Add `zng_view::platform`.
* Implemented Android `run_same_process` entry point.
* Fixed Android build errors.
* Fix gradient stops that mix positional stops with offset stops. 
* Fix build in platforms without `AtomicU64`.
* Fix `zng::env::bin` in Wasm builds.

# 0.11.0

* **Breaking** Remove `OutlineHintingOptions` and change `Font::outline` signature.
* **Breaking** Remove `FontFace::font_kit`, `Font::advance`, `Font::origin` and `Font::typographic_bounds`.
* Fix crash window summary tab when there are no localization resources.
* Replace `breakpad-handler` with `minidumper` + `crash-handler`.
    - This removes dependency on native breakpad, a common cause of compilation issues.
* Fix large rendered window icon resize.
* Fix Emoji color palette panic (Windows 11 Emoji).
* **Breaking** Remove `0.10.5` deprecated items.
* Fix `FONTS` matching obsolete Type1 fonts when there is an OpenType alternative.
* **Breaking** `FONTS.system_fonts` now returns a `ResponseVar`.
* **Breaking** Replaced harfbuzz backend, `font::Face::harfbuzz` and `font::Font::harfbuzz` are the new accessors.
* The `"wasm-unknown-unknown"` target now compiles without error.
    - `zng::time` works.
    - `zng::env::on_process_start!` and `init!` works with a small JS setup requirement.
    - `zng::app::print_tracing` and panics log to browser console.
    - View-process is **not implemented**, only headless without renderer apps can run on this release.
    - Unfortunately many dependencies compile without actually supporting Wasm and panic during runtime, these will be fixed gradually.

# 0.10.5

* Add `cargo zng fmt` that formats normal code with `cargo fmt` + Zng and other macros.
    - See [`cargo-zng/README.md`](./crates/cargo-zng/README.md#fmt) for details on IDE integration.
* Fix named `Align` deserialization from human readable formats.
* Fix `SelectableText!` shorthand syntax.
* Fix layer `AnchorSize::Window` not filling the window space by default.
* Fix `ContextCapture::NoCapture` excluding popup config.
* Add `ResponseVar::map_response`.
* Add `Dialog!` widget, `DIALOG` service and related types.
* *Deprecated* `http::get_text`, ` http::Client::get_text` and `Var::get_text`.
    - Renamed to `get_txt`.
* *Deprecated* `zng::window::native_dialog` module.
    - The new `zng::dialog` is the new surface API for all dialogs.
    - The underlying native dialogs will not be removed, just the surface API.

# 0.10.4

* `DInstant` addition now also saturates like subtraction.
    - Fixes crash in systems without caret blink animation.
* Add `return_focus_on_deinit`.
* Add a copy button to the markdown links popup.
* Add warning for slow event handlers in debug builds.
* Add in memory "clipboard" for headless tests that use `CLIPBOARD`.
* Fix `tooltip` showing instead of `disabled_tooltip` in contexts that disable the widget after a slight delay.
* Fix tooltip opened by `ACCESS.show_tooltip` closing immediately on mouse leave.

# 0.10.3

* Fix view-process sometimes never connecting in slow machines.
* Fix `#.#.#-local` localization not matching the app resources.

# 0.10.2

* Localization now scraps `#.#.#-local` workspace dependencies.
* Add `Var::hold`, `AnyVar::hold_any`.
* Add `AnyVar::perm`, `VARS::perm`.

# 0.10.1

* Fix race condition in command metadata init when parallel widgets read the same metadata.
* Fix `cargo zng l10n` not generating a .gitignore file for deps.
* Implement serialization for l10n types.

# 0.10.0

* **Breaking** Removed support for `{lang}.ftl` localization files, now is named `{lang}/_.ftl`.
* **Breaking** Removed `L10N.localized_message`, use `L10N.message(..).build_for(lang)`.
* **Breaking** `cargo zng l10n` CLI refactor.
    - Now requires arg name for input and output.
    - Pseudo arg values now define a dir and lang to generate pseudo from.
* Add `cargo zng l10n --package/--manifest-path` for scrapping from lib crates for publishing.
* Fix localization scrapper only adding section comments to main file.
* Add localization helper for commands.
    - Set `l10n!: true` in `command!` declarations to localize metadata.
    - Use `cargo zng l10n` to scrap metadata.
* **Breaking** Use HashSet for `EVENTS.commands`.
* Impl `std::hash::Hash` for `AppLocal<T>`, `AnyEvent` and `Command`.
* Add `zng::button::PrimaryStyle`.
* **Breaking** View API now groups color scheme with a new accent color config.
* **Breaking** Refactored "color pair".
    - Now named `LightDark`.
    - Removed helper methods for declaring vars, now `IntoVar<Rgba> for LightDark` is contextual.
    - Add `light_dark` helper function and `LightDarkVarExt` helper methods.
* **Breaking** Removed `BASE_COLORS_CAR` form specific widgets, now use the unified `zng::color::BASE_COLOR_VAR`.
* Add `TextEditOp::clear`.
* Add `button::LightStyle!()` and `toggle::LightStyle!()`.
* Fix when expr not recognized.
* Fix `WINDOWS.is_loading`.
* Add `WINDOWS.wait_loaded`.
* **Breaking** Refactored `Button::cmd_param` to accept any type var.
* Fix `SelectionBy::Mouse` never being set on mouse selection.
* Add auto-selection on click, when the action does not disrupt the user.
* **Breaking** Refactored `AutoSelection` into bitflags that implement more features.
* Add  `CONFIG.insert`.
* **BReaking** `Config::get` and `AnyConfig::get_raw` now also receives an `insert` boolean.
* **Breaking** `CONFIG.get` and `Config::get` now receive a default value, not a closure.
    - The closure was immediately evaluated by most config backends.
* **Breaking** Refactored `zng_wgt_window::SaveState`.
    - Is now in `zng::config::SaveState`.
    - Does not define window load wait time.
        - A new `Window::config_block_window_load` property handles blocking for all configs on window.
    - Add `zng::config::save_state_node` helper for declaring state persistency properties for other widgets.
    - Automatic config keys now require an ID name.
* Fix "child_insert" layouts when the children end-up having a single full widget and other non-widget nodes.
* Add `TextInput::placeholder`.
    - Add `TextInput::placeholder_txt`.
* Add `Container::child_under/over`.
    - Add `ChildInsert::Under/Over`.
* Add `zng::text_input::SearchStyle`.
* **Breaking** Refactored `zng::icon::material*` modules and `zng-wgt-material-icons`.
    - Removed consts for each icon.
    - Modules renamed to `zng::icon::material::*`.
    - Now uses a `phf` map from string names.
        - To convert an old const name, lowercase + replace '_' with '-' and strip 'N' prefix if the next char is a number.
          Example: `N1K_PLUS` -> `"1k-plus"`.
    - Now registers `ICONS` for each name.
* **Breaking** Moved `CommandIconExt` from `zng-wgt-text` to `zng-wgt`.
* `Icon!` now auto-sizes by default.
* Add `zng::widget::ICONS`.
* Add `zng::widget::WeakWidgetFn`.
* Add `zng::widget::EDITORS`.
* Add `dyn AnyConfig::get_raw_serde_bidi`.
* Add `AnyVarValue::eq_any`.
* Add `zng::config::settings`.

# 0.9.1

* Sanitize file names in `cargo zng new`.
    - Also add `f-key-f` and `f-Key-f` for templates to interpolate sanitized file names.
* Fix `cargo zng new` values cleanup.
* Add more :case conversion functions in `.zr-rp`.
    - Add alternative longer names for all cases.
    - Add `:clean` that only applies cleanup.
    - Add `:f` or `:file` that sanitizes for file name.
* Support multiple :case functions in `.zr-rp`.
    - Pipe separator, `:T|f` applies `:Title` them `:file`.

# 0.9.0

* **Breaking** Remove `L10N.load_exe_dir`, use `zng::env::res` with `L10N.load_dir`. 
* **Breaking** `.zr-rp` now trims the values.
* **Breaking** `.zr-rp` now cleans the values for some cases.
* Fix `WINDOW.position().set` not moving the window.
* Add `ZR_LICENSE` in `cargo zng res`.
* **Breaking** Add `zng::env::About::license`.
* Implement (de)serialize for `zng::env::About`.
* **Breaking** `.zng-template` moved to `.zng-template/keys`.
* **Breaking** `.zng-template-ignore` moved to `.zng-template/ignore`.
* Add `.zng-template/post`, an optional post template generation script or crate to run.
* `.zr-rp` now can read files using `${<file}`.
* `.zr-rp` now can read stdout of bash script lines using `${!cmd}`.
* **Breaking** `.zr-rp` now requires the colon in `:?else`.
* **Breaking** `.zr-rp` `:?else` is now only used if the source cannot be read or is not set. Empty values are valid.
* Fix cargo zng res not showing tools progress prints.
* Fix crash handler attaching to other non-app processes.
* Fix `.zr-copy` not merging folders.
* **Breaking** `.zr-sh` now automatically runs with `set -e`.
* `.zr-sh` now runs in `bash` if it is present, fallbacks to `sh`.
* **Breaking** Change default `zng::env::res` for Linux to `../share/{executable-name}`.
* **Breaking** Replace dir definition files in `zng::env` 
    - From `.zng_res_dir` to `.res-dir`.
    - From `zng_config_dir` to `config-dir`.
    - From `zng_cache_dir` to `cache-dir`.
    - Relative dirs are now resolved from where the file is defined.
* **Breaking** Remove deprecated "APP.about" and related types and macro.

# 0.8.2

* Implement some system config reading for macOS.
* Add `aarch64-pc-windows-msvc` view_prebuilt.
    - Without AVIF, not tested.
* Fix view_prebuilt in `x86_64-apple-darwin`.
* Fix `cargo zng res` in non-workspace crates.
* Fix zr-glob not printing copied paths in subdirectories.

# 0.8.1

* Fix align of search box in the Inspector window.
* Fix `l10n!` interpolation of non-var values.
* Allow missing authors field in `zng_env::About::parse_manifest`.
* Fix `cargo zng res` not finding any metadata.

# 0.8.0

* **Breaking** `get_font_use` now gets font references, not just names.
* Add `ZNG_NO_CRASH_HANDLER` env var to easily disable crash handler for special runs like for a debugger.
* Add `CrashConfig::no_crash_handler` for custom crash handler disabling.
* Add `zng::app::print_tracing_filter`.
* **Breaking** `cargo zng res` defaults changed from `assets` to `res`.
* **Breaking** Remove `FullLocalContext`, a type that is from an old version of the context API.
    - The type cannot be constructed, so this has no actual impact.
* [Updated Webrender](https://github.com/zng-ui/zng-webrender/pull/1)
* Fix unbalanced HTML text style tags in `Markdown!` leaking outside of their block.

# 0.7.1

* Fix integrated/dedicated render mode on Ubuntu.
* Fix build of zng-view-* without `"ipc"` feature.
* Prebuilt view-process now uses the same tracing context as the app-process.
    - Note that the tracing context must be set before `run_same_process`.
* Fix "GLXBadWindow" fatal error on Ubuntu.
* Fix ComboStyle arrow icon on Ubuntu.
* Now does not capture view-process stdout/err, inherits stdio from app-process.
* Fix view-process getting killed before exit request can finish.
* Fix windows not opening maximized in X11.
* Fix bold default UI font on Ubuntu.
* Fix multiple hot-reload bugs, now is tested on Windows and Ubuntu.
* **Breaking** Remove `crash_handler` feature from defaults of `zng-app`.
    - The feature ended-up activated by the numerous crates that depend on `zng-app`.
    - This is only a breaking change for direct dependents.

# 0.7.0

* Add `zng::env::on_process_start!` to inject custom code in `zng::env::init!`.
* Add `zng::env::on_process_exit` to register a handler for process exit.
* Add `zng::env::exit` to collaboratively exit the process.
* Add `zng::app::on_app_start` to register a handler to be called when the `APP` context starts.
* Implement `From<Txt>` for `std::ffi::OsString`.
* Add `KeyLocation`.
* Fix numpad shortcuts.
* **Breaking** Remove `zng_view::init`, `zng_view_prebuilt::init`, `zng::view_process::default::init`, `zng::view_process::prebuilt::init`.
    - Only `zng::env::init!()` needs to be called to setup the view-process.
* **Breaking** Remove `zng_view::extensions::ViewExtensions::new`.
    - Now use `zng_view::view_process_extension!` to declare.
* **Breaking** `zng_view_api::Controller::start` now requires the exe path and supports optional env variables to set.
    - This only affects custom view-process implementers.
* **Breaking** New default `zng::env::res`, was `./assets` now is `./res`.
* **Breaking** Renamed `zng_view_prebuilt::ViewLib::init` to `view_process_main`.
* **Breaking** Remove `is_single_instance`, `single_instance`, `single_instance_named`.
    - Single instance now enabled automatically just by setting `feature="single_instance"`.
* **Breaking** Add name requirement for `zng::task::ipc` workers.
    - Workers are no longer limited to a single entry with an enum switch.
    - Use `zng::env::on_process_start!` to declare the worker entry anywhere.
* **Breaking** Remove `zng::app::crash_handler::init` and `CrashConfig::new`.
    - Use `zng::app::crash_handler::crash_handler_config` to config.
* **Breaking** Methods of `HeadlessAppKeyboardExt` now require key location.

# 0.6.2

* Add `log` support in hot reloaded dylib.
* Add `cargo-zng`, a Cargo extension for managing Zng projects.
    - This replaces `zng-l10n-scraper` that is now deprecated and deleted.
    - See `cargo zng l10n --help` for its replacement.
* Add `zng-env` and `zng::env` as an API to get external directories and files associated with the installed process.
* Add `zng::hot_reload::{lazy_static, lazy_static_init}`. Very useful for implementing "zng-env" like functions.
* Implement `FromStr` for `zng::l10n::Langs`.
* `Lang` now parses empty strings as `und`.
* Fix `IMAGES.from_data` never loading in headless apps.
* Fix `Img::copy_pixels`.
* Fix `view_process::default::run_same_process` exit in headless runs.
* Fix `AutoGrowMode::rows` actually enabling Columns auto grow.
* Fix "unsafe precondition(s) violated" issue ([#242](https://github.com/zng-ui/zng/issues/242)).

# 0.6.1

* Add more hot reload `BuildArgs` helpers.
* Change default hot reload rebuilder to first try env var `"ZNG_HOT_RELOAD_REBUILDER"`.
    - This feature is used in the `zng-template`, releasing soon.
* Fix `tracing` in hot reloaded dylib.

# 0.6.0

* **Breaking** Remove deprecated `NilAnimationObserver`.
* Fix release build of `zng-wgt-scroll` running out of memory. (#203)
* Implement hot reloading UI nodes.
    - Add `zng-ext-hot-reload` and `zng-ext-hot-reload-proc-macros`.
    - Add `zng::hot_reload`.
    - Add `feature="hot_reload"` in `zng` and `zng-unique-id`.
    - Add `hot_reload` example.
* Implemented VsCode snippets for common Zng macros, see [`zng.code-snippets`].
* Fix view-process cleanup when app-process panics on init.
* **Breaking** Remove all `Static{Id}` unique ID static types.
    - Use `static_id!` to declare static IDs, the new way is compatible with hot reloading.
    - Removed `StaticWindowId`, `StaticMonitorId`, `StaticPropertyId`, `StaticAppId`, `StaticWidgetId`, `StaticDeviceId`, `StaticStateId`,  `StaticCommandMetaVarId`, `StaticSpatialFrameId`.
* Implemented equality/hash for `zng::task::SignalOnce`.
* Breaking `Window::on_close` now has args type `WindowCloseArgs`.
    - Add `on_pre_window_close` and `on_window_close`.
* Fix headless windows not receiving close events on app exit request.
* Add `std::env::consts::OS` to crash error.
* **Breaking** Refactored multiple system config variables to allow app override.
  - `VARS.animations_enabled` now is read-write. Added `VARS.sys_animations_enabled` read-only variable that tracks the system config.
  - `KEYBOARD.repeat_config` now is read-write. Added `KEYBOARD.sys_repeat_config`.
  - `KEYBOARD.caret_animation_config` now is read-write. Added `KEYBOARD.sys_caret_animation_config`.
  - `MOUSE.multi_click_config` now is read-write. Added `MOUSE.sys_multi_click_config`.
  - `TOUCH.touch_config` now is read-write. Added `TOUCH.sys_touch_config`.

[`zng.code-snippets`]: .vscode/zng.code-snippets

# 0.5.1

* Add `diagnostic::on_unimplemented` notes for multiple traits.
* Add `auto_scroll` in the `Scroll!` widget, enabled by default.
* Add `CaptureFilter` helper constructors.
* Add `LocalContext::extend`.
* Add `SCROLL.context_values_set`.
* Fix `WidgetInfo::new_interaction_path` always detecting change.
* Improve iterators in `InteractionPath`, `interaction_path` and `zip` are now double ended and exact sized.
* Add `ZOOM_TO_FIT_CMD`.
    - The `CTRL+'0'` shortcut is now used for this command, not `ZOOM_RESET_CMD`.
* Deprecate `NilAnimationObserver`, use `()` now.
* Add `ForceAnimationController` to force important animations to run when animations are disabled on the system.
* Fix crash handler passing app name twice as command line arguments.
* **Breaking** Implemented new syntax for the localization scrapper to separate standalone notes per file:
    - `// l10n-file-### {note}` only adds the note to the `template/file.ftl`.
    - `// l10n-*-### {note}` adds the note to all files that match the glob pattern (`template/*.ftl`).
    - The old syntax `// l10n-### {note}` is still supported, but now it is equivalent to `// l10n--###` that
      matches the default `template.ftl` file only.
    - Note that this is only a breaking change for dependents of `zng-l10n-scraper`. Normal users (cargo install)
      must update the tool to scrap using the new syntax, comments with the new file pattern matcher are ignored
      by older scrappers.

# 0.5.0

* Add `OPEN_TITLE_BAR_CONTEXT_MENU_CMD` for windows.
* Add `DRAG_MOVE_RESIZE_CMD` for windows.
* **Breaking** View API changes:
    - Add `open_title_bar_context_menu`.
    - Rename `close_window` to `close`.
    - Rename `focus_window` to `focus`.
    - Add `set_enabled_buttons`.
    - Add `set_system_shutdown_warn`.
    - Note that this is only a breaking change for direct dependents of `zng-view-api`.
* Better "custom chrome" example in `examples/window.rs`.
* Add `OPEN_TITLE_BAR_CONTEXT_MENU_CMD` to window API.
* Fix `WIDGET.border().offsets()` not including the innermost border offset.
* Add `WindowVars::enabled_buttons` to window API.
* Add `WindowVars::system_shutdown_warn` to window API.
* **Breaking** Fix when/property assign expansion order.
    - When blocks now expand in the same declaration order, before they always expanded after all property assigns.
```rust
// code like this incorrectly builds in v0.4:
fn version_0_4() -> impl UiNode {
    let can_move = var(true);
    Container! {
        when *#{can_move} {
            mouse::cursor = mouse::CursorIcon::Move;
        }
        mouse::on_mouse_down = hn!(can_move, |_| {
            let _use = &can_move;
        });
    }
}
// now in v0.5 the value must be cloned before the last move:
fn version_0_5() -> impl UiNode {
    let can_move = var(true);
    Container! {
        when *#{can_move.clone()} {
            mouse::cursor = mouse::CursorIcon::Move;
        }
        mouse::on_mouse_down = hn!(|_| {
            let _use = &can_move;
        });
    }
}
```
* **Breaking** Rename `VarCapabilities` to `VarCapability`.
* **Breaking** Add window extension API in `zng-view`.
    - Add `ViewExtension::window`.
    - Add `OpenGlContext` and replace the `gl` fields with `context` in multiple extension API args.
    - Rename `is_config_only` to `is_init_only`.
    - Note that this is only a breaking change for direct dependents of `zng-view`.
    - Rename `ViewRenderExtensionError` to `ViewExtensionError`.
* Add window reference to args for `RendererExtension` when possible.
* Fix `zng::view_process::default::run_same_process` not propagating app panics.
* Add `WindowCloseRequestedArgs::headed/headless`.
* **Breaking** Fix tab nav when a focus scope with `FocusScopeOnFocus::LastFocused` is a child of
  another scope with `TabNav::Cycle`.
    - Breaking change has minimal impact:
        - Added input in `WidgetFocusInfo::on_focus_scope_move`.
        - Removed `FocusChangedCause::is_prev_request`.
* Add `FocusChangedCause::request_target` helper method.
* Add `WidgetPath::parent_id` helper method.
* Fix auto scroll to focused issues:
    - When the focused child does not subscribe to focus change events.
    - Scrolling when large widget is already visible.
    - Scrolling again to same widget when focus change event did not represent a widget change.
* Add `WidgetInfo::spatial_bounds`.
* Fix directional navigation cycling only inside viewport now full spatial bounds of scopes.
* Add better conversions for `CommandScope`. You can now scope on named widgets directly, `FOO_CMD.scoped("bar-wgt")`.
* Add `ContextualizedVar::new_value`.
* **Breaking** `SCROLL.scroll_*` methods now return contextual vars, not values.
* Fix panic on window move in Wayland.
* Fix minimize command removing maximized state from restore.
* Fix issue when parent widget's cursor can override child's cursor when the parent cursor var updates.
* **Breaking** Remove the `cursor_img` property and window var.
* **Breaking** The `cursor` property now has input type `CursorSource`.
    - Note that the `CursorIcon` type converts to `CursorSource`.
* Implement custom cursor images in the default view.

# 0.4.0

* Panics in `task::respond` are now resumed in the response var modify closure.
* Add `task::ipc` module, for running tasks in worker processes.
* **Breaking:** Remove `"bytemuck"` feature from `zng-unique-id`.
    - Now must use `impl_unique_id_bytemuck!` to generate the impls.
    - Note that this is only a breaking change for direct dependents of `zng-unique-id`.
* Add single app-process instance mode.
    - Adds `zng-ext-single-instance` crate re-exported in `zng::app` when non-default 
      Cargo feature `"single_instance"` is enabled.
* Implement `AsRef<std::path::Path>` for `Txt`.
* Implement `AsRef<std::ffi::OsStr>` for `Txt`.
* Add app-process crash handler.
    - Adds `zng::app::crash_handler`.
    - Can be used to easily implement crash reporting, stacktrace and minidump 
      collection, app restart on crash.
    - Call `zng::app::crash_handler::init_debug()` to quickly setup panic and minidump collection.
* Fix view-process kill by user not working after respawn.
* Fix view-process assuming any signal kill was requested by the user.
* Fix potential issue retrieving current_exe trough symbolic links.
* Fix view-process panic message.
* Add `APP.about`.
* Fix `AnsiText!` not resetting style.
* `Markdown!` widget now uses `AnsiText!` for ```console code block.
* Fix `auto_size` not using the min/max_size constraints.
* **Breaking:** Change return type of `SCROLL.vertical_offset`, `SCROLL.horizontal_offset` and `SCROLL.zoom_scale`.
    - Changed only from `ReadOnlyContextVar<Factor>` to `ContextVar<Factor>` so it has minimal impact.
* Add `vertical_offset`, `horizontal_offset` and `zoom_scale` properties in `Scroll!`.
    - Users should prefer using scroll commands over these properties, but they are useful for implementing features
      like binding two side-by-side scrolls, saving scroll state.

# 0.3.4

* Add Cargo feature documentation in each crate `README.md` and `lib.rs` docs.
* Add Screenshot function to the Inspector window.
* Fix `formatx!` causing futures to not be Send+Sync.
* `UiTask` now logs a warning if dropped while pending.
* Add `UiTask::cancel` to drop a pending task without logging a warning.
* Fix `WINDOWS.frame_image` capture with multiple windows capturing pixels from the wrong window.
* Fix `WINDOWS.frame_image` var not updating on load or error.
* Fix cursor not resetting on widget deinit.
* Add missing `zng::app::test_log`.
* **Breaking:** View API accessibility updates.
    - Added `Event::AccessDeinit`, access can now be disabled by the system.
    - Removed `WindowRequest::access_root`, no longer needed.
    - Note that this is only a breaking change for direct dependents of `zng-view-api`.
* Fix many doc broken links.

# 0.3.3

* Fix `zng-tp-licenses` build in docs.rs.
* You can now suppress license collection on build by setting `"ZNG_TP_LICENSES=false`.

# 0.3.2

* Fix docs.rs build for `zng` and `zng-wgt-material-icons`.
* Add AVIF support in prebuilt view.
* Implement prebuilt compression, prebuilt now depends on `tar`.
* Implement `PartialOrd, Ord` for `Txt`.
* Add crate `zng-tp-licenses` for collecting and bundling licenses.
* Add `third_party_licenses` on view API that provides prebuilt bundled licenses.
* Add `zng::third_party` with service and types for aggregating third party license info.
    - Includes a default impl of `OPEN_LICENSES_CMD` that shows bundled licenses.

# 0.3.0

* **Breaking:** Fix typos in public function names, struct members and enum variants.
* Fix cfg features not enabling because of typos.

# 0.2.5

* Fix docs.rs build for `zng-view-prebuilt`, `zng-app`, `zng-wgt`.
* Unlock `cc` dependency version.
* Remove crate features auto generated for optional dependencies.
* Add `zng::app::print_tracing`.
* In debug builds, prints info, warn and error tracing events if no tracing subscriber is set before the first call to `APP.defaults` or
`APP.minimal`.

# 0.2.4

* Fix `zng` README not showing in crates.io.

# 0.2.3

* Change docs website.

# 0.2.2

* Fix `"zng-ext-font"` standalone build.

# 0.2.1

* Fix build with feature `"view"`.

# 0.2.0

* Crates published, only newer changes are logged.<|MERGE_RESOLUTION|>--- conflicted
+++ resolved
@@ -1,6 +1,5 @@
 # Unreleased
 
-<<<<<<< HEAD
 * Add support for multi entry image containers.
     - Added `Img::entries` and related methods.
     - Added `ImageEntryKind` and `ImageEntriesMode`.
@@ -8,9 +7,7 @@
     - **Breaking** Replaced `ImageDownscale` with `ImageDownscaleMode`.
 * Add `Img::original_color_type` metadata.
 
-=======
 * Fix BGRA image tagged as mask.
->>>>>>> 1d1ff02b
 * Add `Length::simplify` and automatically apply it to parsed expressions.
 * Add `zng::text::txt` standalone property. It sets the child node of the widget to `Text!`.
 * Better `SettingsEditor!` screen when no item matches search.
