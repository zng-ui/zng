--- conflicted
+++ resolved
@@ -5,11 +5,8 @@
 
 * Add more hot reload `BuildArgs` helpers.
 * Change default hot reload rebuilder to first try env var `"ZNG_HOT_RELOAD_REBUILDER"`.
-<<<<<<< HEAD
     - This feature is used in the `zng-template`, releasing soon.
-=======
 * Fix `tracing` in hot reloaded dylib.
->>>>>>> 2ff087a4
 
 # 0.6.0
 
