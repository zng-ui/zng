# Unreleased

<<<<<<< HEAD
* Add `Length::simplify` and automatically apply it to parsed expressions.
=======
* Add `zng::text::txt` standalone property. It sets the child node of the widget to `Text!`.
* Better `SettingsEditor!` screen when no item matches search.
>>>>>>> 693a21be
* Change `presenter` and `presenter_opt` nodes to become the inner node if it is an widget.
* Fix `force_size` layout causing an error log.
* Fix `Scroll!` child alignment fill. Remove non standard layout, now only applies in dimensions without scrolling.
* Fix panic on view-process respawn when a window is initing.

# 0.20.2

* Add `Image::on_load_layout` event fired after new image is loaded and layout.
* Optimize image decoding, faster and less memory use.
    - Decodes directly to the IPC memory map.
    - Optimized EXIF orientation transforms.
    - Optimized conversion to BGRA8 or A8 display formats.
* Add `IpcBytesMut::reverse_chunks` and related methods for reversing chunks.
* Add `IpcBytesMut::reduce_in_place` and related methods for reusing allocation for chunked conversion when output chunks are smaller.
* Add `IpcBytesMut::truncate` for truncation and shrinking on finish.
* Add `IpcBytes::cast` and `IpcBytesMut::cast` for bytemuck safe casting.
* Fix missing image formats in the view-process encoder and decoder lists.

# 0.20.1

* `UiNode::init_widget` and `into_widget` anonymous widget now uses detailed hit-test mode.
    - Fix issues with `LAYERS.insert_node` blocking all interaction with window.

* Improve `Scroll::min_zoom`.
    - Now minimum possible scale is `0.01.pct()`.
    - A value under `0.01.pct()` indicates the scale needed to fit the content in the viewport.
    - New default value is `0.fct()`.

* Add `WINDOW.try_info` and `WIDGET.try_info` to get contextual info without panic if widget has not built info yet.

# 0.20.0

* Add support for gigapixel images.
    - Now decoded image length can exceed i32::MAX.
    - Now is only limited by the codecs (~4 gigapixels for JPEG).

* Improve view-process image downscaling implementation.
    - Higher quality and faster using specialized resizer.
    - Implemented downscaling for already decoded image buffers.
    - Renderer now also generates a lazy loaded mipmap when rendering downscaled images.

* **Breaking** Refactor `ImageSource`.
    - `Data` now holds `IpcBytes` directly.
    - Removed `Static` because it is always converted to `IpcBytes` anyway.

* **Breaking** Refactor view-process API image display item.
    - Removed `AlphaType` and relates items. Images are always premultiplied BGRA8 or A8 masks.

* **Breaking** Refactor `zng::task::http` into a backend agnostic API.
    - Removed unmaintained `isahc` dependency.
    - Most of the surface API remains the same, the `Request` type is its own builder now.

* **Breaking** Refactor `zng::task::io::ReadLimited`.
    - No longer generic over the error function.
    - Now also implements `BufRead`, `Read` and `AsyncBufRead`.
    - Add constructor with default error.
* **Breaking** Refactor `zng::task::io::Measure`.
    - Now uses `Var<Metrics>` to track and notify progress.
    - Now also implements `BufRead`, `Read`, `Write` and `AsyncBufRead`.

* Refactor `WhiteSpace` merging to better integrate with basic paragraph spacing.
    - `Merge` now also merges multiple line breaks into a single one.
    - **Breaking** Added `MergeParagraph`. Merges spaces and trim lines. Removes single line breaks. Merge multiple line breaks.

* **Breaking** Remove `img_scale_factor` and `img_scale_density` properties.
    - Added `img_auto_scale` property and related `ImageAutoScale` enum.

* **Breaking** Remove `Animation::sleep_restart`. Add restart flag to `Animation::sleep`.

* Unify channel types.
    - **Breaking** Removed `AppChannelError`, `EventReceiver`.
    - **Breaking** Removed `bytes_channel` and related types. Use an IPC channel with `IpcBytes` messages.
    - **Breaking** Removed `AppEventSender` *extension* channels. Simply create a wrapper that sends the message and awakes the app.

* Refactor IPC and worker process API.
    - **Breaking** Remove `zng::task::ipc`.
    - Add `zng::task::channel::ipc_channel` and related types.
    - Add `zng::task::process::worker` with the same worker process types.
    - IPC types are now also available in builds without `"ipc"` feature, internally patched to use normal channels.
    - **Breaking** Remove `zng::task::channel::{UnboundSender, UnboundReceiver}`.
    - **Breaking** Unified channel error types.
    - **Breaking** Remove conversions from underlying channel types.
    - **Breaking** Remove public `duct` crate types.

* Add blocking API for `zng::task::channel` sender and receiver.
* Fix `Window!` config properties trying to use `CONFIG` in builds without `"config"` feature.

# 0.19.2

* Implement workaround deadlocks caused by the `notify` crate.
* Improve advanced animation API. 
    - Add `EasingTime::seg` helper for segmenting an animation overall time for sub-animations.
    - **Deprecated** `Animation::restart_count` renamed to `count`.
    - Add `Animation::set_count`.
    - Add `Animation::sleep_restart`.
* Change `mask_image` to apply to the borders too.
* Add `zng::process::CircularStyle`.

# 0.19.1

* Implement basic paragraph support in base `Text!` widget.
    - Added `paragraph_break` property that defines how the text is split in paragraphs.
    - Added `paragraph_spacing` property to `Text!`.
    - Added `paragraph_indent` property for inserting space on the first line or hanging other lines.

* Show layout metrics used in the Inspector.
* Fix `ProgressView!` default style not showing indicator.
* Improve `save_state` properties and node.
    - Now restores state as soon as config is loaded, ideally before window is loaded.
    - This fixes issue when window presents one frame at restored size and then maximizes.
* Image widget now ignores `img_scale_factor` when `img_scale_density` is enabled.
* Implement `FromStr` for `PxDensity`. Fixes regression, the previous density units implemented parse.

# 0.19.0

* Add `"view_hardware"` feature to make hardware rendering optional.
    - On Windows the `"view_software"` renderer uses ~20MB less RAM than Nvidia OpenGL drivers.
    - Only recommended for small apps with simple UIs.
    - If you hand pick features (recommended for release builds) you **must enable** this to retain hardware acceleration.

* Optimize system fonts memory use.
    - **Breaking** Removed `FontDataRef`.
    - Added `FontBytes` that can efficiently reference bytes in various formats, including memory maps.
    - **Breaking** View API `add_font_face` now receives a `IpcFontBytes`.
    - Refactored `ColorGlyphs` and `ColorPalettes` to parse on demand.
    - Windows builds with default fonts now uses ~20MB less memory.

* Inherit `StyleMix` for `Window` to facilitate theme implementation.
    - See `zng::window` documentation for theming tips.

* Unify pixel density units.
    - **Breaking** Removed `zng::{layout::{Ppi, Dpi, ResolutionUnits}, image::ImagePpi}`.
    - Added `zng::layout::{PxDensity, PxDensity2d, PxDensityUnits}`.
    - **Breaking** Renamed all *ppi* to *density*.

* Unify `MixBlendMode` type with view API.
    - **Breaking** Remove `zng::color::RenderMixBlendMode`.
    - **Breaking** `zng::color::MixBlendMode` is now non-exhaustive and has a new variant `PlusLighter`.

* **Breaking** Task functions that capture panic now return `zng::task::TaskPanicError`.
* Fix gradient stops with midway adjustment.
* Impl of `Add` and `Sub` for `layout::Vector` is now generic over any type that converts to vector.
* Add `Var::chase_begin` to begin a deferred chase animation.
* Add `zng::app::memory_profiler` for recording DHAT heap traces.
* Add `zng::task::set_spawn_panic_handler` for apps to optionally handle panics in spawn and forget tasks.
* Refactor `toggle::{select_on_init, deselect_on_deinit}` to ignore reinit (quick deinit/init).
* Token data package for custom property assign attributes is now documented.
* `#[property]` argument `widget_impl` now accepts multiple widget targets.
* Task worker process timeout is now configurable with ZNG_TASK_WORKER_TIMEOUT env var.
* View process timeout is now configurable with ZNG_VIEW_TIMEOUT env var.
* Fix view-process recover when it stops responding.

# 0.18.2

* Fix `async_hn!` handlers in the app scope unsubscribing after first event.
* Fix layout dependent on `LayoutMetrics::screen_ppi` not updating on change.
* Add `Var::flat_map_vec` for mapping `Var<Vec<T>>` to `Var<Vec<O>>` where `T` projects a `Var<O>`.
* Default setting editor reset button is now localizable in the `zng-wgt-settings` l10n resources.
    - Also surface it in `zng::config::settings::editor::reset_button` for use in custom editors.
* Implement `FromStr` for resolution units.
* Implement more Option conversions for response vars.
    - You can now `map_into` from `ResponseVar<Option<T>>` to `Var<Option<T>>`.
* Add `flat_expr_var!`, a helper for declaring an expression var that flattens.
* Fix EXIF metadata reading to define `ppi`.

# 0.18.1

* Implement color management in `zng-view`, supports ICC profiles and PNG gamma, chromaticities.
* Update default inspector watchers. Root widget now watches some general stats. All widgets now show *actual_size*.
* Fix layout unit display print issues, precision propagation.
* Implement image `ppi` metadata in `zng-view` for JPEG, PNG and TIFF.
* Add pixels-per-centimeter support in `ImagePpi`.

# 0.18.0

* Refactor child insert properties (`child_top`, `child_start` and others).
    - **Breaking** Removed `spacing` input from each property.
    - Add `child_spacing` and `child_out_spacing` properties that now configures the spacing.

    To migrate remove the second input, and if it was not zero set it in the new spacing properties.

* Refactor handlers to enable args type inference.
    - Added unified `Handler<A>` type.
    - **Breaking** Removed `WidgetHandler` and `AppHandler` trait.
    - **Breaking** Removed `FilterWidgetHandler` and `ArcWidgetHandler` struct.
    - **Breaking** Removed `app_hn!`, `app_hn_once!`, `async_app_hn!` and `async_app_hn_once!`.
    - App scoped handler are just normal handlers now, with an `APP_HANDLER` contextual service to unsubscribe from inside.

    To migrate app handlers remove `app_` prefix with normal. To migrate custom event property declarations replace `impl WidgetHandler<A>` with `Handler<A>` and execute the async task is needed. Other use cases will continue working, you can now omit the args type in most handlers. 

* Add build action properties.
    - Properties that modify the widget build, with the same access level as a widget build action.
    - `#[property]` now accepts functions with signature `fn(&mut WidgetBuilding, ...)`.
    - **Breaking** Removed `capture` from `#[property]`, migrate to an empty mixin property.
    - **Breaking** Renamed old "property build action" to "property attributes". This is a more accurate name and avoids confusion.

* Refactor how the default style is declared.
    - **Breaking** Removed `style_base_fn`.
    - **Breaking** `impl_style_fn!` macro now also requires the default style name.

* **Breaking** `Length` and `LengthExpr` are now `non_exhaustive`.

* **Breaking** Rename *logo* to *super* in `ModifiersState`. This was missed in a previous breaking refactor.

* Detect and recover from view-process not responding.
    - **Breaking** Added `Api::ping` and related items to the view-process API.
    - Only breaking for custom view-process implementers.

* Fix menu not appearing in Inspector Window.

# 0.17.4

* Fix misaligned icons in `Menu!`.

* Named styles now can also be modified in context.
    - Add `style::impl_named_style` macro and associated items.
    - Add `button::{light_style_fn, primary_style_fn, link_style_fn}`.
    - Add `dialog::{ask_style_fn, confirm_style_fn, error_style_fn, info_style_fn, warn_style_fn}`.
    - Add `menu::{context::touch_style_fn, icon_button_style_fn}`. 
    - Add `progress::simple_bar_style_fn`.
    - Add `text_input::{search_style_fn, field_style_fn}`.
    - Add `toggle::{combo_style_fn, check_style_fn, radio_style_fn, light_style_fn, switch_style_fn}`.

* Add `"deadlock_detection"` to default `"dev"` feature.
* Style more widgets inside `Menu!` root.
    - Add `menu::{TextInputStyle, ComboStyle}`.

# 0.17.3

* Fix default accent color and color scheme not using system values in Ubuntu.
* Fix default accent color and color scheme not updating on Windows settings change.
* Default `Window!` now uses `base_color` to define the background color.
* Implement `ByteUnits` for `f64` and add associated functions `ByteLength::from_*_f64`.
* Implement `FromStr` for unit types, parses the primary `Debug` and `Display` formats.
* Fix unrecoverable crash in respawned view-process not reaching the crash-handler-process.
* Fix respawn when a view-process panic happens during window creation.

# 0.17.2

* Add `zng::gesture::is_pointer_active` and related properties.
    - Allows implementing media player like controls, that vanish after a while without cursor movement.
* Fix `cargo zng fmt` for very long `when` expressions.
* Add `zng::rule_line::collapse_skip` property.
* Add `Menu::has_open` state property.
* Fix `zng::rule_line::CollapseMode::MERGE` not applying.

# 0.17.1

* Optimize read-only variables, now all var kinds are zero-cost.
* Fix `VarCapability::is_const` for contextual read-only variables.
* Fix `IMAGES.reload` panic on error.
* Add `IMAGES.watch` for auto reloading image that is modified.
    - Implemented in `zng::fs_watcher::IMAGES_Ext` and imported in the prelude.
* Add `Length::has_default` that inspects `Expr` values.
    - Method also added to all `Length` based composite units.
* Fix `length::replace_default` not considering `Expr` values.
* Fix `Length::Default` having a layout effect in exact size properties.
    - This default value now *disables* the properties, the required behavior for integration with `when` blocks in widgets.
    - Changed properties: `layout::{size, max_size, force_size}` and related properties.
* Fix buttons at the top-level of `Menu!` not returning focus on click.
* View-process now tries to guess image format in case of header decode error for an extension or mime defined format.
* Fix `cargo zng fmt` wrap instability inside macros.

# 0.17.0

This release contains breaking changes that affect the build and app startup.

* **Breaking** Removed deprecated crate features and deprecated items.

    To migrate, first update to latest `0.16` version and build, since `0.16.3` building with deprecated features print
    a warning message with fix suggestions. The `0.16.3` release notes also contains details about the changes.

* **Breaking** Change `APP.is_running` to only be `true` when the app is actually running.
    - Add `APP.is_started` to track app lifetime start, during the app extensions setup.
    - Services that require an app extension to function now assert this on first use.

    These changes are **runtime breaking**, trying to use app services after build starts and before run now panics.
    To migrate move all init code that is not app extension setup to inside `APP.run*`. This change affects users of `cargo zng new`
    with the default `zng-template`.

* **Breaking** Renamed `ModifiersState` LOGO -> SUPER that was missed from a previous rename.
* **Breaking** Syntax of the advanced `font_variations!` macro changed to better integrate with `cargo zng fmt`.
* **Breaking** Advanced Window API crate `zng-ext-window` now has feature `"image"` for optionally compiling image API.
* **Breaking** Renamed `UiNodeOpMethod` to `UiNodeMethod` and added list methods, to support tracing list nodes.

* Fix feature `zng/config` not enabling required `zng/fs_watcher`.

* Add `read` associated function for `zng::config::{JsonConfig, RonConfig, TomlConfig, YamlConfig}`.
    - This is a more efficient alternative to wrapping `sync` with `ReadOnlyConfig`.

# 0.16.6

* Fix focus scope `Popup!` widgets not focusing first descendant in some cases. 

* Add `ShortcutText!` widget for displaying keyboard shortcuts.
    - Add `zng-wgt-shortcut` crate and `zng::shortcut_text` module.
    - Also provides localization for key names.
    - Widget used in menu command shortcut styles and command button tooltip.

* Improve `zng::fs_watcher`, resolve config desync issues.

* Implement superscript/subscript styling in default `Markdown!`.
* Fix `Markdown!` whitespace merging.

* Add `zng::rule_line::collapse_scope` for auto *collapsing* multiple separators that are adjacent due to collapsed siblings.

* Improve `Menu!` default contextual styles.
    - `Vr!()` height is now `1.em()`, making it visible in the menu `Wrap!` panel.
    - Add `zng::menu::sub::{ButtonStyle, ToggleStyle}`, these are the same *menu item* styles, they are now applied in the `SubMenu!` widget.
    - Refactor `zng::menu::{ButtonStyle, ToggleStyle}` to apply to only widgets in the `Menu!` root, as a sort of *toolbar item* look.
    - Add `zng::menu::IconButtonStyle`, an optional style for buttons in menu root that only shows the command icon.

* Add `zng::rule_line::{hr::width, vr::height}` for contextually configuring the separator line length.

# 0.16.5

* Fix race condition in `zng::task::SignalOnce`.

* Event/command notify requested during a layout pass now all run before the next render pass.
    - After a layout pass the app does an updates pass (unchanged) and then does an app events pass (new).
    - See the `zng::app` module docs for more details.

* Fix command event properties notifying twice when set on the `Window!` widget and raised by shortcut press.

* Refactor `UiNode::trace` to work with widget and list nodes too.

* Refactor `actual_size` and related `actual_*` properties to get the size on layout.
    - Before the size was sampled on render, now it is sampled before.
    - This change means any state hooked to the actual size will now update before the new size is visible on the next frame.

* Improve scroll widget's `ZOOM_TO_FIT_CMD`.
    - Add `zng::scroll::cmd::ZoomToFitRequest` for configuring if the scale change is animated.
    - Add `Scroll::zoom_to_fit_mode` property for configuring if smaller content scales up to fit.

* Add `zng::mouse::ctrl_scroll` contextual property.
    - Also strongly associated with `Scroll!` widget as `Scroll::ctrl_scroll`.
    - When enabled inverts priority of mouse wheel gesture so that it zooms when no modifier is pressed and scrolls when `CTRL` is pressed.

# 0.16.4

* Fix bitflags serialization error in RON configs.
* Add `Window::parallel` and `WINDOW.vars().parallel` that has the same effect as the standalone property plus it also applies
  to window *root extensions*.
  - Fixes window with disabled parallel still running in another thread when built with the inspector extension.
* Changed `zng::widget::parallel` property to apply for all nodes in an widget, not just context nodes and inner.
* Fix `UiVec::render_update` applying twice to some children when parallel is enabled.

* Add `is_inner` in the layout constraints API.
    - **deprecated** `PxConstraints::fill` field and `fill_pref` method.
    - Added `PxConstraints::is_fill`, `is_inner` and `with_inner` methods.
    - This is an advanced API for custom layout implementers only. The normal align/fill API remains the same.

* Fix `Grid!` layout.
    - Exact size columns/rows now are sized correctly.
    - Columns `min/max_width` and rows `min/max_height` are now respected in auto sized or leftover sized columns/rows.
    - Default sized columns are now proportionally downsized in case of overflow.

# 0.16.3

* Improve UI parallelization, now can also parallelize smaller lists if the child nodes are *heavy*.
    - Custom list nodes now should use `dyn UiNodeImpl::parallelize_hint` together with `PARALLEL_VAR` to enable parallelization.

* Add `UiNode::try_for_each_child`.
    - Custom list nodes must implement `UiNodeImpl::try_for_each_child`.

* In main crate add `"dev"` feature, replaces `"debug_default"`.
    - Feature is enabled by default, recommended setup of dev/release feature pair, see [docs](https://github.com/zng-ui/zng/tree/main/crates/zng#dev).
    - `"debug_default"` is now deprecated, it was an attempt to auto enable debug features in debug builds that causes issues in downstream release builds.
* In all component crates the `"debug_default"` now has all the default features and is deprecated.
    - Advanced users targeting component crates directly must select each feature actually needed.
    - Next breaking release will remove all deprecated features, making component crates have no features by default.

* Deprecated feature `"dyn_closure"`, no longer needed.
* Deprecated feature `"dyn_node"`, no longer needed.
* Add `Var<VarEq<T>>::flatten` method.

# 0.16.2

* Fix image request made before view-process init never loading.
* Improve view-process crash detection for respawn.
* x86_64-apple-darwin prebuilt view-process is now cross-compiled in the GitHub ARM runner.
    - Removed support for AVIF images in the prebuilt for this target.
    - Follow the `docs/avif-setup.md` guide to build view-process with AVIF support.

# 0.16.1

* Multiple improvements for `cargo zng fmt`.
    - Now only reformats modified files when running in crates/workspaces.
    - Add `--edition` option, 2024 is the default. This fixes inconsistency between workspace run and single file run.
    - Add support for `static ref` style macro syntax, like `lazy_static!`.
    - Add support for `command!`, `event_property!` syntaxes.
    - Add support for struct declaration, init style macro syntax, like `cfg_aliases!`.
    - Add support for `bitflags!` syntax.
    - Add support for simple ident list syntax.
    - Add support for `widget_impl!` syntax.
    - Reimplemented support for widget macros, now covers full syntax.
    - Add support for `when_var!` syntax.
    - Add support for Rust code blocks in Markdown files.
    - Add support for doctest code blocks.

* Fix missing mouse move events when cursor is captured and leaves the window in Windows.
* Implement `IntoUiNode` for `std::iter` iterators of `UiNode` items.
    - You can now omit `.collect::<UiVec>()` in code that generates widget lists from iterators.

# 0.16.0

This release contains breaking changes that affect the normal surface API. All changes are trivial to fix, its mostly a job for find & replace.

These changes where necessary to fix the rampant code bloat issue. Release builds of the example projects are now 55% smaller on average. 
Optimized release builds (following the `./docs/optimized-release.md` guide) are now 30% smaller.

* **Breaking** Refactor `zng::widget::node` API.

    Unified UI node (and list) types into a new `UiNode` struct, most node types are implemented using `match_node` and not affected,
    custom node types now must implement `UiNodeImpl`, it is a simplified version of the previous API. The main motivation
    for this refactor is reduction of generics code bloat, the usage of `-> impl UiNode` scales extremely bad as the anonymous
    type is monomorphised for each generic input, this combined with node nesting causes an explosion of code copies.

    To migrate UiNode:

    - Replace output `-> impl UiNode` with just `UiNode`.
    - Replace input `_: impl UiNode` with `_: impl IntoUiNode`.
    - Replace `NilUiNode` with `UiNode::nil()`.
    - Custom nodes now must implement `UiNodeImpl`.
    - Replace `#[ui_node]` impls with manual impl of `UiNodeImpl`. The proc-macro attribute was removed, the new 
      `UiNodeImpl` provides default impls for methods.

    To migrate UiNodeList:

    - Replace output `-> impl UiNodeList` with just `UiNode`.
    - Replace input `_: impl UiNodeList` with `_: impl IntoUiNode`.
    - Replace `EditableUiNodeList` with `EditableUiVec`.

    UI nodes and lists are the same thing now, panel widgets use `UiNode::is_list` to distinguish, normal nodes are layout and rendered
    as a list with a single item. You can also set lists directly on single child widgets, the multiple nodes will be Z-stacked.

* Fix `accepts_enter` and `accepts_tag` in text editor widgets. 
* Fix zero sized gradients causing render panic.

* **Breaking** Refactor `zng::var` API.
    
    Unified var types to new `Var<T>` and `AnyVar` structs. Variables still behave the same 
    and everything that could be done before can still be done with the new API. The main motivation
    for this refactor is reduction of generics code bloat, and since a breaking change is already happening
    some poorly named methods and functions where also renamed.

    To migrate:

    - Replace `impl Var<T>` and other var structs with `Var<T>`.
    - Replace `impl AnyVar` with `AnyVar`.
    - Replace `LocalVar(_)` with `const_var(_)`.
    - Replace `ContextualizedVar::new(_)` with `contextual_var(_)`.
    - Replace `Var::wait_value` with `Var::wait_match`.
    - Replace `Var::map_ref` with `Var::map`, `map_ref_bidi` with `map_bidi` or new `map_bidi_modify` in cases where
      the mapped value is a subset of the source value.
    - Now always use `Var::capabilities` to inspect *kind* of var.
    - Modify methods `Var::{set, update, modify}` now simply DEBUG log if the variable is read-only, 
      use `try_set, try_update, try_modify` to get the error.

* **Breaking** `zng::command_property::command_property!` now also generates contextual property and var that enable/disable the handlers.
    - Adds `zng::clipboard::{can_cut, can_copy, can_paste}`.
    - Adds `zng::config::settings::can_settings`.
    - Adds `zng::app::{can_new, can_open, can_save, can_save_as}`.
    - Will not generate this if `enabled:` is set.

* **Breaking** Refactor `MONITORS` state reporting to use variables.

* Fix deserialization of `PxConstraints` failing when the `max` field is not set and format is "human readable".

* **Breaking** Refactor `zng::config::SyncConfig` to use a map of `RawConfigValue` directly.
    - Removed `ConfigMap` trait, now use `SyncConfigBackend` to implement custom formats.
    - All provided formats work the same on the surface, this is only breaking for custom format implementers.

* **Breaking** Refactor `zng::config::RawConfigValue` to represent the full serde data model.
   - Removed default JSON support, use the new `"config_json"` feature to enable JSON config files.
   - Remove conversion implementations and related error types, can now (de)serialize directly to `RawConfigValue`.

* **Breaking** Refactor how view-process config events notify.
    - Initial non default config state now reported as events on init.
    - All config and monitors info removed from `ViewProcessInitedArgs` and related API.
* Fix `VARS.animations_enabled` not updating when it is not set and the `sys_animations_enabled` changes. 

* **Breaking** Refactor how raw device events are enabled on the view-process.
    - Now can dynamically enable/disable and with more precision of what kind of events.
    - Removed `enable_input_device_events` and all related API from view-process controller.
    - Added `APP.device_events_filter` variable that can be set to enable/disable device events.

* **Breaking** Remove all deprecated items.

* **Breaking** Refactor `zng::slider` API.
    - Removed direct support to std range type, use `Selector::many` with two values.
    - Selector `value_with` and `many_with` now expects `Sync` closures.
    - Thumb args now uses a variable to track the position.
* Fix `Slider!` not reacting to value changes.
* Fix inherited widget properties not showing in documentation.

* **Breaking** Add unimplemented audio decoding and playback to the view-process API in preparation of a future release.

# 0.15.11

* Fix `DIALOG.confirm` always cancelling.
* Fix auto scroll on text caret move, only apply if the `Text!` or rich text context has focus.
* Fix auto scroll on focus change, ignore focus change due to entire `Scroll!` disabling.
* Fix `Button!` inside `SubMenu!` not filling horizontal space when the sub-menu header is wider them the button.
* Change `Scroll!` child layout to act the same as a `Container!` in the dimensions scrolling is not enabled. 
* Add `InteractionPath` methods for checking if the path contains an widget with the given interactivity.
    - **Deprecated** multiple event args methods that reimplemented this feature.
* Fix disabled `SubMenu!` opening.

# 0.15.10

* **Deprecated** Zng features "ron", "toml" and "yaml" renamed to "config_ron", "config_toml" and "config_yaml".
* **Deprecated** the view-process API "raw devices", it is replaced by "raw input devices", distinct from audio or any other devices.
    - This change mostly renames types and adds `InputDeviceInfo` with device metadata.
    - This change is mostly advanced API only, only some renamed types and events surface in `zng`.
    - The normal processed window input events are not affected.
* Add audio devices to the view-process API in preparation for a future release.
* Add extension methods for generating node lists from vars, `present_list` and `present_list_from_iter`.
    - Implemented by `zng_wgt::node::VarPresentList` and `VarPresentListFromIter` traits that are reexported as `_` in the preludes.
* Add extension methods for generating nodes from vars, `present`, `present_opt` and `present_data`.
    - Implemented by `zng_wgt::node::VarPresent`, `VarPresentOpt` and `VarPresentData` traits that are reexported as `_` in the preludes.
* Add `zng::widget::node::list_presenter_from_iter`.
    - Reexported by the `prelude_wgt`.

# 0.15.9

* Add `ImageSource::linear_vertical` and `linear_horizontal` for generating fast gradient masks.
* Implement `Eq` and `Hash` for `Length`, `LengthExpr`, `Size`, `Line`, `Point`, `Factor2d`, `GridSpacing`, `FactorSideOffsets`, `Rect`, `SideOffsets`, `Vector`, `LinearGradientAxis`, `ColorStop`, `GradientStop`, `GradientStops`.
* Add background and foreground image properties.
    - An alternative to using the `Image!` widget as `background` or `foreground`.
    - Properties implemented in `zng-wgt-image` and surfaced in `zng::widget`.
    - `background_img`, `background_img_align`, `background_img_crop`, `background_img_fit`, `background_img_offset`, `background_img_opacity`, `background_img_repeat`, `background_img_repeat_spacing`.
    - `foreground_img`, `foreground_img_align`, `foreground_img_crop`, `foreground_img_fit`, `foreground_img_offset`, `foreground_img_opacity`, `foreground_img_repeat`, `foreground_img_repeat_spacing`.
* Fix `"http"` feature including the image widget crate in `zng`.
* Remove warnings about `touch_config` not being implemented in Linux, macOS and Windows.
* Fix localization resources fallback going to different file name (take 2).

# 0.15.8

* Implement `LOW_MEMORY_EVENT` for macOS, all supported platforms covered now.
* Fix view-process config in Linux not reading default values that are only defined in schema.
* Implement `LOW_MEMORY_EVENT` for Linux.
* Fix log printing in prebuilt view-process.
* Handle incorrect localization file name normalization.
    - Assertion panic in debug builds.
    - Warning logged and normalization in release builds.
* Fix duplicate localization caching.
* Fix localization resources fallback going to different file name.
* Fix localization showing resource as loaded after load error.

# 0.15.7

* Add `"dyn_node"` to `zng` default features to avoid build issues in release builds.
  - GitHub workflow runners can't handle building with all the generics inlining that happens without this feature.
  - This is a better default for test release builds, the performance hit is negligible.
  - Production builds should disable default features and configure depending on need, see [`docs/optimize-release.md`] for details.
* Fix release builds with default features.
* Fix `zng-wgt-inspector` builds without `"live"` feature.

[`docs/optimize-release.md`]: ./docs/optimize-release.md

# 0.15.6

* Add `cargo zng trace` subcommand for recording and post processing traces.
* Add `zng::env::process_name` and name the Zng processes.
* Add `zng::app::trace_recorder` and the `"trace_recorder"` feature.
* Fix `cargo zng l10n` handling of repeated sections.
* Fix `cargo zng new` removing already existing target.

# 0.15.5

* Add support for `CLIPBOARD.file_list` in Linux and macOS.
* `LocalContext::with_context_blend` now also overrides the tracing dispatcher if it captures a dispatcher.
* Better error handling in `zng::env::migrate_config`.
* Fix `zng::env::init_cache` setting the config path instead cache.
* Fix `LayoutMetricsSnapshot` not comparing all fields.
* Fix `Transform` interpolation.
* Fix division between different kinds of `Length` not creating a Div expression.
* Fix `PxConstraints::with_more` not saturating on overflow.
* Fix `Transitionable::lerp` implementation for `Align`. 
* Fix `Align` equality not considering the `x_rtl_aware` field.
* Implement `PartialOrd` for `PreMulRgba`, `Hsla`, `Hsva`, `Rgba`, `InlineSegmentPos`, `Ppi`, `Ppm`, `AngleRadian`, `AngleGradian`, `AngleDegree`, `AngleTurn`.
* Implement `Ord` for `FontStretch`, `FontWeight`, `Factor`, `PreMulRgba`, `Hsla`, `Hsva`, `Rgba`, `InlineSegmentPos`, `Ppi`, `Ppm`, `AngleRadian`, `AngleGradian`, `AngleDegree`, `AngleTurn`.
  - *Deprecated* custom `max`, `min` and `clamp` methods of `Factor`,  `Ppi`, `Ppm`, use the Ord equivalent. 
* Implement `Eq` for `Factor`, `FactorPercent`, `Align`, `ColorMatrix`, `PreMulAlpha`, `Hsla`, `Hsva`, `FontStretch`, `FontWeight`, `Ppi`, `Ppm`, `AngleRadian`, `AngleGradian`, `AngleDegree`, `AngleTurn`, `Rgba`, `AngleGradian`.
* Implement `Hash` for `AngleRadian`, `AngleGradian`, `AngleDegree`, `AngleTurn`, `Align`, `Ppm`.
* Fix hash equality for `f32` based unit types.
  - Refactor `zng_layout::unit::about_eq` to compare finite values by *bucket granularity*.
  - Refactor `about_eq_hash` to hash the same *bucket*.
  - *Deprecated* `EQ_EPSILON` and `EQ_EPSILON_100` renamed to `EQ_GRANULARITY` and `EQ_GRANULARITY_100`.
  - These are the types that incorrectly implemented hashing and are now fixed: `ColorMatrix`, `Rgba`, `PreMulRgba`, `Hsla`, `Hsva`, `FontStretch`, `FontWeight`, `InlineSegmentPos`, `Ppi`, `Factor` and `FactorPercent`.
  - In practice direct equality comparisons between two values has no significant change, the previous *epsilon distance* based
    equality was correct, it just was not compatible with hashing.
  - Refactor `about_eq_ord` to enforce `-inf < finite < inf < NaN` using the new equality *bucket* value for the finite values.
* Fix `TimeUnits::ms` impl for `f32`.
* Fix `Txt::split_off` when the `Txt` is backed by `&'static str`. 

# 0.15.4

* Fix interactive carets in rich texts losing pointer capture when crossing over leaf texts.
* Fix interactive insert caret appearing in non editable text.
* Update renderer dependencies.

# 0.15.3

* Inspector properties panel is now a selectable rich text.
* Rich text selection operations that apply to lines now ignore wrap line breaks.
* Add `zng::window::inspector::INSPECTOR` and associated types for configuring the live inspector (ctrl+shift+i).
  - In this release: custom watchers and the internal data model is made public, root type `InspectedTree`.
* Fix rich selection not highlighting all text components with focused style.
* Add `EventUpdate::custom` to create a custom event delivery from an existing one.
  - Somewhat equivalent to `Event<A>::new_update_custom`, but without needing to know the event type. 
* Fix panic on explicit disabled `rich_text`.
* Enable rich text selection in default third-party licenses screen. 
* Enable rich text selection in debug crash dialog, removed "plain" stdio panels.
* Rich text copy now includes line breaks between *vertically stacked* texts in non-wrap panels.

# 0.15.2

* Fix build of version 0.14 users. See #650 and #649 for details.

# 0.15.1

* Fix release.

# 0.15.0

This release contains many small breaking changes, almost all on advanced API, the normal surface API is mostly untouched.
All changes are trivial to fix, they are either a rename or types that are now non-exhaustive. 

* **Breaking** Renamed view-process "online" to "connected".
  - `zng_view_api::Controller::online` to `is_connected`.
  - `zng_view_api::Request::must_be_online` to `must_be_connected`.
  - `VIEW_PROCESS.is_online` to ` is_connected`.
  - `zng_app::view_process::EncodeError::ViewProcessOffline` to `Disconnected`.
  - `ClipboardError::ViewProcessOffline` to `Disconnected`.
  - `ClipboardError::ViewProcessOffline` to `Disconnected`.
* **Breaking** `EventReceiver::try_recv` now returns `Result<Option<A>, AppChannelError>`.
* **Breaking** Normalized error types.
  - Replaced `AppExtSenderDisconnected` with `AppChannelError::Disconnected`.
  - Replaced `AppDisconnected` with `AppChannelError::Disconnected`.
  - Many error enums marked `non_exhaustive`.
  - Renamed `WindowNotFound` to `WindowNotFoundError`.
  - Replaced `zng_view_api::ipc::Disconnected` with `zng_view_api::ipc::ViewChannelError::Disconnected`.
  - Replaced `zng_view_api::ViewProcessOffline` with`zng_view_api::ipc::ViewChannelError::Disconnected`.
* **Breaking** Many structs marked `non_exhaustive`.
  - All are supposed to only be read or have construction associated functions.
* **Breaking** Upgrade `ron` from 0.8 to 0.10.
  - `zng_ext_config::RonValueRawError` changed.
  - `zng_ext_config::TomlValueRawError` changed.
  - `zng_ext_fs_watcher::WriteFile::write_ron` now uses new format.
  - `zng_ext_fs_watcher::WatchFile::ron` now uses new format.
* **Breaking** Upgrade `encoding` dependency to 2.
  - `zng_tp_licenses::encode_licenses` format changes. Not an issue for the recommended usage of encoding licenses at build time.
  - `zng_view_api::ApiExtensionPayload` internal format changed.
  - `zng_view_api::ApiExtensionPayload::serialize` return error type changed.
  - `zng_view_api::ApiExtensionRecvError::Deserialize` associated value changed.
  - `zng_task::RunError` changed.
* Add text `get_selection` getter property, works for local texts.
* Add text `has_selection` getter property, works for local and rich texts.
* **Breaking** Add `Command::new_update` that automatically uses the correct `CommandArgs`.
  - To create an update with custom args now use `cmd.event().new_update(args)`.
* Rich text contexts now handle scoped `SELECT_CMD` and `SELECT_ALL_CMD`.

# 0.14.4

* `Markdown!` is not a rich text context, enable `txt_selectable` to provide simple selection and copy.
* Add `zng::text::txt_selectable_alt_only` to coordinate click events with rich text selection gestures.
  - `Button!` widgets enable this by default, any button or derived widget is now clickable inside rich texts.

# 0.14.3

* Enable basic text selection and copy for `Markdown!` and `AnsiText!`.
* Add rich text context, `TEXT.rich` and associated API.
  - Implemented most text gestures for rich text.
  - Missing: proper line selection, touch carets across text runs.
* Add `Command::new_update_param` helper method. 
* Add `WidgetBoundsInfo::inner_rects` and associated methods.
* Add `WidgetInfo::nearest_rect` and associated methods.
* Add `WidgetInfo::cmp_sibling_in` method for fast ordering between widget infos.
* Text now clears selection on `Key::Escape`.
* Implement all `FromIterator` and `Extend` that `String` implements for `Txt`.
* Fix Alt focus scope navigation from inside nested focus scopes.
* Implement `From<WidgetFocusInfo> for WidgetInfo`.
* Surface `zng::text::txt_selectable` property.
* Fix incorrect `Wrap!` debug validation with negative spacing.
* Fix shift+arrow key gestures not starting text selection until next arrow key press.
* Update dependencies.

# 0.14.2

* Fix build error in Rust 1.86. [See details](https://github.com/zng-ui/zng/pull/633#issuecomment-2777515702)

# 0.14.1

* Add functions `all`, `all_ok`, `all_some`, `any`, `any_ok`, `any_some` in `zng::task`. These functions are dynamic versions of the
* Task macros `all!`, `all_ok!`, `all_some!`, `any!`, `any_ok!` and `any_some` now accept `IntoFuture` inputs.

# 0.14.0

* Upgrade all crates to Rust 2024 edition.
* **Breaking** Many return impl Trait changed lifetimes slightly, some replaced with doc hidden types. In practice all code should still just compile, but these are breaking changes.
* **Breaking** Some public `hashbrown::{HashMap, HashSet}` API replaced with the `std::collections` equivalent.
* **Breaking** Remove deprecated `zng::text::justify` that was replaced with `justify_mode` in 0.13.11.

# 0.13.12

* Implemented text justify for *rich text* composed of `Wrap!` and `Text!`.

# 0.13.11

* Implement text fill/justify.
* Deprecate `justify`, add `justify_mode`.
* Fix `#[deprecated]` usage in `#[widget]` structs.
* Fix `#[deprecated]` usage in `#[property]` functions.
* Fix text overflow truncate not applying in most texts.
* Fix misaligned hyphenation split points.
* Fix missing lang region in hyphenation query.

# 0.13.10

* Fix regression, some `Text!` in `Wrap!` not rendering.

# 0.13.9

* Fix `Text!` measure incorrect size after a previous layout.
* Add `scroll::zoom_size_only` property that disables scaling in `Scroll!` descendants and resizes them instead.
* Fix small `Text!` in a `Wrap!` not starting a new line.

# 0.13.8

* Fix `cargo zng fmt` for widgets with more than one `when` block.
* Fix `Wrap!` ignoring child `Text!` that is only a line-break.
* Fix soft/hard breaks in `Markdown!`.
* Improve cache of font data to use less memory.

# 0.13.7

* More feature optimization.

# 0.13.6

* Fix compilation of `zng-var` without features in debug mode.
* Add features for each sub-module of the `zng`. This enabled compile size optimization.

# 0.13.5

* Various optimizations to reduce code bloat.

# 0.13.4

* Fix crash handler creating a temp file in the executable directory.

# 0.13.3

* Fix hang rendering some text with image emojis.

# 0.13.2

* Fix deadlock in release builds (introduced in 0.13.1).

# 0.13.1

* Add `L10N.load_tar` to support embedded localization resources.
* Changed `ByteLength` to display unit symbols.
* Ignore not found error on `cargo zng l10n` cleanup.

# 0.13.0

* Add `zng::drag_drop`, with limited support drag&drop gestures.
* Add missing `zng::var::OnVarArgs`.
* **Breaking** Implemented drag&drop on the view-process API.
* **Breaking** `Event::visit_subscribers` and `Command::visit_scopes` visitor closures now must return `ControlFlow`.
* **Breaking** Refactored drag&drop in the view API to be general purpose.
* The view API `ReferenceFrameId` type now reserves some IDs for the view process.
* Add `border_img` and other related properties and types.
* **Breaking** Moved `zng::render::RepeatMode` to `zng::widget`.
* **Breaking** Add `zng_app::render::Img::size` for the renderer image interface trait.
* **Breaking** Changed default image filter to only allow images in `zng::env::res`, replacing the current exe dir filter.
* **Breaking** Add missing inputs in 9-patch border rendering methods in `FrameBuilder` and `DisplayListBuilder`.

# 0.12.10

* Fix `zng_tp_licenses::collect_cargo_about` call in Powershell.

# 0.12.9

* Fix EXIF orientation not applying to images.

# 0.12.8

* Properties `size` and related now have a default value allowing conditional assign.
* Add `zng::slider` with `Slider` widget.
* Fix `force_size` returning the parent's constraint min size.
* Fix hit-test in rounded rectangles with too large corner radius.
* Fix headless rendering in Wayland. Property `needs_fallback_chrome` now is `false` for headless windows.

# 0.12.7

* Revert `fs4` dependency upgrade to fix build. It was yanked.

# 0.12.6

* Add debug validation of capture only property use in widgets that don't capture it.
* Fix Wayland custom chrome breaking window padding.
* Fix window text properties affecting the Wayland fallback chrome text.
* Fix `swgl` build error.
* Changed how relative lengths are computed in `offset`, `x` and `y`, now uses the maximum bounded length from constraint, the same as `size` properties.
* Fix display print of `FactorPercent` not rounding.
* `ChildInsert::{Over, Under}` now allows insert to affect layout size, like other inserts.
    - Use `background` and `foreground` properties as *layout passive* alternatives for `child_under` and `child_over`.
* Add `zng::container::child`.
* **Breaking** `zng_wgt_container::child` can now be used as a standalone property that behaves the same as `child_under`.
    - Note that this is only a breaking change for direct dependents of `zng-wgt-container`.
* Fix warning on `flood` with 0 area.
* Add `zng::task::Progress` value type for reporting a task progress status.
* Add `zng::progress` with `ProgressView` widget for displaying a task progress status.

# 0.12.5

* Fix `cargo zng fmt` and `cargo zng l10n` on files that start with `#!`.
* Fix layers anchored to the root widget never rendering in some windows.

# 0.12.4

* Export `LOW_MEMORY_EVENT` on the surface API in `zng::app`.
* Fix `LOW_MEMORY_EVENT` not notifying in Android.
* Implement `LOW_MEMORY_EVENT` in Windows.
* Fix window not updating state after restore in Wayland.
* Add `FrameBuilder::render_widgets` and `render_update_widgets` to `FrameBuilder` and `FrameUpdate` to inspect external render requests.
* Implement support for raster and svg emojis.
* Add `FontFace::ttf` to quickly access the full parsed TTF data.
* Add `has_raster_images` and `has_svg_images` method to `FontFace` and `ShapedText`.
* Add software render in macOS.
* Fix software render in Wayland.

# 0.12.3

* Fix close button icon in Wayland instances without any close icon available
* Add `IMAGES.image_task` to load async image sources.
* Implement support for SVG images.
    - Add `zng-ext-svg`.
    - Add non default `"svg"` feature on the `zng` crate.
* Fix `view_process_extension!` not running in same-process mode.
* **Breaking** `WindowExtension` now also instantiated for headless surfaces.
    - Note that this is only a breaking change for direct dependents of `zng-view` extensions API.
* **Breaking** Add `as_any` casting method for `RendererExtension` and `WindowExtension`.
    - Note that this is only a breaking change for direct dependents of `zng-view` extensions API.
* Add `"zng-view.prefer_angle"` window extension to support enabling ANGLE EGL over WGL on Windows.

# 0.12.2

* Add `widget_impl:` directive for `command_property!`.
* Allow missing trailing comma in `event_property!`.
* Fix visibility and transform events losing track of a widget after info rebuild.
* Add visibility changed event properties, `on_visibility_changed`, `on_show`, `on_collapse` and others.
* Add `VisibilityChangedArgs` helper methods for tracking changes for a specific widget.
* Fix doc links in inherited properties fetched from redirected original pages.
* Fix `cargo zng res` not getting explicit metadata from lib crates.
* Implement `--verbose` for `cargo zng res`.
* Localize settings search box placeholder text.

# 0.12.1

* Fix panic trying to use font index on macOS.
* Fix default UI font in Apple systems.
* **Breaking** Update webrender dependency.
    - Note that this is only a breaking change for direct dependents of `zng-view` extensions API.
* Fix `--clean-deps` in `cargo zng l10n`.
* Implement `--verbose` for `cargo zng l10n`.

# 0.12.0

* Log warning when property is not used because it has no default value.
* Define default `max_size`, `max_width` and `max_height` so these properties can now be only set by when conditions.
* Fix `sticky_size`, `sticky_width` and `sticky_height` properties when dynamically disabled and re-enabled.
* Fix `sticky_height` using *x* constraint.
* Fix fill align in `Scroll!` dimensions that do not scroll.
* Implement alternate `SettingsEditor!` layout for narrow width (mobile).
* Implement equality and comparison for `Dip` and `Px` to `i32` (and `f32` for `Dip`).
* **Breaking** Move `IS_MOBILE_VAR` to `zng-wgt` and `zng::widget`.
* **Breaking** Move `is_mobile` and `force_mobile` to `zng-wgt` and `zng::widget`.
    - These properties are no longer strongly associated with `Window`.
* Add `SettingsEditor::panel_fn` for customizing the full editor layout.
* **Breaking** Remove previous deprecated `UiNodeVec`.
* **Breaking** Remove unused renderer param in `FrameUpdate::new`.

# 0.11.8

* Add `cargo zng l10n --clean`.
    - Add `cargo zng l10n --clean-deps` to remove previously copied localization before new copy.
    - Add `cargo zng l10n --clean-template` to remove previously scraped files.
* Add `cargo zng l10n --no-pkg` to skip scraping the target package, only copy localization from dependencies.
* Don't show keyboard shortcuts in mobile menus.
* Fix incorrect `TouchInputArgs::position` in nested windows.

# 0.11.7

* Fix OpenGL version check.
* Fix window receiving a cursor move event while cursor is not over (on x11).
* Remove end punctuation from command `info` fields
* Add better custom chrome for GNOME+Wayland.
* Add `zng::widget::node::bind_state_init` helper.
* Add `Window::needs_fallback_chrome` and `Window::prefer_custom_chrome` property.
* **Breaking** Add `ChromeConfig` and related events to the view API.
    - Note that this is only a breaking change for direct dependents of `zng-view-api` and `zng-app`.

# 0.11.6

* Fix breaking change in 0.11.5, `UiNodeVec` is only deprecated, but was removed from preludes and re-exports.

# 0.11.5

* Monitor query now falls back to largest screen when there is no primary monitor.
* Fix monitor query not updating for new window before first layout. Fixes window size in Ubuntu without GPU.
* Fix touch event targeting in nested windows.
* Fix `MOUSE.position` not tracking nested windows.
* Fix context menu not opening in nested windows.
* Fix focus not clearing from nested window when parent window loses focus on the system.
* Fix context menus of child and parent opening at the same time.
* Add missing `zng::event::AppCommandArgs`, command app level event handling is part of the surface API.
* Fix nested window render update flickering.
* *Deprecated* Renamed `UiNodeVec` to `UiVec`, old name is now a deprecated type alias.
* Fix focus not returning to main window after nested window closes.
* **Breaking** View API focus now returns a new `FocusResult`.
    - Note that this is only a breaking change for direct dependents of `zng-view-api` and `zng-app`.
* Fix app context in nested windows.
* Add `CaptureFilter::app_only` and `ContextValueSet::insert_app`.

# 0.11.4

* Add `zng::container::{child_out_*, child_under, child_over}` properties.
* Implement window nesting, primarily as an adapter for mobile platforms.
    - Add `WINDOWS.register_open_nested_handler`.
    - Add `WindowVars::is_nesting`.
    - Add `nested_window` and `nested_window_tree` helper methods for `WidgetInfo` and focus info.
    - Add default nesting handler on platforms that only support one window (Android).
* Add `LAYERS_INSERT_CMD` for inserting layer widgets from outside the window context.
* Add `LAYERS_REMOVE_CMD` for removing layer widgets from outside the window context.
* Fix hang opening a popup from another closing popup.
* Define oldest supported macOS prebuilt. Only supported >=11, now this is documented.
* Fix `"view_prebuilt"` linking on macOS.
* Fix panic on old macOS (<11). Color scheme and accent is only supported >=11.
* Fix `cargo zng fmt` of widgets with multi value property assigns.

# 0.11.3

* Add `IS_MOBILE_VAR`, `is_mobile` and `force_mobile` context var and properties.
* Add `WindowVars::safe_padding` and implement it for Android.
* **Breaking** Add `WindowOpenData::safe_padding` and `WindowChanged::safe_padding` to the view API.
    - Note that this is only a breaking change for direct dependents of `zng-view-api` and `zng-app`.
* Fix text input moving caret on focus.
* Fix interactive caret touch causing loss of focus on the text input.
* Implemented keyboard support for Android (no IME).
* Add `--cfg=zng_view_image_has_avif` for `zng-view` to support building AVIF.
    - See [docs/avif-setup.md] for more details.
* `Markdown!` now supports definition lists.

# 0.11.2

* Implement initial `ColorScheme` for Android.
* Support `RUSTFLAGS` "deny warnings" in cargo zng.
* Warn when `.zr-copy` does not find the directory or file.
* Refactor `.zr-apk` to not require to be inside the staging dir.
* Refactor `Impl Future` parameters into `impl IntoFuture`. 
* Implement `IntoFuture for ResponseVar<T>`.
* Remove `.zr-apk` requirement of extension on the folder name.

# 0.11.1

* Add `zng::env::android_install_res` helper.
* Add `zng::env::android_external`.
* Add `zng_env::android_internal`.
* Add `zng::view_process::default::android`.
* Implement Android suspend/resume cycle using the existing "respawn" API.
* Add `APP.is_suspended` var.
* Add `VIEW_PROCESS_SUSPENDED_EVENT`.
* `VIEW_PROCESS_INITED_EVENT` now notifies a "respawn" on resume after suspension.
* **Breaking** Add `Event::Suspended`.
    - Note that this is only a breaking change for direct dependents of `zng-view-api`.
* Add `ViewExtension::suspended/resumed`.
* Implement system fonts query for Android.
* Implement conversions from `FontStyle`, `FontWeight` and  `FontStretch` to the `ttf-parser` equivalent types.
* Implement `PartialOrd, Ord` for `FontName`.
* Add `zng_view::platform`.
* Implemented Android `run_same_process` entry point.
* Fixed Android build errors.
* Fix gradient stops that mix positional stops with offset stops. 
* Fix build in platforms without `AtomicU64`.
* Fix `zng::env::bin` in Wasm builds.

# 0.11.0

* **Breaking** Remove `OutlineHintingOptions` and change `Font::outline` signature.
* **Breaking** Remove `FontFace::font_kit`, `Font::advance`, `Font::origin` and `Font::typographic_bounds`.
* Fix crash window summary tab when there are no localization resources.
* Replace `breakpad-handler` with `minidumper` + `crash-handler`.
    - This removes dependency on native breakpad, a common cause of compilation issues.
* Fix large rendered window icon resize.
* Fix Emoji color palette panic (Windows 11 Emoji).
* **Breaking** Remove `0.10.5` deprecated items.
* Fix `FONTS` matching obsolete Type1 fonts when there is an OpenType alternative.
* **Breaking** `FONTS.system_fonts` now returns a `ResponseVar`.
* **Breaking** Replaced harfbuzz backend, `font::Face::harfbuzz` and `font::Font::harfbuzz` are the new accessors.
* The `"wasm-unknown-unknown"` target now compiles without error.
    - `zng::time` works.
    - `zng::env::on_process_start!` and `init!` works with a small JS setup requirement.
    - `zng::app::print_tracing` and panics log to browser console.
    - View-process is **not implemented**, only headless without renderer apps can run on this release.
    - Unfortunately many dependencies compile without actually supporting Wasm and panic during runtime, these will be fixed gradually.

# 0.10.5

* Add `cargo zng fmt` that formats normal code with `cargo fmt` + Zng and other macros.
    - See [`cargo-zng/README.md`](./crates/cargo-zng/README.md#fmt) for details on IDE integration.
* Fix named `Align` deserialization from human readable formats.
* Fix `SelectableText!` shorthand syntax.
* Fix layer `AnchorSize::Window` not filling the window space by default.
* Fix `ContextCapture::NoCapture` excluding popup config.
* Add `ResponseVar::map_response`.
* Add `Dialog!` widget, `DIALOG` service and related types.
* *Deprecated* `http::get_text`, ` http::Client::get_text` and `Var::get_text`.
    - Renamed to `get_txt`.
* *Deprecated* `zng::window::native_dialog` module.
    - The new `zng::dialog` is the new surface API for all dialogs.
    - The underlying native dialogs will not be removed, just the surface API.

# 0.10.4

* `DInstant` addition now also saturates like subtraction.
    - Fixes crash in systems without caret blink animation.
* Add `return_focus_on_deinit`.
* Add a copy button to the markdown links popup.
* Add warning for slow event handlers in debug builds.
* Add in memory "clipboard" for headless tests that use `CLIPBOARD`.
* Fix `tooltip` showing instead of `disabled_tooltip` in contexts that disable the widget after a slight delay.
* Fix tooltip opened by `ACCESS.show_tooltip` closing immediately on mouse leave.

# 0.10.3

* Fix view-process sometimes never connecting in slow machines.
* Fix `#.#.#-local` localization not matching the app resources.

# 0.10.2

* Localization now scraps `#.#.#-local` workspace dependencies.
* Add `Var::hold`, `AnyVar::hold_any`.
* Add `AnyVar::perm`, `VARS::perm`.

# 0.10.1

* Fix race condition in command metadata init when parallel widgets read the same metadata.
* Fix `cargo zng l10n` not generating a .gitignore file for deps.
* Implement serialization for l10n types.

# 0.10.0

* **Breaking** Removed support for `{lang}.ftl` localization files, now is named `{lang}/_.ftl`.
* **Breaking** Removed `L10N.localized_message`, use `L10N.message(..).build_for(lang)`.
* **Breaking** `cargo zng l10n` CLI refactor.
    - Now requires arg name for input and output.
    - Pseudo arg values now define a dir and lang to generate pseudo from.
* Add `cargo zng l10n --package/--manifest-path` for scrapping from lib crates for publishing.
* Fix localization scrapper only adding section comments to main file.
* Add localization helper for commands.
    - Set `l10n!: true` in `command!` declarations to localize metadata.
    - Use `cargo zng l10n` to scrap metadata.
* **Breaking** Use HashSet for `EVENTS.commands`.
* Impl `std::hash::Hash` for `AppLocal<T>`, `AnyEvent` and `Command`.
* Add `zng::button::PrimaryStyle`.
* **Breaking** View API now groups color scheme with a new accent color config.
* **Breaking** Refactored "color pair".
    - Now named `LightDark`.
    - Removed helper methods for declaring vars, now `IntoVar<Rgba> for LightDark` is contextual.
    - Add `light_dark` helper function and `LightDarkVarExt` helper methods.
* **Breaking** Removed `BASE_COLORS_CAR` form specific widgets, now use the unified `zng::color::BASE_COLOR_VAR`.
* Add `TextEditOp::clear`.
* Add `button::LightStyle!()` and `toggle::LightStyle!()`.
* Fix when expr not recognized.
* Fix `WINDOWS.is_loading`.
* Add `WINDOWS.wait_loaded`.
* **Breaking** Refactored `Button::cmd_param` to accept any type var.
* Fix `SelectionBy::Mouse` never being set on mouse selection.
* Add auto-selection on click, when the action does not disrupt the user.
* **Breaking** Refactored `AutoSelection` into bitflags that implement more features.
* Add  `CONFIG.insert`.
* **BReaking** `Config::get` and `AnyConfig::get_raw` now also receives an `insert` boolean.
* **Breaking** `CONFIG.get` and `Config::get` now receive a default value, not a closure.
    - The closure was immediately evaluated by most config backends.
* **Breaking** Refactored `zng_wgt_window::SaveState`.
    - Is now in `zng::config::SaveState`.
    - Does not define window load wait time.
        - A new `Window::config_block_window_load` property handles blocking for all configs on window.
    - Add `zng::config::save_state_node` helper for declaring state persistency properties for other widgets.
    - Automatic config keys now require an ID name.
* Fix "child_insert" layouts when the children end-up having a single full widget and other non-widget nodes.
* Add `TextInput::placeholder`.
    - Add `TextInput::placeholder_txt`.
* Add `Container::child_under/over`.
    - Add `ChildInsert::Under/Over`.
* Add `zng::text_input::SearchStyle`.
* **Breaking** Refactored `zng::icon::material*` modules and `zng-wgt-material-icons`.
    - Removed consts for each icon.
    - Modules renamed to `zng::icon::material::*`.
    - Now uses a `phf` map from string names.
        - To convert an old const name, lowercase + replace '_' with '-' and strip 'N' prefix if the next char is a number.
          Example: `N1K_PLUS` -> `"1k-plus"`.
    - Now registers `ICONS` for each name.
* **Breaking** Moved `CommandIconExt` from `zng-wgt-text` to `zng-wgt`.
* `Icon!` now auto-sizes by default.
* Add `zng::widget::ICONS`.
* Add `zng::widget::WeakWidgetFn`.
* Add `zng::widget::EDITORS`.
* Add `dyn AnyConfig::get_raw_serde_bidi`.
* Add `AnyVarValue::eq_any`.
* Add `zng::config::settings`.

# 0.9.1

* Sanitize file names in `cargo zng new`.
    - Also add `f-key-f` and `f-Key-f` for templates to interpolate sanitized file names.
* Fix `cargo zng new` values cleanup.
* Add more :case conversion functions in `.zr-rp`.
    - Add alternative longer names for all cases.
    - Add `:clean` that only applies cleanup.
    - Add `:f` or `:file` that sanitizes for file name.
* Support multiple :case functions in `.zr-rp`.
    - Pipe separator, `:T|f` applies `:Title` them `:file`.

# 0.9.0

* **Breaking** Remove `L10N.load_exe_dir`, use `zng::env::res` with `L10N.load_dir`. 
* **Breaking** `.zr-rp` now trims the values.
* **Breaking** `.zr-rp` now cleans the values for some cases.
* Fix `WINDOW.position().set` not moving the window.
* Add `ZR_LICENSE` in `cargo zng res`.
* **Breaking** Add `zng::env::About::license`.
* Implement (de)serialize for `zng::env::About`.
* **Breaking** `.zng-template` moved to `.zng-template/keys`.
* **Breaking** `.zng-template-ignore` moved to `.zng-template/ignore`.
* Add `.zng-template/post`, an optional post template generation script or crate to run.
* `.zr-rp` now can read files using `${<file}`.
* `.zr-rp` now can read stdout of bash script lines using `${!cmd}`.
* **Breaking** `.zr-rp` now requires the colon in `:?else`.
* **Breaking** `.zr-rp` `:?else` is now only used if the source cannot be read or is not set. Empty values are valid.
* Fix cargo zng res not showing tools progress prints.
* Fix crash handler attaching to other non-app processes.
* Fix `.zr-copy` not merging folders.
* **Breaking** `.zr-sh` now automatically runs with `set -e`.
* `.zr-sh` now runs in `bash` if it is present, fallbacks to `sh`.
* **Breaking** Change default `zng::env::res` for Linux to `../share/{executable-name}`.
* **Breaking** Replace dir definition files in `zng::env` 
    - From `.zng_res_dir` to `.res-dir`.
    - From `zng_config_dir` to `config-dir`.
    - From `zng_cache_dir` to `cache-dir`.
    - Relative dirs are now resolved from where the file is defined.
* **Breaking** Remove deprecated "APP.about" and related types and macro.

# 0.8.2

* Implement some system config reading for macOS.
* Add `aarch64-pc-windows-msvc` view_prebuilt.
    - Without AVIF, not tested.
* Fix view_prebuilt in `x86_64-apple-darwin`.
* Fix `cargo zng res` in non-workspace crates.
* Fix zr-glob not printing copied paths in subdirectories.

# 0.8.1

* Fix align of search box in the Inspector window.
* Fix `l10n!` interpolation of non-var values.
* Allow missing authors field in `zng_env::About::parse_manifest`.
* Fix `cargo zng res` not finding any metadata.

# 0.8.0

* **Breaking** `get_font_use` now gets font references, not just names.
* Add `ZNG_NO_CRASH_HANDLER` env var to easily disable crash handler for special runs like for a debugger.
* Add `CrashConfig::no_crash_handler` for custom crash handler disabling.
* Add `zng::app::print_tracing_filter`.
* **Breaking** `cargo zng res` defaults changed from `assets` to `res`.
* **Breaking** Remove `FullLocalContext`, a type that is from an old version of the context API.
    - The type cannot be constructed, so this has no actual impact.
* [Updated Webrender](https://github.com/zng-ui/zng-webrender/pull/1)
* Fix unbalanced HTML text style tags in `Markdown!` leaking outside of their block.

# 0.7.1

* Fix integrated/dedicated render mode on Ubuntu.
* Fix build of zng-view-* without `"ipc"` feature.
* Prebuilt view-process now uses the same tracing context as the app-process.
    - Note that the tracing context must be set before `run_same_process`.
* Fix "GLXBadWindow" fatal error on Ubuntu.
* Fix ComboStyle arrow icon on Ubuntu.
* Now does not capture view-process stdout/err, inherits stdio from app-process.
* Fix view-process getting killed before exit request can finish.
* Fix windows not opening maximized in X11.
* Fix bold default UI font on Ubuntu.
* Fix multiple hot-reload bugs, now is tested on Windows and Ubuntu.
* **Breaking** Remove `crash_handler` feature from defaults of `zng-app`.
    - The feature ended-up activated by the numerous crates that depend on `zng-app`.
    - This is only a breaking change for direct dependents.

# 0.7.0

* Add `zng::env::on_process_start!` to inject custom code in `zng::env::init!`.
* Add `zng::env::on_process_exit` to register a handler for process exit.
* Add `zng::env::exit` to collaboratively exit the process.
* Add `zng::app::on_app_start` to register a handler to be called when the `APP` context starts.
* Implement `From<Txt>` for `std::ffi::OsString`.
* Add `KeyLocation`.
* Fix numpad shortcuts.
* **Breaking** Remove `zng_view::init`, `zng_view_prebuilt::init`, `zng::view_process::default::init`, `zng::view_process::prebuilt::init`.
    - Only `zng::env::init!()` needs to be called to setup the view-process.
* **Breaking** Remove `zng_view::extensions::ViewExtensions::new`.
    - Now use `zng_view::view_process_extension!` to declare.
* **Breaking** `zng_view_api::Controller::start` now requires the exe path and supports optional env variables to set.
    - This only affects custom view-process implementers.
* **Breaking** New default `zng::env::res`, was `./assets` now is `./res`.
* **Breaking** Renamed `zng_view_prebuilt::ViewLib::init` to `view_process_main`.
* **Breaking** Remove `is_single_instance`, `single_instance`, `single_instance_named`.
    - Single instance now enabled automatically just by setting `feature="single_instance"`.
* **Breaking** Add name requirement for `zng::task::ipc` workers.
    - Workers are no longer limited to a single entry with an enum switch.
    - Use `zng::env::on_process_start!` to declare the worker entry anywhere.
* **Breaking** Remove `zng::app::crash_handler::init` and `CrashConfig::new`.
    - Use `zng::app::crash_handler::crash_handler_config` to config.
* **Breaking** Methods of `HeadlessAppKeyboardExt` now require key location.

# 0.6.2

* Add `log` support in hot reloaded dylib.
* Add `cargo-zng`, a Cargo extension for managing Zng projects.
    - This replaces `zng-l10n-scraper` that is now deprecated and deleted.
    - See `cargo zng l10n --help` for its replacement.
* Add `zng-env` and `zng::env` as an API to get external directories and files associated with the installed process.
* Add `zng::hot_reload::{lazy_static, lazy_static_init}`. Very useful for implementing "zng-env" like functions.
* Implement `FromStr` for `zng::l10n::Langs`.
* `Lang` now parses empty strings as `und`.
* Fix `IMAGES.from_data` never loading in headless apps.
* Fix `Img::copy_pixels`.
* Fix `view_process::default::run_same_process` exit in headless runs.
* Fix `AutoGrowMode::rows` actually enabling Columns auto grow.
* Fix "unsafe precondition(s) violated" issue ([#242](https://github.com/zng-ui/zng/issues/242)).

# 0.6.1

* Add more hot reload `BuildArgs` helpers.
* Change default hot reload rebuilder to first try env var `"ZNG_HOT_RELOAD_REBUILDER"`.
    - This feature is used in the `zng-template`, releasing soon.
* Fix `tracing` in hot reloaded dylib.

# 0.6.0

* **Breaking** Remove deprecated `NilAnimationObserver`.
* Fix release build of `zng-wgt-scroll` running out of memory. (#203)
* Implement hot reloading UI nodes.
    - Add `zng-ext-hot-reload` and `zng-ext-hot-reload-proc-macros`.
    - Add `zng::hot_reload`.
    - Add `feature="hot_reload"` in `zng` and `zng-unique-id`.
    - Add `hot_reload` example.
* Implemented VsCode snippets for common Zng macros, see [`zng.code-snippets`].
* Fix view-process cleanup when app-process panics on init.
* **Breaking** Remove all `Static{Id}` unique ID static types.
    - Use `static_id!` to declare static IDs, the new way is compatible with hot reloading.
    - Removed `StaticWindowId`, `StaticMonitorId`, `StaticPropertyId`, `StaticAppId`, `StaticWidgetId`, `StaticDeviceId`, `StaticStateId`,  `StaticCommandMetaVarId`, `StaticSpatialFrameId`.
* Implemented equality/hash for `zng::task::SignalOnce`.
* Breaking `Window::on_close` now has args type `WindowCloseArgs`.
    - Add `on_pre_window_close` and `on_window_close`.
* Fix headless windows not receiving close events on app exit request.
* Add `std::env::consts::OS` to crash error.
* **Breaking** Refactored multiple system config variables to allow app override.
  - `VARS.animations_enabled` now is read-write. Added `VARS.sys_animations_enabled` read-only variable that tracks the system config.
  - `KEYBOARD.repeat_config` now is read-write. Added `KEYBOARD.sys_repeat_config`.
  - `KEYBOARD.caret_animation_config` now is read-write. Added `KEYBOARD.sys_caret_animation_config`.
  - `MOUSE.multi_click_config` now is read-write. Added `MOUSE.sys_multi_click_config`.
  - `TOUCH.touch_config` now is read-write. Added `TOUCH.sys_touch_config`.

[`zng.code-snippets`]: .vscode/zng.code-snippets

# 0.5.1

* Add `diagnostic::on_unimplemented` notes for multiple traits.
* Add `auto_scroll` in the `Scroll!` widget, enabled by default.
* Add `CaptureFilter` helper constructors.
* Add `LocalContext::extend`.
* Add `SCROLL.context_values_set`.
* Fix `WidgetInfo::new_interaction_path` always detecting change.
* Improve iterators in `InteractionPath`, `interaction_path` and `zip` are now double ended and exact sized.
* Add `ZOOM_TO_FIT_CMD`.
    - The `CTRL+'0'` shortcut is now used for this command, not `ZOOM_RESET_CMD`.
* Deprecate `NilAnimationObserver`, use `()` now.
* Add `ForceAnimationController` to force important animations to run when animations are disabled on the system.
* Fix crash handler passing app name twice as command line arguments.
* **Breaking** Implemented new syntax for the localization scrapper to separate standalone notes per file:
    - `// l10n-file-### {note}` only adds the note to the `template/file.ftl`.
    - `// l10n-*-### {note}` adds the note to all files that match the glob pattern (`template/*.ftl`).
    - The old syntax `// l10n-### {note}` is still supported, but now it is equivalent to `// l10n--###` that
      matches the default `template.ftl` file only.
    - Note that this is only a breaking change for dependents of `zng-l10n-scraper`. Normal users (cargo install)
      must update the tool to scrap using the new syntax, comments with the new file pattern matcher are ignored
      by older scrappers.

# 0.5.0

* Add `OPEN_TITLE_BAR_CONTEXT_MENU_CMD` for windows.
* Add `DRAG_MOVE_RESIZE_CMD` for windows.
* **Breaking** View API changes:
    - Add `open_title_bar_context_menu`.
    - Rename `close_window` to `close`.
    - Rename `focus_window` to `focus`.
    - Add `set_enabled_buttons`.
    - Add `set_system_shutdown_warn`.
    - Note that this is only a breaking change for direct dependents of `zng-view-api`.
* Better "custom chrome" example in `examples/window.rs`.
* Add `OPEN_TITLE_BAR_CONTEXT_MENU_CMD` to window API.
* Fix `WIDGET.border().offsets()` not including the innermost border offset.
* Add `WindowVars::enabled_buttons` to window API.
* Add `WindowVars::system_shutdown_warn` to window API.
* **Breaking** Fix when/property assign expansion order.
    - When blocks now expand in the same declaration order, before they always expanded after all property assigns.
```rust
// code like this incorrectly builds in v0.4:
fn version_0_4() -> impl UiNode {
    let can_move = var(true);
    Container! {
        when *#{can_move} {
            mouse::cursor = mouse::CursorIcon::Move;
        }
        mouse::on_mouse_down = hn!(can_move, |_| {
            let _use = &can_move;
        });
    }
}
// now in v0.5 the value must be cloned before the last move:
fn version_0_5() -> impl UiNode {
    let can_move = var(true);
    Container! {
        when *#{can_move.clone()} {
            mouse::cursor = mouse::CursorIcon::Move;
        }
        mouse::on_mouse_down = hn!(|_| {
            let _use = &can_move;
        });
    }
}
```
* **Breaking** Rename `VarCapabilities` to `VarCapability`.
* **Breaking** Add window extension API in `zng-view`.
    - Add `ViewExtension::window`.
    - Add `OpenGlContext` and replace the `gl` fields with `context` in multiple extension API args.
    - Rename `is_config_only` to `is_init_only`.
    - Note that this is only a breaking change for direct dependents of `zng-view`.
    - Rename `ViewRenderExtensionError` to `ViewExtensionError`.
* Add window reference to args for `RendererExtension` when possible.
* Fix `zng::view_process::default::run_same_process` not propagating app panics.
* Add `WindowCloseRequestedArgs::headed/headless`.
* **Breaking** Fix tab nav when a focus scope with `FocusScopeOnFocus::LastFocused` is a child of
  another scope with `TabNav::Cycle`.
    - Breaking change has minimal impact:
        - Added input in `WidgetFocusInfo::on_focus_scope_move`.
        - Removed `FocusChangedCause::is_prev_request`.
* Add `FocusChangedCause::request_target` helper method.
* Add `WidgetPath::parent_id` helper method.
* Fix auto scroll to focused issues:
    - When the focused child does not subscribe to focus change events.
    - Scrolling when large widget is already visible.
    - Scrolling again to same widget when focus change event did not represent a widget change.
* Add `WidgetInfo::spatial_bounds`.
* Fix directional navigation cycling only inside viewport now full spatial bounds of scopes.
* Add better conversions for `CommandScope`. You can now scope on named widgets directly, `FOO_CMD.scoped("bar-wgt")`.
* Add `ContextualizedVar::new_value`.
* **Breaking** `SCROLL.scroll_*` methods now return contextual vars, not values.
* Fix panic on window move in Wayland.
* Fix minimize command removing maximized state from restore.
* Fix issue when parent widget's cursor can override child's cursor when the parent cursor var updates.
* **Breaking** Remove the `cursor_img` property and window var.
* **Breaking** The `cursor` property now has input type `CursorSource`.
    - Note that the `CursorIcon` type converts to `CursorSource`.
* Implement custom cursor images in the default view.

# 0.4.0

* Panics in `task::respond` are now resumed in the response var modify closure.
* Add `task::ipc` module, for running tasks in worker processes.
* **Breaking:** Remove `"bytemuck"` feature from `zng-unique-id`.
    - Now must use `impl_unique_id_bytemuck!` to generate the impls.
    - Note that this is only a breaking change for direct dependents of `zng-unique-id`.
* Add single app-process instance mode.
    - Adds `zng-ext-single-instance` crate re-exported in `zng::app` when non-default 
      Cargo feature `"single_instance"` is enabled.
* Implement `AsRef<std::path::Path>` for `Txt`.
* Implement `AsRef<std::ffi::OsStr>` for `Txt`.
* Add app-process crash handler.
    - Adds `zng::app::crash_handler`.
    - Can be used to easily implement crash reporting, stacktrace and minidump 
      collection, app restart on crash.
    - Call `zng::app::crash_handler::init_debug()` to quickly setup panic and minidump collection.
* Fix view-process kill by user not working after respawn.
* Fix view-process assuming any signal kill was requested by the user.
* Fix potential issue retrieving current_exe trough symbolic links.
* Fix view-process panic message.
* Add `APP.about`.
* Fix `AnsiText!` not resetting style.
* `Markdown!` widget now uses `AnsiText!` for ```console code block.
* Fix `auto_size` not using the min/max_size constraints.
* **Breaking:** Change return type of `SCROLL.vertical_offset`, `SCROLL.horizontal_offset` and `SCROLL.zoom_scale`.
    - Changed only from `ReadOnlyContextVar<Factor>` to `ContextVar<Factor>` so it has minimal impact.
* Add `vertical_offset`, `horizontal_offset` and `zoom_scale` properties in `Scroll!`.
    - Users should prefer using scroll commands over these properties, but they are useful for implementing features
      like binding two side-by-side scrolls, saving scroll state.

# 0.3.4

* Add Cargo feature documentation in each crate `README.md` and `lib.rs` docs.
* Add Screenshot function to the Inspector window.
* Fix `formatx!` causing futures to not be Send+Sync.
* `UiTask` now logs a warning if dropped while pending.
* Add `UiTask::cancel` to drop a pending task without logging a warning.
* Fix `WINDOWS.frame_image` capture with multiple windows capturing pixels from the wrong window.
* Fix `WINDOWS.frame_image` var not updating on load or error.
* Fix cursor not resetting on widget deinit.
* Add missing `zng::app::test_log`.
* **Breaking:** View API accessibility updates.
    - Added `Event::AccessDeinit`, access can now be disabled by the system.
    - Removed `WindowRequest::access_root`, no longer needed.
    - Note that this is only a breaking change for direct dependents of `zng-view-api`.
* Fix many doc broken links.

# 0.3.3

* Fix `zng-tp-licenses` build in docs.rs.
* You can now suppress license collection on build by setting `"ZNG_TP_LICENSES=false`.

# 0.3.2

* Fix docs.rs build for `zng` and `zng-wgt-material-icons`.
* Add AVIF support in prebuilt view.
* Implement prebuilt compression, prebuilt now depends on `tar`.
* Implement `PartialOrd, Ord` for `Txt`.
* Add crate `zng-tp-licenses` for collecting and bundling licenses.
* Add `third_party_licenses` on view API that provides prebuilt bundled licenses.
* Add `zng::third_party` with service and types for aggregating third party license info.
    - Includes a default impl of `OPEN_LICENSES_CMD` that shows bundled licenses.

# 0.3.0

* **Breaking:** Fix typos in public function names, struct members and enum variants.
* Fix cfg features not enabling because of typos.

# 0.2.5

* Fix docs.rs build for `zng-view-prebuilt`, `zng-app`, `zng-wgt`.
* Unlock `cc` dependency version.
* Remove crate features auto generated for optional dependencies.
* Add `zng::app::print_tracing`.
* In debug builds, prints info, warn and error tracing events if no tracing subscriber is set before the first call to `APP.defaults` or
`APP.minimal`.

# 0.2.4

* Fix `zng` README not showing in crates.io.

# 0.2.3

* Change docs website.

# 0.2.2

* Fix `"zng-ext-font"` standalone build.

# 0.2.1

* Fix build with feature `"view"`.

# 0.2.0

* Crates published, only newer changes are logged.<|MERGE_RESOLUTION|>--- conflicted
+++ resolved
@@ -1,11 +1,8 @@
 # Unreleased
 
-<<<<<<< HEAD
 * Add `Length::simplify` and automatically apply it to parsed expressions.
-=======
 * Add `zng::text::txt` standalone property. It sets the child node of the widget to `Text!`.
 * Better `SettingsEditor!` screen when no item matches search.
->>>>>>> 693a21be
 * Change `presenter` and `presenter_opt` nodes to become the inner node if it is an widget.
 * Fix `force_size` layout causing an error log.
 * Fix `Scroll!` child alignment fill. Remove non standard layout, now only applies in dimensions without scrolling.
