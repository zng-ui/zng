# Unreleased

<<<<<<< HEAD
* Fix nested window render update flickering.
=======
* *Deprecated* Renamed `UiNodeVec` to `UiVec`, old name is now a deprecated type alias.
>>>>>>> f4b40769
* Fix focus not returning to main window after nested window closes.
* **Breaking** View API focus now returns a new `FocusResult`.
    - Note that this is only a breaking change for direct dependents of `zng-view-api` and `zng-app`.
* Fix app context in nested windows.
* Add `CaptureFilter::app_only` and `ContextValueSet::insert_app`.

# 0.11.4

* Add `zng::container::{child_out_*, child_under, child_over}` properties.
* Implement window nesting, primarily as an adapter for mobile platforms.
    - Add `WINDOWS.register_open_nested_handler`.
    - Add `WindowVars::is_nesting`.
    - Add `nested_window` and `nested_window_tree` helper methods for `WidgetInfo` and focus info.
    - Add default nesting handler on platforms that only support one window (Android).
* Add `LAYERS_INSERT_CMD` for inserting layer widgets from outside the window context.
* Add `LAYERS_REMOVE_CMD` for removing layer widgets from outside the window context.
* Fix hang opening a popup from another closing popup.
* Define oldest supported macOS prebuilt. Only supported >=11, now this is documented.
* Fix `"view_prebuilt"` linking on macOS.
* Fix panic on old macOS (<11). Color scheme and accent is only supported >=11.
* Fix `cargo zng fmt` of widgets with multi value property assigns.

# 0.11.3

* Add `IS_MOBILE_VAR`, `is_mobile` and `force_mobile` context var and properties.
* Add `WindowVars::safe_padding` and implement it for Android.
* **Breaking** Add `WindowOpenData::safe_padding` and `WindowChanged::safe_padding` to the view API.
    - Note that this is only a breaking change for direct dependents of `zng-view-api` and `zng-app`.
* Fix text input moving caret on focus.
* Fix interactive caret touch causing loss of focus on the text input.
* Implemented keyboard support for Android (no IME).
* Add `--cfg=zng_view_image_has_avif` for `zng-view` to support building AVIF.
    - See [docs/avif-setup.md] for more details.
* `Markdown!` now supports definition lists.

# 0.11.2

* Implement initial `ColorScheme` for Android.
* Support `RUSTFLAGS` "deny warnings" in cargo zng.
* Warn when `.zr-copy` does not find the directory or file.
* Refactor `.zr-apk` to not require to be inside the staging dir.
* Refactor `Impl Future` parameters into `impl IntoFuture`. 
* Implement `IntoFuture for ResponseVar<T>`.
* Remove `.zr-apk` requirement of extension on the folder name.

# 0.11.1

* Add `zng::env::android_install_res` helper.
* Add `zng::env::android_external`.
* Add `zng_env::android_internal`.
* Add `zng::view_process::default::android`.
* Implement Android suspend/resume cycle using the existing "respawn" API.
* Add `APP.is_suspended` var.
* Add `VIEW_PROCESS_SUSPENDED_EVENT`.
* `VIEW_PROCESS_INITED_EVENT` now notifies a "respawn" on resume after suspension.
* **Breaking** Add `Event::Suspended`.
    - Note that this is only a breaking change for direct dependents of `zng-view-api`.
* Add `ViewExtension::suspended/resumed`.
* Implement system fonts query for Android.
* Implement conversions from `FontStyle`, `FontWeight` and  `FontStretch` to the `ttf-parser` equivalent types.
* Implement `PartialOrd, Ord` for `FontName`.
* Add `zng_view::platform`.
* Implemented Android `run_same_process` entry point.
* Fixed Android build errors.
* Fix gradient stops that mix positional stops with offset stops. 
* Fix build in platforms without `AtomicU64`.
* Fix `zng::env::bin` in Wasm builds.

# 0.11.0

* **Breaking** Remove `OutlineHintingOptions` and change `Font::outline` signature.
* **Breaking** Remove `FontFace::font_kit`, `Font::advance`, `Font::origin` and `Font::typographic_bounds`.
* Fix crash window summary tab when there are no localization resources.
* Replace `breakpad-handler` with `minidumper` + `crash-handler`.
    - This removes dependency on native breakpad, a common cause of compilation issues.
* Fix large rendered window icon resize.
* Fix Emoji color palette panic (Windows 11 Emoji).
* **Breaking** Remove `0.10.5` deprecated items.
* Fix `FONTS` matching obsolete Type1 fonts when there is an OpenType alternative.
* **Breaking** `FONTS.system_fonts` now returns a `ResponseVar`.
* **Breaking** Replaced harfbuzz backend, `font::Face::harfbuzz` and `font::Font::harfbuzz` are the new accessors.
* The `"wasm-unknown-unknown"` target now compiles without error.
    - `zng::time` works.
    - `zng::env::on_process_start!` and `init!` works with a small JS setup requirement.
    - `zng::app::print_tracing` and panics log to browser console.
    - View-process is **not implemented**, only headless without renderer apps can run on this release.
    - Unfortunately many dependencies compile without actually supporting Wasm and panic during runtime, these will be fixed gradually.

# 0.10.5

* Add `cargo zng fmt` that formats normal code with `cargo fmt` + Zng and other macros.
    - See [`cargo-zng/README.md`](./crates/cargo-zng/README.md#fmt) for details on IDE integration.
* Fix named `Align` deserialization from human readable formats.
* Fix `SelectableText!` shorthand syntax.
* Fix layer `AnchorSize::Window` not filling the window space by default.
* Fix `ContextCapture::NoCapture` excluding popup config.
* Add `ResponseVar::map_response`.
* Add `Dialog!` widget, `DIALOG` service and related types.
* *Deprecated* `http::get_text`, ` http::Client::get_text` and `Var::get_text`.
    - Renamed to `get_txt`.
* *Deprecated* `zng::window::native_dialog` module.
    - The new `zng::dialog` is the new surface API for all dialogs.
    - The underlying native dialogs will not be removed, just the surface API.

# 0.10.4

* `DInstant` addition now also saturates like subtraction.
    - Fixes crash in systems without caret blink animation.
* Add `return_focus_on_deinit`.
* Add a copy button to the markdown links popup.
* Add warning for slow event handlers in debug builds.
* Add in memory "clipboard" for headless tests that use `CLIPBOARD`.
* Fix `tooltip` showing instead of `disabled_tooltip` in contexts that disable the widget after a slight delay.
* Fix tooltip opened by `ACCESS.show_tooltip` closing immediately on mouse leave.

# 0.10.3

* Fix view-process sometimes never connecting in slow machines.
* Fix `#.#.#-local` localization not matching the app resources.

# 0.10.2

* Localization now scraps `#.#.#-local` workspace dependencies.
* Add `Var::hold`, `AnyVar::hold_any`.
* Add `AnyVar::perm`, `VARS::perm`.

# 0.10.1

* Fix race condition in command metadata init when parallel widgets read the same metadata.
* Fix `cargo zng l10n` not generating a .gitignore file for deps.
* Implement serialization for l10n types.

# 0.10.0

* **Breaking** Removed support for `{lang}.ftl` localization files, now is named `{lang}/_.ftl`.
* **Breaking** Removed `L10N.localized_message`, use `L10N.message(..).build_for(lang)`.
* **Breaking** `cargo zng l10n` CLI refactor.
    - Now requires arg name for input and output.
    - Pseudo arg values now define a dir and lang to generate pseudo from.
* Add `cargo zng l10n --package/--manifest-path` for scrapping from lib crates for publishing.
* Fix localization scrapper only adding section comments to main file.
* Add localization helper for commands.
    - Set `l10n!: true` in `command!` declarations to localize metadata.
    - Use `cargo zng l10n` to scrap metadata.
* **Breaking** Use HashSet for `EVENTS.commands`.
* Impl `std::hash::Hash` for `AppLocal<T>`, `AnyEvent` and `Command`.
* Add `zng::button::PrimaryStyle`.
* **Breaking** View API now groups color scheme with a new accent color config.
* **Breaking** Refactored "color pair".
    - Now named `LightDark`.
    - Removed helper methods for declaring vars, now `IntoVar<Rgba> for LightDark` is contextual.
    - Add `light_dark` helper function and `LightDarkVarExt` helper methods.
* **Breaking** Removed `BASE_COLORS_CAR` form specific widgets, now use the unified `zng::color::BASE_COLOR_VAR`.
* Add `TextEditOp::clear`.
* Add `button::LightStyle!()` and `toggle::LightStyle!()`.
* Fix when expr not recognized.
* Fix `WINDOWS.is_loading`.
* Add `WINDOWS.wait_loaded`.
* **Breaking** Refactored `Button::cmd_param` to accept any type var.
* Fix `SelectionBy::Mouse` never being set on mouse selection.
* Add auto-selection on click, when the action does not disrupt the user.
* **Breaking** Refactored `AutoSelection` into bitflags that implement more features.
* Add  `CONFIG.insert`.
* **BReaking** `Config::get` and `AnyConfig::get_raw` now also receives an `insert` boolean.
* **Breaking** `CONFIG.get` and `Config::get` now receive a default value, not a closure.
    - The closure was immediately evaluated by most config backends.
* **Breaking** Refactored `zng_wgt_window::SaveState`.
    - Is now in `zng::config::SaveState`.
    - Does not define window load wait time.
        - A new `Window::config_block_window_load` property handles blocking for all configs on window.
    - Add `zng::config::save_state_node` helper for declaring state persistency properties for other widgets.
    - Automatic config keys now require an ID name.
* Fix "child_insert" layouts when the children end-up having a single full widget and other non-widget nodes.
* Add `TextInput::placeholder`.
    - Add `TextInput::placeholder_txt`.
* Add `Container::child_under/over`.
    - Add `ChildInsert::Under/Over`.
* Add `zng::text_input::SearchStyle`.
* **Breaking** Refactored `zng::icon::material*` modules and `zng-wgt-material-icons`.
    - Removed consts for each icon.
    - Modules renamed to `zng::icon::material::*`.
    - Now uses a `phf` map from string names.
        - To convert an old const name, lowercase + replace '_' with '-' and strip 'N' prefix if the next char is a number.
          Example: `N1K_PLUS` -> `"1k-plus"`.
    - Now registers `ICONS` for each name.
* **Breaking** Moved `CommandIconExt` from `zng-wgt-text` to `zng-wgt`.
* `Icon!` now auto-sizes by default.
* Add `zng::widget::ICONS`.
* Add `zng::widget::WeakWidgetFn`.
* Add `zng::widget::EDITORS`.
* Add `dyn AnyConfig::get_raw_serde_bidi`.
* Add `AnyVarValue::eq_any`.
* Add `zng::config::settings`.

# 0.9.1

* Sanitize file names in `cargo zng new`.
    - Also add `f-key-f` and `f-Key-f` for templates to interpolate sanitized file names.
* Fix `cargo zng new` values cleanup.
* Add more :case conversion functions in `.zr-rp`.
    - Add alternative longer names for all cases.
    - Add `:clean` that only applies cleanup.
    - Add `:f` or `:file` that sanitizes for file name.
* Support multiple :case functions in `.zr-rp`.
    - Pipe separator, `:T|f` applies `:Title` them `:file`.

# 0.9.0

* **Breaking** Remove `L10N.load_exe_dir`, use `zng::env::res` with `L10N.load_dir`. 
* **Breaking** `.zr-rp` now trims the values.
* **Breaking** `.zr-rp` now cleans the values for some cases.
* Fix `WINDOW.position().set` not moving the window.
* Add `ZR_LICENSE` in `cargo zng res`.
* **Breaking** Add `zng::env::About::license`.
* Implement (de)serialize for `zng::env::About`.
* **Breaking** `.zng-template` moved to `.zng-template/keys`.
* **Breaking** `.zng-template-ignore` moved to `.zng-template/ignore`.
* Add `.zng-template/post`, an optional post template generation script or crate to run.
* `.zr-rp` now can read files using `${<file}`.
* `.zr-rp` now can read stdout of bash script lines using `${!cmd}`.
* **Breaking** `.zr-rp` now requires the colon in `:?else`.
* **Breaking** `.zr-rp` `:?else` is now only used if the source cannot be read or is not set. Empty values are valid.
* Fix cargo zng res not showing tools progress prints.
* Fix crash handler attaching to other non-app processes.
* Fix `.zr-copy` not merging folders.
* **Breaking** `.zr-sh` now automatically runs with `set -e`.
* `.zr-sh` now runs in `bash` if it is present, fallbacks to `sh`.
* **Breaking** Change default `zng::env::res` for Linux to `../share/{executable-name}`.
* **Breaking** Replace dir definition files in `zng::env` 
    - From `.zng_res_dir` to `.res-dir`.
    - From `zng_config_dir` to `config-dir`.
    - From `zng_cache_dir` to `cache-dir`.
    - Relative dirs are now resolved from where the file is defined.
* **Breaking** Remove deprecated "APP.about" and related types and macro.

# 0.8.2

* Implement some system config reading for macOS.
* Add `aarch64-pc-windows-msvc` view_prebuilt.
    - Without AVIF, not tested.
* Fix view_prebuilt in `x86_64-apple-darwin`.
* Fix `cargo zng res` in non-workspace crates.
* Fix zr-glob not printing copied paths in subdirectories.

# 0.8.1

* Fix align of search box in the Inspector window.
* Fix `l10n!` interpolation of non-var values.
* Allow missing authors field in `zng_env::About::parse_manifest`.
* Fix `cargo zng res` not finding any metadata.

# 0.8.0

* **Breaking** `get_font_use` now gets font references, not just names.
* Add `ZNG_NO_CRASH_HANDLER` env var to easily disable crash handler for special runs like for a debugger.
* Add `CrashConfig::no_crash_handler` for custom crash handler disabling.
* Add `zng::app::print_tracing_filter`.
* **Breaking** `cargo zng res` defaults changed from `assets` to `res`.
* **Breaking** Remove `FullLocalContext`, a type that is from an old version of the context API.
    - The type cannot be constructed, so this has no actual impact.
* [Updated Webrender](https://github.com/zng-ui/zng-webrender/pull/1)
* Fix unbalanced HTML text style tags in `Markdown!` leaking outside of their block.

# 0.7.1

* Fix integrated/dedicated render mode on Ubuntu.
* Fix build of zng-view-* without `"ipc"` feature.
* Prebuilt view-process now uses the same tracing context as the app-process.
    - Note that the tracing context must be set before `run_same_process`.
* Fix "GLXBadWindow" fatal error on Ubuntu.
* Fix ComboStyle arrow icon on Ubuntu.
* Now does not capture view-process stdout/err, inherits stdio from app-process.
* Fix view-process getting killed before exit request can finish.
* Fix windows not opening maximized in X11.
* Fix bold default UI font on Ubuntu.
* Fix multiple hot-reload bugs, now is tested on Windows and Ubuntu.
* **Breaking** Remove `crash_handler` feature from defaults of `zng-app`.
    - The feature ended-up activated by the numerous crates that depend on `zng-app`.
    - This is only a breaking change for direct dependents.

# 0.7.0

* Add `zng::env::on_process_start!` to inject custom code in `zng::env::init!`.
* Add `zng::env::on_process_exit` to register a handler for process exit.
* Add `zng::env::exit` to collaboratively exit the process.
* Add `zng::app::on_app_start` to register a handler to be called when the `APP` context starts.
* Implement `From<Txt>` for `std::ffi::OsString`.
* Add `KeyLocation`.
* Fix numpad shortcuts.
* **Breaking** Remove `zng_view::init`, `zng_view_prebuilt::init`, `zng::view_process::default::init`, `zng::view_process::prebuilt::init`.
    - Only `zng::env::init!()` needs to be called to setup the view-process.
* **Breaking** Remove `zng_view::extensions::ViewExtensions::new`.
    - Now use `zng_view::view_process_extension!` to declare.
* **Breaking** `zng_view_api::Controller::start` now requires the exe path and supports optional env variables to set.
    - This only affects custom view-process implementers.
* **Breaking** New default `zng::env::res`, was `./assets` now is `./res`.
* **Breaking** Renamed `zng_view_prebuilt::ViewLib::init` to `view_process_main`.
* **Breaking** Remove `is_single_instance`, `single_instance`, `single_instance_named`.
    - Single instance now enabled automatically just by setting `feature="single_instance"`.
* **Breaking** Add name requirement for `zng::task::ipc` workers.
    - Workers are no longer limited to a single entry with an enum switch.
    - Use `zng::env::on_process_start!` to declare the worker entry anywhere.
* **Breaking** Remove `zng::app::crash_handler::init` and `CrashConfig::new`.
    - Use `zng::app::crash_handler::crash_handler_config` to config.
* **Breaking** Methods of `HeadlessAppKeyboardExt` now require key location.

# 0.6.2

* Add `log` support in hot reloaded dylib.
* Add `cargo-zng`, a Cargo extension for managing Zng projects.
    - This replaces `zng-l10n-scraper` that is now deprecated and deleted.
    - See `cargo zng l10n --help` for its replacement.
* Add `zng-env` and `zng::env` as an API to get external directories and files associated with the installed process.
* Add `zng::hot_reload::{lazy_static, lazy_static_init}`. Very useful for implementing "zng-env" like functions.
* Implement `FromStr` for `zng::l10n::Langs`.
* `Lang` now parses empty strings as `und`.
* Fix `IMAGES.from_data` never loading in headless apps.
* Fix `Img::copy_pixels`.
* Fix `view_process::default::run_same_process` exit in headless runs.
* Fix `AutoGrowMode::rows` actually enabling Columns auto grow.
* Fix "unsafe precondition(s) violated" issue ([#242](https://github.com/zng-ui/zng/issues/242)).

# 0.6.1

* Add more hot reload `BuildArgs` helpers.
* Change default hot reload rebuilder to first try env var `"ZNG_HOT_RELOAD_REBUILDER"`.
    - This feature is used in the `zng-template`, releasing soon.
* Fix `tracing` in hot reloaded dylib.

# 0.6.0

* **Breaking** Remove deprecated `NilAnimationObserver`.
* Fix release build of `zng-wgt-scroll` running out of memory. (#203)
* Implement hot reloading UI nodes.
    - Add `zng-ext-hot-reload` and `zng-ext-hot-reload-proc-macros`.
    - Add `zng::hot_reload`.
    - Add `feature="hot_reload"` in `zng` and `zng-unique-id`.
    - Add `hot_reload` example.
* Implemented VsCode snippets for common Zng macros, see [`zng.code-snippets`].
* Fix view-process cleanup when app-process panics on init.
* **Breaking** Remove all `Static{Id}` unique ID static types.
    - Use `static_id!` to declare static IDs, the new way is compatible with hot reloading.
    - Removed `StaticWindowId`, `StaticMonitorId`, `StaticPropertyId`, `StaticAppId`, `StaticWidgetId`, `StaticDeviceId`, `StaticStateId`,  `StaticCommandMetaVarId`, `StaticSpatialFrameId`.
* Implemented equality/hash for `zng::task::SignalOnce`.
* Breaking `Window::on_close` now has args type `WindowCloseArgs`.
    - Add `on_pre_window_close` and `on_window_close`.
* Fix headless windows not receiving close events on app exit request.
* Add `std::env::consts::OS` to crash error.
* **Breaking** Refactored multiple system config variables to allow app override.
  - `VARS.animations_enabled` now is read-write. Added `VARS.sys_animations_enabled` read-only variable that tracks the system config.
  - `KEYBOARD.repeat_config` now is read-write. Added `KEYBOARD.sys_repeat_config`.
  - `KEYBOARD.caret_animation_config` now is read-write. Added `KEYBOARD.sys_caret_animation_config`.
  - `MOUSE.multi_click_config` now is read-write. Added `MOUSE.sys_multi_click_config`.
  - `TOUCH.touch_config` now is read-write. Added `TOUCH.sys_touch_config`.

[`zng.code-snippets`]: .vscode/zng.code-snippets

# 0.5.1

* Add `diagnostic::on_unimplemented` notes for multiple traits.
* Add `auto_scroll` in the `Scroll!` widget, enabled by default.
* Add `CaptureFilter` helper constructors.
* Add `LocalContext::extend`.
* Add `SCROLL.context_values_set`.
* Fix `WidgetInfo::new_interaction_path` always detecting change.
* Improve iterators in `InteractionPath`, `interaction_path` and `zip` are now double ended and exact sized.
* Add `ZOOM_TO_FIT_CMD`.
    - The `CTRL+'0'` shortcut is now used for this command, not `ZOOM_RESET_CMD`.
* Deprecate `NilAnimationObserver`, use `()` now.
* Add `ForceAnimationController` to force important animations to run when animations are disabled on the system.
* Fix crash handler passing app name twice as command line arguments.
* **Breaking** Implemented new syntax for the localization scrapper to separate standalone notes per file:
    - `// l10n-file-### {note}` only adds the note to the `template/file.ftl`.
    - `// l10n-*-### {note}` adds the note to all files that match the glob pattern (`template/*.ftl`).
    - The old syntax `// l10n-### {note}` is still supported, but now it is equivalent to `// l10n--###` that
      matches the default `template.ftl` file only.
    - Note that this is only a breaking change for dependents of `zng-l10n-scraper`. Normal users (cargo install)
      must update the tool to scrap using the new syntax, comments with the new file pattern matcher are ignored
      by older scrappers.

# 0.5.0

* Add `OPEN_TITLE_BAR_CONTEXT_MENU_CMD` for windows.
* Add `DRAG_MOVE_RESIZE_CMD` for windows.
* **Breaking** View API changes:
    - Add `open_title_bar_context_menu`.
    - Rename `close_window` to `close`.
    - Rename `focus_window` to `focus`.
    - Add `set_enabled_buttons`.
    - Add `set_system_shutdown_warn`.
    - Note that this is only a breaking change for direct dependents of `zng-view-api`.
* Better "custom chrome" example in `examples/window.rs`.
* Add `OPEN_TITLE_BAR_CONTEXT_MENU_CMD` to window API.
* Fix `WIDGET.border().offsets()` not including the innermost border offset.
* Add `WindowVars::enabled_buttons` to window API.
* Add `WindowVars::system_shutdown_warn` to window API.
* **Breaking** Fix when/property assign expansion order.
    - When blocks now expand in the same declaration order, before they always expanded after all property assigns.
```rust
// code like this incorrectly builds in v0.4:
fn version_0_4() -> impl UiNode {
    let can_move = var(true);
    Container! {
        when *#{can_move} {
            mouse::cursor = mouse::CursorIcon::Move;
        }
        mouse::on_mouse_down = hn!(can_move, |_| {
            let _use = &can_move;
        });
    }
}
// now in v0.5 the value must be cloned before the last move:
fn version_0_5() -> impl UiNode {
    let can_move = var(true);
    Container! {
        when *#{can_move.clone()} {
            mouse::cursor = mouse::CursorIcon::Move;
        }
        mouse::on_mouse_down = hn!(|_| {
            let _use = &can_move;
        });
    }
}
```
* **Breaking** Rename `VarCapabilities` to `VarCapability`.
* **Breaking** Add window extension API in `zng-view`.
    - Add `ViewExtension::window`.
    - Add `OpenGlContext` and replace the `gl` fields with `context` in multiple extension API args.
    - Rename `is_config_only` to `is_init_only`.
    - Note that this is only a breaking change for direct dependents of `zng-view`.
    - Rename `ViewRenderExtensionError` to `ViewExtensionError`.
* Add window reference to args for `RendererExtension` when possible.
* Fix `zng::view_process::default::run_same_process` not propagating app panics.
* Add `WindowCloseRequestedArgs::headed/headless`.
* **Breaking** Fix tab nav when a focus scope with `FocusScopeOnFocus::LastFocused` is a child of
  another scope with `TabNav::Cycle`.
    - Breaking change has minimal impact:
        - Added input in `WidgetFocusInfo::on_focus_scope_move`.
        - Removed `FocusChangedCause::is_prev_request`.
* Add `FocusChangedCause::request_target` helper method.
* Add `WidgetPath::parent_id` helper method.
* Fix auto scroll to focused issues:
    - When the focused child does not subscribe to focus change events.
    - Scrolling when large widget is already visible.
    - Scrolling again to same widget when focus change event did not represent a widget change.
* Add `WidgetInfo::spatial_bounds`.
* Fix directional navigation cycling only inside viewport now full spatial bounds of scopes.
* Add better conversions for `CommandScope`. You can now scope on named widgets directly, `FOO_CMD.scoped("bar-wgt")`.
* Add `ContextualizedVar::new_value`.
* **Breaking** `SCROLL.scroll_*` methods now return contextual vars, not values.
* Fix panic on window move in Wayland.
* Fix minimize command removing maximized state from restore.
* Fix issue when parent widget's cursor can override child's cursor when the parent cursor var updates.
* **Breaking** Remove the `cursor_img` property and window var.
* **Breaking** The `cursor` property now has input type `CursorSource`.
    - Note that the `CursorIcon` type converts to `CursorSource`.
* Implement custom cursor images in the default view.

# 0.4.0

* Panics in `task::respond` are now resumed in the response var modify closure.
* Add `task::ipc` module, for running tasks in worker processes.
* **Breaking:** Remove `"bytemuck"` feature from `zng-unique-id`.
    - Now must use `impl_unique_id_bytemuck!` to generate the impls.
    - Note that this is only a breaking change for direct dependents of `zng-unique-id`.
* Add single app-process instance mode.
    - Adds `zng-ext-single-instance` crate re-exported in `zng::app` when non-default 
      Cargo feature `"single_instance"` is enabled.
* Implement `AsRef<std::path::Path>` for `Txt`.
* Implement `AsRef<std::ffi::OsStr>` for `Txt`.
* Add app-process crash handler.
    - Adds `zng::app::crash_handler`.
    - Can be used to easily implement crash reporting, stacktrace and minidump 
      collection, app restart on crash.
    - Call `zng::app::crash_handler::init_debug()` to quickly setup panic and minidump collection.
* Fix view-process kill by user not working after respawn.
* Fix view-process assuming any signal kill was requested by the user.
* Fix potential issue retrieving current_exe trough symbolic links.
* Fix view-process panic message.
* Add `APP.about`.
* Fix `AnsiText!` not resetting style.
* `Markdown!` widget now uses `AnsiText!` for ```console code block.
* Fix `auto_size` not using the min/max_size constraints.
* **Breaking:** Change return type of `SCROLL.vertical_offset`, `SCROLL.horizontal_offset` and `SCROLL.zoom_scale`.
    - Changed only from `ReadOnlyContextVar<Factor>` to `ContextVar<Factor>` so it has minimal impact.
* Add `vertical_offset`, `horizontal_offset` and `zoom_scale` properties in `Scroll!`.
    - Users should prefer using scroll commands over these properties, but they are useful for implementing features
      like binding two side-by-side scrolls, saving scroll state.

# 0.3.4

* Add Cargo feature documentation in each crate `README.md` and `lib.rs` docs.
* Add Screenshot function to the Inspector window.
* Fix `formatx!` causing futures to not be Send+Sync.
* `UiTask` now logs a warning if dropped while pending.
* Add `UiTask::cancel` to drop a pending task without logging a warning.
* Fix `WINDOWS.frame_image` capture with multiple windows capturing pixels from the wrong window.
* Fix `WINDOWS.frame_image` var not updating on load or error.
* Fix cursor not resetting on widget deinit.
* Add missing `zng::app::test_log`.
* **Breaking:** View API accessibility updates.
    - Added `Event::AccessDeinit`, access can now be disabled by the system.
    - Removed `WindowRequest::access_root`, no longer needed.
    - Note that this is only a breaking change for direct dependents of `zng-view-api`.
* Fix many doc broken links.

# 0.3.3

* Fix `zng-tp-licenses` build in docs.rs.
* You can now suppress license collection on build by setting `"ZNG_TP_LICENSES=false`.

# 0.3.2

* Fix docs.rs build for `zng` and `zng-wgt-material-icons`.
* Add AVIF support in prebuilt view.
* Implement prebuilt compression, prebuilt now depends on `tar`.
* Implement `PartialOrd, Ord` for `Txt`.
* Add crate `zng-tp-licenses` for collecting and bundling licenses.
* Add `third_party_licenses` on view API that provides prebuilt bundled licenses.
* Add `zng::third_party` with service and types for aggregating third party license info.
    - Includes a default impl of `OPEN_LICENSES_CMD` that shows bundled licenses.

# 0.3.0

* **Breaking:** Fix typos in public function names, struct members and enum variants.
* Fix cfg features not enabling because of typos.

# 0.2.5

* Fix docs.rs build for `zng-view-prebuilt`, `zng-app`, `zng-wgt`.
* Unlock `cc` dependency version.
* Remove crate features auto generated for optional dependencies.
* Add `zng::app::print_tracing`.
* In debug builds, prints info, warn and error tracing events if no tracing subscriber is set before the first call to `APP.defaults` or
`APP.minimal`.

# 0.2.4

* Fix `zng` README not showing in crates.io.

# 0.2.3

* Change docs website.

# 0.2.2

* Fix `"zng-ext-font"` standalone build.

# 0.2.1

* Fix build with feature `"view"`.

# 0.2.0

* Crates published, only newer changes are logged.<|MERGE_RESOLUTION|>--- conflicted
+++ resolved
@@ -1,10 +1,7 @@
 # Unreleased
 
-<<<<<<< HEAD
 * Fix nested window render update flickering.
-=======
 * *Deprecated* Renamed `UiNodeVec` to `UiVec`, old name is now a deprecated type alias.
->>>>>>> f4b40769
 * Fix focus not returning to main window after nested window closes.
 * **Breaking** View API focus now returns a new `FocusResult`.
     - Note that this is only a breaking change for direct dependents of `zng-view-api` and `zng-app`.
