# Unpublished

* Add `OPEN_TITLE_BAR_CONTEXT_MENU_CMD` for windows.
* Add `DRAG_MOVE_RESIZE_CMD` for windows.
* **Breaking** View API changes:
    - Add `open_title_bar_context_menu`.
    - Rename `close_window` to `close`.
    - Rename `focus_window` to `focus`.
    - Add `set_enabled_buttons`.
    - Note that this is only a breaking change for direct dependents of `zng-view-api`.
* Better "custom chrome" example in `examples/window.rs`.
* Add `OPEN_TITLE_BAR_CONTEXT_MENU_CMD` to window API.
* Fix `WIDGET.border().offsets()` not including the innermost border offset.
* Add `WindowVars::enabled_buttons` to window API.
* **Breaking** Fix when/property assign expansion order.
    - When blocks now expand in the same declaration order, before they always expanded after all property assigns.
```rust
// code like this incorrectly builds in v0.4:
fn version_0_4() -> impl UiNode {
    let can_move = var(true);
    Container! {
        when *#{can_move} {
            mouse::cursor = mouse::CursorIcon::Move;
        }
        mouse::on_mouse_down = hn!(can_move, |_| {
            let _use = &can_move;
        });
    }
}
// now in v0.5 the value must be cloned before the last move:
fn version_0_5() -> impl UiNode {
    let can_move = var(true);
    Container! {
        when *#{can_move.clone()} {
            mouse::cursor = mouse::CursorIcon::Move;
        }
        mouse::on_mouse_down = hn!(|_| {
            let _use = &can_move;
        });
    }
}
```
* **Breaking** Rename `VarCapabilities` to `VarCapability`.
* Fix `zng::view_process::default::run_same_process` not propagating app panics.
* Add `WindowCloseRequestedArgs::headed/headless`.
* **Breaking** Fix tab nav when a focus scope with `FocusScopeOnFocus::LastFocused` is a child of
  another scope with `TabNav::Cycle`.
    - Breaking change has minimal impact:
        - Added input in `WidgetFocusInfo::on_focus_scope_move`.
        - Removed `FocusChangedCause::is_prev_request`.
* Add `FocusChangedCause::request_target` helper method.
* Add `WidgetPath::parent_id` helper method.
* Fix auto scroll-to-focused not working when the focused child does not subscribe to focus change events.
* Fix auto scroll-to-focused scrolling when large widget is already visible.
* Add `WidgetInfo::spatial_bounds`.
* Fix directional navigation cycling only inside viewport now full spatial bounds of scopes.
<<<<<<< HEAD
* Add better conversions for `CommandScope`. You can now scope on named widgets directly, `FOO_CMD.scoped("bar-wgt")`.
=======
* Add `ContextualizedVar::new_value`.
* **Breaking** `SCROLL.scroll_*` methods now return contextual vars, not values.
>>>>>>> 22b2f60e

# 0.4.0

* Panics in `task::respond` are now resumed in the response var modify closure.
* Add `task::ipc` module, for running tasks in worker processes.
* **Breaking:** Remove `"bytemuck"` feature from `zng-unique-id`.
    - Now must use `impl_unique_id_bytemuck!` to generate the impls.
    - Note that this is only a breaking change for direct dependents of `zng-unique-id`.
* Add single app-process instance mode.
    - Adds `zng-ext-single-instance` crate re-exported in `zng::app` when non-default 
      Cargo feature `"single_instance"` is enabled.
* Implement `AsRef<std::path::Path>` for `Txt`.
* Implement `AsRef<std::ffi::OsStr>` for `Txt`.
* Add app-process crash handler.
    - Adds `zng::app::crash_handler`.
    - Can be used to easily implement crash reporting, stacktrace and minidump 
      collection, app restart on crash.
    - Call `zng::app::crash_handler::init_debug()` to quickly setup panic and minidump collection.
* Fix view-process kill by user not working after respawn.
* Fix view-process assuming any signal kill was requested by the user.
* Fix potential issue retrieving current_exe trough symbolic links.
* Fix view-process panic message.
* Add `APP.about`.
* Fix `AnsiText!` not resetting style.
* `Markdown!` widget now uses `AnsiText!` for ```console code block.
* Fix `auto_size` not using the min/max_size constraints.
* **Breaking:** Change return type of `SCROLL.vertical_offset`, `SCROLL.horizontal_offset` and `SCROLL.zoom_scale`.
    - Changed only from `ReadOnlyContextVar<Factor>` to `ContextVar<Factor>` so it has minimal impact.
* Add `vertical_offset`, `horizontal_offset` and `zoom_scale` properties in `Scroll!`.
    - Users should prefer using scroll commands over these properties, but they are useful for implementing features
      like binding two side-by-side scrolls, saving scroll state.

# 0.3.4

* Add Cargo feature documentation in each crate `README.md` and `lib.rs` docs.
* Add Screenshot function to the Inspector window.
* Fix `formatx!` causing futures to not be Send+Sync.
* `UiTask` now logs a warning if dropped while pending.
* Add `UiTask::cancel` to drop a pending task without logging a warning.
* Fix `WINDOWS.frame_image` capture with multiple windows capturing pixels from the wrong window.
* Fix `WINDOWS.frame_image` var not updating on load or error.
* Fix cursor not resetting on widget deinit.
* Add missing `zng::app::test_log`.
* **Breaking:** View API accessibility updates.
    - Added `Event::AccessDeinit`, access can now be disabled by the system.
    - Removed `WindowRequest::access_root`, no longer needed.
    - Note that this is only a breaking change for direct dependents of `zng-view-api`.
* Fix many doc broken links.

# 0.3.3

* Fix `zng-tp-licenses` build in docs.rs.
* You can now suppress license collection on build by setting `"ZNG_TP_LICENSES=false`.

# 0.3.2

* Fix docs.rs build for `zng` and `zng-wgt-material-icons`.
* Add AVIF support in prebuilt view.
* Implement prebuilt compression, prebuilt now depends on `tar`.
* Implement `PartialOrd, Ord` for `Txt`.
* Add crate `zng-tp-licenses` for collecting and bundling licenses.
* Add `third_party_licenses` on view API that provides prebuilt bundled licenses.
* Add `zng::third_party` with service and types for aggregating third party license info.
    - Includes a default impl of `OPEN_LICENSES_CMD` that shows bundled licenses.

# 0.3.0

* **Breaking:** Fix typos in public function names, struct members and enum variants.
* Fix cfg features not enabling because of typos.

# 0.2.5

* Fix docs.rs build for `zng-view-prebuilt`, `zng-app`, `zng-wgt`.
* Unlock `cc` dependency version.
* Remove crate features auto generated for optional dependencies.
* Add `zng::app::print_tracing`.
* In debug builds, prints info, warn and error tracing events if no tracing subscriber is set before the first call to `APP.defaults` or
`APP.minimal`.

# 0.2.4

* Fix `zng` README not showing in crates.io.

# 0.2.3

* Change docs website.

# 0.2.2

* Fix `"zng-ext-font"` standalone build.

# 0.2.1

* Fix build with feature `"view"`.

# 0.2.0

* Crates published, only newer changes are logged.<|MERGE_RESOLUTION|>--- conflicted
+++ resolved
@@ -54,12 +54,9 @@
 * Fix auto scroll-to-focused scrolling when large widget is already visible.
 * Add `WidgetInfo::spatial_bounds`.
 * Fix directional navigation cycling only inside viewport now full spatial bounds of scopes.
-<<<<<<< HEAD
 * Add better conversions for `CommandScope`. You can now scope on named widgets directly, `FOO_CMD.scoped("bar-wgt")`.
-=======
 * Add `ContextualizedVar::new_value`.
 * **Breaking** `SCROLL.scroll_*` methods now return contextual vars, not values.
->>>>>>> 22b2f60e
 
 # 0.4.0
 
