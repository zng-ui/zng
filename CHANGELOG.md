# Unreleased

<<<<<<< HEAD
=======
* Fix unrecoverable crash in respawned view-process not reaching the crash-handler-process.
>>>>>>> 32e4c33a
* Fix respawn when a view-process panic happens during window creation.

# 0.17.2

* Add `zng::gesture::is_pointer_active` and related properties.
    - Allows implementing media player like controls, that vanish after a while without cursor movement.
* Fix `cargo zng fmt` for very long `when` expressions.
* Add `zng::rule_line::collapse_skip` property.
* Add `Menu::has_open` state property.
* Fix `zng::rule_line::CollapseMode::MERGE` not applying.

# 0.17.1

* Optimize read-only variables, now all var kinds are zero-cost.
* Fix `VarCapability::is_const` for contextual read-only variables.
* Fix `IMAGES.reload` panic on error.
* Add `IMAGES.watch` for auto reloading image that is modified.
    - Implemented in `zng::fs_watcher::IMAGES_Ext` and imported in the prelude.
* Add `Length::has_default` that inspects `Expr` values.
    - Method also added to all `Length` based composite units.
* Fix `length::replace_default` not considering `Expr` values.
* Fix `Length::Default` having a layout effect in exact size properties.
    - This default value now *disables* the properties, the required behavior for integration with `when` blocks in widgets.
    - Changed properties: `layout::{size, max_size, force_size}` and related properties.
* Fix buttons at the top-level of `Menu!` not returning focus on click.
* View-process now tries to guess image format in case of header decode error for an extension or mime defined format.
* Fix `cargo zng fmt` wrap instability inside macros.

# 0.17.0

This release contains breaking changes that affect the build and app startup.

* **Breaking** Removed deprecated crate features and deprecated items.

    To migrate, first update to latest `0.16` version and build, since `0.16.3` building with deprecated features print
    a warning message with fix suggestions. The `0.16.3` release notes also contains details about the changes.

* **Breaking** Change `APP.is_running` to only be `true` when the app is actually running.
    - Add `APP.is_started` to track app lifetime start, during the app extensions setup.
    - Services that require an app extension to function now assert this on first use.

    These changes are **runtime breaking**, trying to use app services after build starts and before run now panics.
    To migrate move all init code that is not app extension setup to inside `APP.run*`. This change affects users of `cargo zng new`
    with the default `zng-template`.

* **Breaking** Renamed `ModifiersState` LOGO -> SUPER that was missed from a previous rename.
* **Breaking** Syntax of the advanced `font_variations!` macro changed to better integrate with `cargo zng fmt`.
* **Breaking** Advanced Window API crate `zng-ext-window` now has feature `"image"` for optionally compiling image API.
* **Breaking** Renamed `UiNodeOpMethod` to `UiNodeMethod` and added list methods, to support tracing list nodes.

* Fix feature `zng/config` not enabling required `zng/fs_watcher`.

* Add `read` associated function for `zng::config::{JsonConfig, RonConfig, TomlConfig, YamlConfig}`.
    - This is a more efficient alternative to wrapping `sync` with `ReadOnlyConfig`.

# 0.16.6

* Fix focus scope `Popup!` widgets not focusing first descendant in some cases. 

* Add `ShortcutText!` widget for displaying keyboard shortcuts.
    - Add `zng-wgt-shortcut` crate and `zng::shortcut_text` module.
    - Also provides localization for key names.
    - Widget used in menu command shortcut styles and command button tooltip.

* Improve `zng::fs_watcher`, resolve config desync issues.

* Implement superscript/subscript styling in default `Markdown!`.
* Fix `Markdown!` whitespace merging.

* Add `zng::rule_line::collapse_scope` for auto *collapsing* multiple separators that are adjacent due to collapsed siblings.

* Improve `Menu!` default contextual styles.
    - `Vr!()` height is now `1.em()`, making it visible in the menu `Wrap!` panel.
    - Add `zng::menu::sub::{ButtonStyle, ToggleStyle}`, these are the same *menu item* styles, they are now applied in the `SubMenu!` widget.
    - Refactor `zng::menu::{ButtonStyle, ToggleStyle}` to apply to only widgets in the `Menu!` root, as a sort of *toolbar item* look.
    - Add `zng::menu::IconButtonStyle`, an optional style for buttons in menu root that only shows the command icon.

* Add `zng::rule_line::{hr::width, vr::height}` for contextually configuring the separator line length.

# 0.16.5

* Fix race condition in `zng::task::SignalOnce`.

* Event/command notify requested during a layout pass now all run before the next render pass.
    - After a layout pass the app does an updates pass (unchanged) and then does an app events pass (new).
    - See the `zng::app` module docs for more details.

* Fix command event properties notifying twice when set on the `Window!` widget and raised by shortcut press.

* Refactor `UiNode::trace` to work with widget and list nodes too.

* Refactor `actual_size` and related `actual_*` properties to get the size on layout.
    - Before the size was sampled on render, now it is sampled before.
    - This change means any state hooked to the actual size will now update before the new size is visible on the next frame.

* Improve scroll widget's `ZOOM_TO_FIT_CMD`.
    - Add `zng::scroll::cmd::ZoomToFitRequest` for configuring if the scale change is animated.
    - Add `Scroll::zoom_to_fit_mode` property for configuring if smaller content scales up to fit.

* Add `zng::mouse::ctrl_scroll` contextual property.
    - Also strongly associated with `Scroll!` widget as `Scroll::ctrl_scroll`.
    - When enabled inverts priority of mouse wheel gesture so that it zooms when no modifier is pressed and scrolls when `CTRL` is pressed.

# 0.16.4

* Fix bitflags serialization error in RON configs.
* Add `Window::parallel` and `WINDOW.vars().parallel` that has the same effect as the standalone property plus it also applies
  to window *root extensions*.
  - Fixes window with disabled parallel still running in another thread when built with the inspector extension.
* Changed `zng::widget::parallel` property to apply for all nodes in an widget, not just context nodes and inner.
* Fix `UiVec::render_update` applying twice to some children when parallel is enabled.

* Add `is_inner` in the layout constraints API.
    - **deprecated** `PxConstraints::fill` field and `fill_pref` method.
    - Added `PxConstraints::is_fill`, `is_inner` and `with_inner` methods.
    - This is an advanced API for custom layout implementers only. The normal align/fill API remains the same.

* Fix `Grid!` layout.
    - Exact size columns/rows now are sized correctly.
    - Columns `min/max_width` and rows `min/max_height` are now respected in auto sized or leftover sized columns/rows.
    - Default sized columns are now proportionally downsized in case of overflow.

# 0.16.3

* Improve UI parallelization, now can also parallelize smaller lists if the child nodes are *heavy*.
    - Custom list nodes now should use `dyn UiNodeImpl::parallelize_hint` together with `PARALLEL_VAR` to enable parallelization.

* Add `UiNode::try_for_each_child`.
    - Custom list nodes must implement `UiNodeImpl::try_for_each_child`.

* In main crate add `"dev"` feature, replaces `"debug_default"`.
    - Feature is enabled by default, recommended setup of dev/release feature pair, see [docs](https://github.com/zng-ui/zng/tree/main/crates/zng#dev).
    - `"debug_default"` is now deprecated, it was an attempt to auto enable debug features in debug builds that causes issues in downstream release builds.
* In all component crates the `"debug_default"` now has all the default features and is deprecated.
    - Advanced users targeting component crates directly must select each feature actually needed.
    - Next breaking release will remove all deprecated features, making component crates have no features by default.

* Deprecated feature `"dyn_closure"`, no longer needed.
* Deprecated feature `"dyn_node"`, no longer needed.
* Add `Var<VarEq<T>>::flatten` method.

# 0.16.2

* Fix image request made before view-process init never loading.
* Improve view-process crash detection for respawn.
* x86_64-apple-darwin prebuilt view-process is now cross-compiled in the GitHub ARM runner.
    - Removed support for AVIF images in the prebuilt for this target.
    - Follow the `docs/avif-setup.md` guide to build view-process with AVIF support.

# 0.16.1

* Multiple improvements for `cargo zng fmt`.
    - Now only reformats modified files when running in crates/workspaces.
    - Add `--edition` option, 2024 is the default. This fixes inconsistency between workspace run and single file run.
    - Add support for `static ref` style macro syntax, like `lazy_static!`.
    - Add support for `command!`, `event_property!` syntaxes.
    - Add support for struct declaration, init style macro syntax, like `cfg_aliases!`.
    - Add support for `bitflags!` syntax.
    - Add support for simple ident list syntax.
    - Add support for `widget_impl!` syntax.
    - Reimplemented support for widget macros, now covers full syntax.
    - Add support for `when_var!` syntax.
    - Add support for Rust code blocks in Markdown files.
    - Add support for doctest code blocks.

* Fix missing mouse move events when cursor is captured and leaves the window in Windows.
* Implement `IntoUiNode` for `std::iter` iterators of `UiNode` items.
    - You can now omit `.collect::<UiVec>()` in code that generates widget lists from iterators.

# 0.16.0

This release contains breaking changes that affect the normal surface API. All changes are trivial to fix, its mostly a job for find & replace.

These changes where necessary to fix the rampant code bloat issue. Release builds of the example projects are now 55% smaller on average. 
Optimized release builds (following the `./docs/optimized-release.md` guide) are now 30% smaller.

* **Breaking** Refactor `zng::widget::node` API.

    Unified UI node (and list) types into a new `UiNode` struct, most node types are implemented using `match_node` and not affected,
    custom node types now must implement `UiNodeImpl`, it is a simplified version of the previous API. The main motivation
    for this refactor is reduction of generics code bloat, the usage of `-> impl UiNode` scales extremely bad as the anonymous
    type is monomorphised for each generic input, this combined with node nesting causes an explosion of code copies.

    To migrate UiNode:

    - Replace output `-> impl UiNode` with just `UiNode`.
    - Replace input `_: impl UiNode` with `_: impl IntoUiNode`.
    - Replace `NilUiNode` with `UiNode::nil()`.
    - Custom nodes now must implement `UiNodeImpl`.
    - Replace `#[ui_node]` impls with manual impl of `UiNodeImpl`. The proc-macro attribute was removed, the new 
      `UiNodeImpl` provides default impls for methods.

    To migrate UiNodeList:

    - Replace output `-> impl UiNodeList` with just `UiNode`.
    - Replace input `_: impl UiNodeList` with `_: impl IntoUiNode`.
    - Replace `EditableUiNodeList` with `EditableUiVec`.

    UI nodes and lists are the same thing now, panel widgets use `UiNode::is_list` to distinguish, normal nodes are layout and rendered
    as a list with a single item. You can also set lists directly on single child widgets, the multiple nodes will be Z-stacked.

* Fix `accepts_enter` and `accepts_tag` in text editor widgets. 
* Fix zero sized gradients causing render panic.

* **Breaking** Refactor `zng::var` API.
    
    Unified var types to new `Var<T>` and `AnyVar` structs. Variables still behave the same 
    and everything that could be done before can still be done with the new API. The main motivation
    for this refactor is reduction of generics code bloat, and since a breaking change is already happening
    some poorly named methods and functions where also renamed.

    To migrate:

    - Replace `impl Var<T>` and other var structs with `Var<T>`.
    - Replace `impl AnyVar` with `AnyVar`.
    - Replace `LocalVar(_)` with `const_var(_)`.
    - Replace `ContextualizedVar::new(_)` with `contextual_var(_)`.
    - Replace `Var::wait_value` with `Var::wait_match`.
    - Replace `Var::map_ref` with `Var::map`, `map_ref_bidi` with `map_bidi` or new `map_bidi_modify` in cases where
      the mapped value is a subset of the source value.
    - Now always use `Var::capabilities` to inspect *kind* of var.
    - Modify methods `Var::{set, update, modify}` now simply DEBUG log if the variable is read-only, 
      use `try_set, try_update, try_modify` to get the error.

* **Breaking** `zng::command_property::command_property!` now also generates contextual property and var that enable/disable the handlers.
    - Adds `zng::clipboard::{can_cut, can_copy, can_paste}`.
    - Adds `zng::config::settings::can_settings`.
    - Adds `zng::app::{can_new, can_open, can_save, can_save_as}`.
    - Will not generate this if `enabled:` is set.

* **Breaking** Refactor `MONITORS` state reporting to use variables.

* Fix deserialization of `PxConstraints` failing when the `max` field is not set and format is "human readable".

* **Breaking** Refactor `zng::config::SyncConfig` to use a map of `RawConfigValue` directly.
    - Removed `ConfigMap` trait, now use `SyncConfigBackend` to implement custom formats.
    - All provided formats work the same on the surface, this is only breaking for custom format implementers.

* **Breaking** Refactor `zng::config::RawConfigValue` to represent the full serde data model.
   - Removed default JSON support, use the new `"config_json"` feature to enable JSON config files.
   - Remove conversion implementations and related error types, can now (de)serialize directly to `RawConfigValue`.

* **Breaking** Refactor how view-process config events notify.
    - Initial non default config state now reported as events on init.
    - All config and monitors info removed from `ViewProcessInitedArgs` and related API.
* Fix `VARS.animations_enabled` not updating when it is not set and the `sys_animations_enabled` changes. 

* **Breaking** Refactor how raw device events are enabled on the view-process.
    - Now can dynamically enable/disable and with more precision of what kind of events.
    - Removed `enable_input_device_events` and all related API from view-process controller.
    - Added `APP.device_events_filter` variable that can be set to enable/disable device events.

* **Breaking** Remove all deprecated items.

* **Breaking** Refactor `zng::slider` API.
    - Removed direct support to std range type, use `Selector::many` with two values.
    - Selector `value_with` and `many_with` now expects `Sync` closures.
    - Thumb args now uses a variable to track the position.
* Fix `Slider!` not reacting to value changes.
* Fix inherited widget properties not showing in documentation.

* **Breaking** Add unimplemented audio decoding and playback to the view-process API in preparation of a future release.

# 0.15.11

* Fix `DIALOG.confirm` always cancelling.
* Fix auto scroll on text caret move, only apply if the `Text!` or rich text context has focus.
* Fix auto scroll on focus change, ignore focus change due to entire `Scroll!` disabling.
* Fix `Button!` inside `SubMenu!` not filling horizontal space when the sub-menu header is wider them the button.
* Change `Scroll!` child layout to act the same as a `Container!` in the dimensions scrolling is not enabled. 
* Add `InteractionPath` methods for checking if the path contains an widget with the given interactivity.
    - **Deprecated** multiple event args methods that reimplemented this feature.
* Fix disabled `SubMenu!` opening.

# 0.15.10

* **Deprecated** Zng features "ron", "toml" and "yaml" renamed to "config_ron", "config_toml" and "config_yaml".
* **Deprecated** the view-process API "raw devices", it is replaced by "raw input devices", distinct from audio or any other devices.
    - This change mostly renames types and adds `InputDeviceInfo` with device metadata.
    - This change is mostly advanced API only, only some renamed types and events surface in `zng`.
    - The normal processed window input events are not affected.
* Add audio devices to the view-process API in preparation for a future release.
* Add extension methods for generating node lists from vars, `present_list` and `present_list_from_iter`.
    - Implemented by `zng_wgt::node::VarPresentList` and `VarPresentListFromIter` traits that are reexported as `_` in the preludes.
* Add extension methods for generating nodes from vars, `present`, `present_opt` and `present_data`.
    - Implemented by `zng_wgt::node::VarPresent`, `VarPresentOpt` and `VarPresentData` traits that are reexported as `_` in the preludes.
* Add `zng::widget::node::list_presenter_from_iter`.
    - Reexported by the `prelude_wgt`.

# 0.15.9

* Add `ImageSource::linear_vertical` and `linear_horizontal` for generating fast gradient masks.
* Implement `Eq` and `Hash` for `Length`, `LengthExpr`, `Size`, `Line`, `Point`, `Factor2d`, `GridSpacing`, `FactorSideOffsets`, `Rect`, `SideOffsets`, `Vector`, `LinearGradientAxis`, `ColorStop`, `GradientStop`, `GradientStops`.
* Add background and foreground image properties.
    - An alternative to using the `Image!` widget as `background` or `foreground`.
    - Properties implemented in `zng-wgt-image` and surfaced in `zng::widget`.
    - `background_img`, `background_img_align`, `background_img_crop`, `background_img_fit`, `background_img_offset`, `background_img_opacity`, `background_img_repeat`, `background_img_repeat_spacing`.
    - `foreground_img`, `foreground_img_align`, `foreground_img_crop`, `foreground_img_fit`, `foreground_img_offset`, `foreground_img_opacity`, `foreground_img_repeat`, `foreground_img_repeat_spacing`.
* Fix `"http"` feature including the image widget crate in `zng`.
* Remove warnings about `touch_config` not being implemented in Linux, macOS and Windows.
* Fix localization resources fallback going to different file name (take 2).

# 0.15.8

* Implement `LOW_MEMORY_EVENT` for macOS, all supported platforms covered now.
* Fix view-process config in Linux not reading default values that are only defined in schema.
* Implement `LOW_MEMORY_EVENT` for Linux.
* Fix log printing in prebuilt view-process.
* Handle incorrect localization file name normalization.
    - Assertion panic in debug builds.
    - Warning logged and normalization in release builds.
* Fix duplicate localization caching.
* Fix localization resources fallback going to different file name.
* Fix localization showing resource as loaded after load error.

# 0.15.7

* Add `"dyn_node"` to `zng` default features to avoid build issues in release builds.
  - GitHub workflow runners can't handle building with all the generics inlining that happens without this feature.
  - This is a better default for test release builds, the performance hit is negligible.
  - Production builds should disable default features and configure depending on need, see [`docs/optimize-release.md`] for details.
* Fix release builds with default features.
* Fix `zng-wgt-inspector` builds without `"live"` feature.

[`docs/optimize-release.md`]: ./docs/optimize-release.md

# 0.15.6

* Add `cargo zng trace` subcommand for recording and post processing traces.
* Add `zng::env::process_name` and name the Zng processes.
* Add `zng::app::trace_recorder` and the `"trace_recorder"` feature.
* Fix `cargo zng l10n` handling of repeated sections.
* Fix `cargo zng new` removing already existing target.

# 0.15.5

* Add support for `CLIPBOARD.file_list` in Linux and macOS.
* `LocalContext::with_context_blend` now also overrides the tracing dispatcher if it captures a dispatcher.
* Better error handling in `zng::env::migrate_config`.
* Fix `zng::env::init_cache` setting the config path instead cache.
* Fix `LayoutMetricsSnapshot` not comparing all fields.
* Fix `Transform` interpolation.
* Fix division between different kinds of `Length` not creating a Div expression.
* Fix `PxConstraints::with_more` not saturating on overflow.
* Fix `Transitionable::lerp` implementation for `Align`. 
* Fix `Align` equality not considering the `x_rtl_aware` field.
* Implement `PartialOrd` for `PreMulRgba`, `Hsla`, `Hsva`, `Rgba`, `InlineSegmentPos`, `Ppi`, `Ppm`, `AngleRadian`, `AngleGradian`, `AngleDegree`, `AngleTurn`.
* Implement `Ord` for `FontStretch`, `FontWeight`, `Factor`, `PreMulRgba`, `Hsla`, `Hsva`, `Rgba`, `InlineSegmentPos`, `Ppi`, `Ppm`, `AngleRadian`, `AngleGradian`, `AngleDegree`, `AngleTurn`.
  - *Deprecated* custom `max`, `min` and `clamp` methods of `Factor`,  `Ppi`, `Ppm`, use the Ord equivalent. 
* Implement `Eq` for `Factor`, `FactorPercent`, `Align`, `ColorMatrix`, `PreMulAlpha`, `Hsla`, `Hsva`, `FontStretch`, `FontWeight`, `Ppi`, `Ppm`, `AngleRadian`, `AngleGradian`, `AngleDegree`, `AngleTurn`, `Rgba`, `AngleGradian`.
* Implement `Hash` for `AngleRadian`, `AngleGradian`, `AngleDegree`, `AngleTurn`, `Align`, `Ppm`.
* Fix hash equality for `f32` based unit types.
  - Refactor `zng_layout::unit::about_eq` to compare finite values by *bucket granularity*.
  - Refactor `about_eq_hash` to hash the same *bucket*.
  - *Deprecated* `EQ_EPSILON` and `EQ_EPSILON_100` renamed to `EQ_GRANULARITY` and `EQ_GRANULARITY_100`.
  - These are the types that incorrectly implemented hashing and are now fixed: `ColorMatrix`, `Rgba`, `PreMulRgba`, `Hsla`, `Hsva`, `FontStretch`, `FontWeight`, `InlineSegmentPos`, `Ppi`, `Factor` and `FactorPercent`.
  - In practice direct equality comparisons between two values has no significant change, the previous *epsilon distance* based
    equality was correct, it just was not compatible with hashing.
  - Refactor `about_eq_ord` to enforce `-inf < finite < inf < NaN` using the new equality *bucket* value for the finite values.
* Fix `TimeUnits::ms` impl for `f32`.
* Fix `Txt::split_off` when the `Txt` is backed by `&'static str`. 

# 0.15.4

* Fix interactive carets in rich texts losing pointer capture when crossing over leaf texts.
* Fix interactive insert caret appearing in non editable text.
* Update renderer dependencies.

# 0.15.3

* Inspector properties panel is now a selectable rich text.
* Rich text selection operations that apply to lines now ignore wrap line breaks.
* Add `zng::window::inspector::INSPECTOR` and associated types for configuring the live inspector (ctrl+shift+i).
  - In this release: custom watchers and the internal data model is made public, root type `InspectedTree`.
* Fix rich selection not highlighting all text components with focused style.
* Add `EventUpdate::custom` to create a custom event delivery from an existing one.
  - Somewhat equivalent to `Event<A>::new_update_custom`, but without needing to know the event type. 
* Fix panic on explicit disabled `rich_text`.
* Enable rich text selection in default third-party licenses screen. 
* Enable rich text selection in debug crash dialog, removed "plain" stdio panels.
* Rich text copy now includes line breaks between *vertically stacked* texts in non-wrap panels.

# 0.15.2

* Fix build of version 0.14 users. See #650 and #649 for details.

# 0.15.1

* Fix release.

# 0.15.0

This release contains many small breaking changes, almost all on advanced API, the normal surface API is mostly untouched.
All changes are trivial to fix, they are either a rename or types that are now non-exhaustive. 

* **Breaking** Renamed view-process "online" to "connected".
  - `zng_view_api::Controller::online` to `is_connected`.
  - `zng_view_api::Request::must_be_online` to `must_be_connected`.
  - `VIEW_PROCESS.is_online` to ` is_connected`.
  - `zng_app::view_process::EncodeError::ViewProcessOffline` to `Disconnected`.
  - `ClipboardError::ViewProcessOffline` to `Disconnected`.
  - `ClipboardError::ViewProcessOffline` to `Disconnected`.
* **Breaking** `EventReceiver::try_recv` now returns `Result<Option<A>, AppChannelError>`.
* **Breaking** Normalized error types.
  - Replaced `AppExtSenderDisconnected` with `AppChannelError::Disconnected`.
  - Replaced `AppDisconnected` with `AppChannelError::Disconnected`.
  - Many error enums marked `non_exhaustive`.
  - Renamed `WindowNotFound` to `WindowNotFoundError`.
  - Replaced `zng_view_api::ipc::Disconnected` with `zng_view_api::ipc::ViewChannelError::Disconnected`.
  - Replaced `zng_view_api::ViewProcessOffline` with`zng_view_api::ipc::ViewChannelError::Disconnected`.
* **Breaking** Many structs marked `non_exhaustive`.
  - All are supposed to only be read or have construction associated functions.
* **Breaking** Upgrade `ron` from 0.8 to 0.10.
  - `zng_ext_config::RonValueRawError` changed.
  - `zng_ext_config::TomlValueRawError` changed.
  - `zng_ext_fs_watcher::WriteFile::write_ron` now uses new format.
  - `zng_ext_fs_watcher::WatchFile::ron` now uses new format.
* **Breaking** Upgrade `encoding` dependency to 2.
  - `zng_tp_licenses::encode_licenses` format changes. Not an issue for the recommended usage of encoding licenses at build time.
  - `zng_view_api::ApiExtensionPayload` internal format changed.
  - `zng_view_api::ApiExtensionPayload::serialize` return error type changed.
  - `zng_view_api::ApiExtensionRecvError::Deserialize` associated value changed.
  - `zng_task::RunError` changed.
* Add text `get_selection` getter property, works for local texts.
* Add text `has_selection` getter property, works for local and rich texts.
* **Breaking** Add `Command::new_update` that automatically uses the correct `CommandArgs`.
  - To create an update with custom args now use `cmd.event().new_update(args)`.
* Rich text contexts now handle scoped `SELECT_CMD` and `SELECT_ALL_CMD`.

# 0.14.4

* `Markdown!` is not a rich text context, enable `txt_selectable` to provide simple selection and copy.
* Add `zng::text::txt_selectable_alt_only` to coordinate click events with rich text selection gestures.
  - `Button!` widgets enable this by default, any button or derived widget is now clickable inside rich texts.

# 0.14.3

* Enable basic text selection and copy for `Markdown!` and `AnsiText!`.
* Add rich text context, `TEXT.rich` and associated API.
  - Implemented most text gestures for rich text.
  - Missing: proper line selection, touch carets across text runs.
* Add `Command::new_update_param` helper method. 
* Add `WidgetBoundsInfo::inner_rects` and associated methods.
* Add `WidgetInfo::nearest_rect` and associated methods.
* Add `WidgetInfo::cmp_sibling_in` method for fast ordering between widget infos.
* Text now clears selection on `Key::Escape`.
* Implement all `FromIterator` and `Extend` that `String` implements for `Txt`.
* Fix Alt focus scope navigation from inside nested focus scopes.
* Implement `From<WidgetFocusInfo> for WidgetInfo`.
* Surface `zng::text::txt_selectable` property.
* Fix incorrect `Wrap!` debug validation with negative spacing.
* Fix shift+arrow key gestures not starting text selection until next arrow key press.
* Update dependencies.

# 0.14.2

* Fix build error in Rust 1.86. [See details](https://github.com/zng-ui/zng/pull/633#issuecomment-2777515702)

# 0.14.1

* Add functions `all`, `all_ok`, `all_some`, `any`, `any_ok`, `any_some` in `zng::task`. These functions are dynamic versions of the
* Task macros `all!`, `all_ok!`, `all_some!`, `any!`, `any_ok!` and `any_some` now accept `IntoFuture` inputs.

# 0.14.0

* Upgrade all crates to Rust 2024 edition.
* **Breaking** Many return impl Trait changed lifetimes slightly, some replaced with doc hidden types. In practice all code should still just compile, but these are breaking changes.
* **Breaking** Some public `hashbrown::{HashMap, HashSet}` API replaced with the `std::collections` equivalent.
* **Breaking** Remove deprecated `zng::text::justify` that was replaced with `justify_mode` in 0.13.11.

# 0.13.12

* Implemented text justify for *rich text* composed of `Wrap!` and `Text!`.

# 0.13.11

* Implement text fill/justify.
* Deprecate `justify`, add `justify_mode`.
* Fix `#[deprecated]` usage in `#[widget]` structs.
* Fix `#[deprecated]` usage in `#[property]` functions.
* Fix text overflow truncate not applying in most texts.
* Fix misaligned hyphenation split points.
* Fix missing lang region in hyphenation query.

# 0.13.10

* Fix regression, some `Text!` in `Wrap!` not rendering.

# 0.13.9

* Fix `Text!` measure incorrect size after a previous layout.
* Add `scroll::zoom_size_only` property that disables scaling in `Scroll!` descendants and resizes them instead.
* Fix small `Text!` in a `Wrap!` not starting a new line.

# 0.13.8

* Fix `cargo zng fmt` for widgets with more than one `when` block.
* Fix `Wrap!` ignoring child `Text!` that is only a line-break.
* Fix soft/hard breaks in `Markdown!`.
* Improve cache of font data to use less memory.

# 0.13.7

* More feature optimization.

# 0.13.6

* Fix compilation of `zng-var` without features in debug mode.
* Add features for each sub-module of the `zng`. This enabled compile size optimization.

# 0.13.5

* Various optimizations to reduce code bloat.

# 0.13.4

* Fix crash handler creating a temp file in the executable directory.

# 0.13.3

* Fix hang rendering some text with image emojis.

# 0.13.2

* Fix deadlock in release builds (introduced in 0.13.1).

# 0.13.1

* Add `L10N.load_tar` to support embedded localization resources.
* Changed `ByteLength` to display unit symbols.
* Ignore not found error on `cargo zng l10n` cleanup.

# 0.13.0

* Add `zng::drag_drop`, with limited support drag&drop gestures.
* Add missing `zng::var::OnVarArgs`.
* **Breaking** Implemented drag&drop on the view-process API.
* **Breaking** `Event::visit_subscribers` and `Command::visit_scopes` visitor closures now must return `ControlFlow`.
* **Breaking** Refactored drag&drop in the view API to be general purpose.
* The view API `ReferenceFrameId` type now reserves some IDs for the view process.
* Add `border_img` and other related properties and types.
* **Breaking** Moved `zng::render::RepeatMode` to `zng::widget`.
* **Breaking** Add `zng_app::render::Img::size` for the renderer image interface trait.
* **Breaking** Changed default image filter to only allow images in `zng::env::res`, replacing the current exe dir filter.
* **Breaking** Add missing inputs in 9-patch border rendering methods in `FrameBuilder` and `DisplayListBuilder`.

# 0.12.10

* Fix `zng_tp_licenses::collect_cargo_about` call in Powershell.

# 0.12.9

* Fix EXIF orientation not applying to images.

# 0.12.8

* Properties `size` and related now have a default value allowing conditional assign.
* Add `zng::slider` with `Slider` widget.
* Fix `force_size` returning the parent's constraint min size.
* Fix hit-test in rounded rectangles with too large corner radius.
* Fix headless rendering in Wayland. Property `needs_fallback_chrome` now is `false` for headless windows.

# 0.12.7

* Revert `fs4` dependency upgrade to fix build. It was yanked.

# 0.12.6

* Add debug validation of capture only property use in widgets that don't capture it.
* Fix Wayland custom chrome breaking window padding.
* Fix window text properties affecting the Wayland fallback chrome text.
* Fix `swgl` build error.
* Changed how relative lengths are computed in `offset`, `x` and `y`, now uses the maximum bounded length from constraint, the same as `size` properties.
* Fix display print of `FactorPercent` not rounding.
* `ChildInsert::{Over, Under}` now allows insert to affect layout size, like other inserts.
    - Use `background` and `foreground` properties as *layout passive* alternatives for `child_under` and `child_over`.
* Add `zng::container::child`.
* **Breaking** `zng_wgt_container::child` can now be used as a standalone property that behaves the same as `child_under`.
    - Note that this is only a breaking change for direct dependents of `zng-wgt-container`.
* Fix warning on `flood` with 0 area.
* Add `zng::task::Progress` value type for reporting a task progress status.
* Add `zng::progress` with `ProgressView` widget for displaying a task progress status.

# 0.12.5

* Fix `cargo zng fmt` and `cargo zng l10n` on files that start with `#!`.
* Fix layers anchored to the root widget never rendering in some windows.

# 0.12.4

* Export `LOW_MEMORY_EVENT` on the surface API in `zng::app`.
* Fix `LOW_MEMORY_EVENT` not notifying in Android.
* Implement `LOW_MEMORY_EVENT` in Windows.
* Fix window not updating state after restore in Wayland.
* Add `FrameBuilder::render_widgets` and `render_update_widgets` to `FrameBuilder` and `FrameUpdate` to inspect external render requests.
* Implement support for raster and svg emojis.
* Add `FontFace::ttf` to quickly access the full parsed TTF data.
* Add `has_raster_images` and `has_svg_images` method to `FontFace` and `ShapedText`.
* Add software render in macOS.
* Fix software render in Wayland.

# 0.12.3

* Fix close button icon in Wayland instances without any close icon available
* Add `IMAGES.image_task` to load async image sources.
* Implement support for SVG images.
    - Add `zng-ext-svg`.
    - Add non default `"svg"` feature on the `zng` crate.
* Fix `view_process_extension!` not running in same-process mode.
* **Breaking** `WindowExtension` now also instantiated for headless surfaces.
    - Note that this is only a breaking change for direct dependents of `zng-view` extensions API.
* **Breaking** Add `as_any` casting method for `RendererExtension` and `WindowExtension`.
    - Note that this is only a breaking change for direct dependents of `zng-view` extensions API.
* Add `"zng-view.prefer_angle"` window extension to support enabling ANGLE EGL over WGL on Windows.

# 0.12.2

* Add `widget_impl:` directive for `command_property!`.
* Allow missing trailing comma in `event_property!`.
* Fix visibility and transform events losing track of a widget after info rebuild.
* Add visibility changed event properties, `on_visibility_changed`, `on_show`, `on_collapse` and others.
* Add `VisibilityChangedArgs` helper methods for tracking changes for a specific widget.
* Fix doc links in inherited properties fetched from redirected original pages.
* Fix `cargo zng res` not getting explicit metadata from lib crates.
* Implement `--verbose` for `cargo zng res`.
* Localize settings search box placeholder text.

# 0.12.1

* Fix panic trying to use font index on macOS.
* Fix default UI font in Apple systems.
* **Breaking** Update webrender dependency.
    - Note that this is only a breaking change for direct dependents of `zng-view` extensions API.
* Fix `--clean-deps` in `cargo zng l10n`.
* Implement `--verbose` for `cargo zng l10n`.

# 0.12.0

* Log warning when property is not used because it has no default value.
* Define default `max_size`, `max_width` and `max_height` so these properties can now be only set by when conditions.
* Fix `sticky_size`, `sticky_width` and `sticky_height` properties when dynamically disabled and re-enabled.
* Fix `sticky_height` using *x* constraint.
* Fix fill align in `Scroll!` dimensions that do not scroll.
* Implement alternate `SettingsEditor!` layout for narrow width (mobile).
* Implement equality and comparison for `Dip` and `Px` to `i32` (and `f32` for `Dip`).
* **Breaking** Move `IS_MOBILE_VAR` to `zng-wgt` and `zng::widget`.
* **Breaking** Move `is_mobile` and `force_mobile` to `zng-wgt` and `zng::widget`.
    - These properties are no longer strongly associated with `Window`.
* Add `SettingsEditor::panel_fn` for customizing the full editor layout.
* **Breaking** Remove previous deprecated `UiNodeVec`.
* **Breaking** Remove unused renderer param in `FrameUpdate::new`.

# 0.11.8

* Add `cargo zng l10n --clean`.
    - Add `cargo zng l10n --clean-deps` to remove previously copied localization before new copy.
    - Add `cargo zng l10n --clean-template` to remove previously scraped files.
* Add `cargo zng l10n --no-pkg` to skip scraping the target package, only copy localization from dependencies.
* Don't show keyboard shortcuts in mobile menus.
* Fix incorrect `TouchInputArgs::position` in nested windows.

# 0.11.7

* Fix OpenGL version check.
* Fix window receiving a cursor move event while cursor is not over (on x11).
* Remove end punctuation from command `info` fields
* Add better custom chrome for GNOME+Wayland.
* Add `zng::widget::node::bind_state_init` helper.
* Add `Window::needs_fallback_chrome` and `Window::prefer_custom_chrome` property.
* **Breaking** Add `ChromeConfig` and related events to the view API.
    - Note that this is only a breaking change for direct dependents of `zng-view-api` and `zng-app`.

# 0.11.6

* Fix breaking change in 0.11.5, `UiNodeVec` is only deprecated, but was removed from preludes and re-exports.

# 0.11.5

* Monitor query now falls back to largest screen when there is no primary monitor.
* Fix monitor query not updating for new window before first layout. Fixes window size in Ubuntu without GPU.
* Fix touch event targeting in nested windows.
* Fix `MOUSE.position` not tracking nested windows.
* Fix context menu not opening in nested windows.
* Fix focus not clearing from nested window when parent window loses focus on the system.
* Fix context menus of child and parent opening at the same time.
* Add missing `zng::event::AppCommandArgs`, command app level event handling is part of the surface API.
* Fix nested window render update flickering.
* *Deprecated* Renamed `UiNodeVec` to `UiVec`, old name is now a deprecated type alias.
* Fix focus not returning to main window after nested window closes.
* **Breaking** View API focus now returns a new `FocusResult`.
    - Note that this is only a breaking change for direct dependents of `zng-view-api` and `zng-app`.
* Fix app context in nested windows.
* Add `CaptureFilter::app_only` and `ContextValueSet::insert_app`.

# 0.11.4

* Add `zng::container::{child_out_*, child_under, child_over}` properties.
* Implement window nesting, primarily as an adapter for mobile platforms.
    - Add `WINDOWS.register_open_nested_handler`.
    - Add `WindowVars::is_nesting`.
    - Add `nested_window` and `nested_window_tree` helper methods for `WidgetInfo` and focus info.
    - Add default nesting handler on platforms that only support one window (Android).
* Add `LAYERS_INSERT_CMD` for inserting layer widgets from outside the window context.
* Add `LAYERS_REMOVE_CMD` for removing layer widgets from outside the window context.
* Fix hang opening a popup from another closing popup.
* Define oldest supported macOS prebuilt. Only supported >=11, now this is documented.
* Fix `"view_prebuilt"` linking on macOS.
* Fix panic on old macOS (<11). Color scheme and accent is only supported >=11.
* Fix `cargo zng fmt` of widgets with multi value property assigns.

# 0.11.3

* Add `IS_MOBILE_VAR`, `is_mobile` and `force_mobile` context var and properties.
* Add `WindowVars::safe_padding` and implement it for Android.
* **Breaking** Add `WindowOpenData::safe_padding` and `WindowChanged::safe_padding` to the view API.
    - Note that this is only a breaking change for direct dependents of `zng-view-api` and `zng-app`.
* Fix text input moving caret on focus.
* Fix interactive caret touch causing loss of focus on the text input.
* Implemented keyboard support for Android (no IME).
* Add `--cfg=zng_view_image_has_avif` for `zng-view` to support building AVIF.
    - See [docs/avif-setup.md] for more details.
* `Markdown!` now supports definition lists.

# 0.11.2

* Implement initial `ColorScheme` for Android.
* Support `RUSTFLAGS` "deny warnings" in cargo zng.
* Warn when `.zr-copy` does not find the directory or file.
* Refactor `.zr-apk` to not require to be inside the staging dir.
* Refactor `Impl Future` parameters into `impl IntoFuture`. 
* Implement `IntoFuture for ResponseVar<T>`.
* Remove `.zr-apk` requirement of extension on the folder name.

# 0.11.1

* Add `zng::env::android_install_res` helper.
* Add `zng::env::android_external`.
* Add `zng_env::android_internal`.
* Add `zng::view_process::default::android`.
* Implement Android suspend/resume cycle using the existing "respawn" API.
* Add `APP.is_suspended` var.
* Add `VIEW_PROCESS_SUSPENDED_EVENT`.
* `VIEW_PROCESS_INITED_EVENT` now notifies a "respawn" on resume after suspension.
* **Breaking** Add `Event::Suspended`.
    - Note that this is only a breaking change for direct dependents of `zng-view-api`.
* Add `ViewExtension::suspended/resumed`.
* Implement system fonts query for Android.
* Implement conversions from `FontStyle`, `FontWeight` and  `FontStretch` to the `ttf-parser` equivalent types.
* Implement `PartialOrd, Ord` for `FontName`.
* Add `zng_view::platform`.
* Implemented Android `run_same_process` entry point.
* Fixed Android build errors.
* Fix gradient stops that mix positional stops with offset stops. 
* Fix build in platforms without `AtomicU64`.
* Fix `zng::env::bin` in Wasm builds.

# 0.11.0

* **Breaking** Remove `OutlineHintingOptions` and change `Font::outline` signature.
* **Breaking** Remove `FontFace::font_kit`, `Font::advance`, `Font::origin` and `Font::typographic_bounds`.
* Fix crash window summary tab when there are no localization resources.
* Replace `breakpad-handler` with `minidumper` + `crash-handler`.
    - This removes dependency on native breakpad, a common cause of compilation issues.
* Fix large rendered window icon resize.
* Fix Emoji color palette panic (Windows 11 Emoji).
* **Breaking** Remove `0.10.5` deprecated items.
* Fix `FONTS` matching obsolete Type1 fonts when there is an OpenType alternative.
* **Breaking** `FONTS.system_fonts` now returns a `ResponseVar`.
* **Breaking** Replaced harfbuzz backend, `font::Face::harfbuzz` and `font::Font::harfbuzz` are the new accessors.
* The `"wasm-unknown-unknown"` target now compiles without error.
    - `zng::time` works.
    - `zng::env::on_process_start!` and `init!` works with a small JS setup requirement.
    - `zng::app::print_tracing` and panics log to browser console.
    - View-process is **not implemented**, only headless without renderer apps can run on this release.
    - Unfortunately many dependencies compile without actually supporting Wasm and panic during runtime, these will be fixed gradually.

# 0.10.5

* Add `cargo zng fmt` that formats normal code with `cargo fmt` + Zng and other macros.
    - See [`cargo-zng/README.md`](./crates/cargo-zng/README.md#fmt) for details on IDE integration.
* Fix named `Align` deserialization from human readable formats.
* Fix `SelectableText!` shorthand syntax.
* Fix layer `AnchorSize::Window` not filling the window space by default.
* Fix `ContextCapture::NoCapture` excluding popup config.
* Add `ResponseVar::map_response`.
* Add `Dialog!` widget, `DIALOG` service and related types.
* *Deprecated* `http::get_text`, ` http::Client::get_text` and `Var::get_text`.
    - Renamed to `get_txt`.
* *Deprecated* `zng::window::native_dialog` module.
    - The new `zng::dialog` is the new surface API for all dialogs.
    - The underlying native dialogs will not be removed, just the surface API.

# 0.10.4

* `DInstant` addition now also saturates like subtraction.
    - Fixes crash in systems without caret blink animation.
* Add `return_focus_on_deinit`.
* Add a copy button to the markdown links popup.
* Add warning for slow event handlers in debug builds.
* Add in memory "clipboard" for headless tests that use `CLIPBOARD`.
* Fix `tooltip` showing instead of `disabled_tooltip` in contexts that disable the widget after a slight delay.
* Fix tooltip opened by `ACCESS.show_tooltip` closing immediately on mouse leave.

# 0.10.3

* Fix view-process sometimes never connecting in slow machines.
* Fix `#.#.#-local` localization not matching the app resources.

# 0.10.2

* Localization now scraps `#.#.#-local` workspace dependencies.
* Add `Var::hold`, `AnyVar::hold_any`.
* Add `AnyVar::perm`, `VARS::perm`.

# 0.10.1

* Fix race condition in command metadata init when parallel widgets read the same metadata.
* Fix `cargo zng l10n` not generating a .gitignore file for deps.
* Implement serialization for l10n types.

# 0.10.0

* **Breaking** Removed support for `{lang}.ftl` localization files, now is named `{lang}/_.ftl`.
* **Breaking** Removed `L10N.localized_message`, use `L10N.message(..).build_for(lang)`.
* **Breaking** `cargo zng l10n` CLI refactor.
    - Now requires arg name for input and output.
    - Pseudo arg values now define a dir and lang to generate pseudo from.
* Add `cargo zng l10n --package/--manifest-path` for scrapping from lib crates for publishing.
* Fix localization scrapper only adding section comments to main file.
* Add localization helper for commands.
    - Set `l10n!: true` in `command!` declarations to localize metadata.
    - Use `cargo zng l10n` to scrap metadata.
* **Breaking** Use HashSet for `EVENTS.commands`.
* Impl `std::hash::Hash` for `AppLocal<T>`, `AnyEvent` and `Command`.
* Add `zng::button::PrimaryStyle`.
* **Breaking** View API now groups color scheme with a new accent color config.
* **Breaking** Refactored "color pair".
    - Now named `LightDark`.
    - Removed helper methods for declaring vars, now `IntoVar<Rgba> for LightDark` is contextual.
    - Add `light_dark` helper function and `LightDarkVarExt` helper methods.
* **Breaking** Removed `BASE_COLORS_CAR` form specific widgets, now use the unified `zng::color::BASE_COLOR_VAR`.
* Add `TextEditOp::clear`.
* Add `button::LightStyle!()` and `toggle::LightStyle!()`.
* Fix when expr not recognized.
* Fix `WINDOWS.is_loading`.
* Add `WINDOWS.wait_loaded`.
* **Breaking** Refactored `Button::cmd_param` to accept any type var.
* Fix `SelectionBy::Mouse` never being set on mouse selection.
* Add auto-selection on click, when the action does not disrupt the user.
* **Breaking** Refactored `AutoSelection` into bitflags that implement more features.
* Add  `CONFIG.insert`.
* **BReaking** `Config::get` and `AnyConfig::get_raw` now also receives an `insert` boolean.
* **Breaking** `CONFIG.get` and `Config::get` now receive a default value, not a closure.
    - The closure was immediately evaluated by most config backends.
* **Breaking** Refactored `zng_wgt_window::SaveState`.
    - Is now in `zng::config::SaveState`.
    - Does not define window load wait time.
        - A new `Window::config_block_window_load` property handles blocking for all configs on window.
    - Add `zng::config::save_state_node` helper for declaring state persistency properties for other widgets.
    - Automatic config keys now require an ID name.
* Fix "child_insert" layouts when the children end-up having a single full widget and other non-widget nodes.
* Add `TextInput::placeholder`.
    - Add `TextInput::placeholder_txt`.
* Add `Container::child_under/over`.
    - Add `ChildInsert::Under/Over`.
* Add `zng::text_input::SearchStyle`.
* **Breaking** Refactored `zng::icon::material*` modules and `zng-wgt-material-icons`.
    - Removed consts for each icon.
    - Modules renamed to `zng::icon::material::*`.
    - Now uses a `phf` map from string names.
        - To convert an old const name, lowercase + replace '_' with '-' and strip 'N' prefix if the next char is a number.
          Example: `N1K_PLUS` -> `"1k-plus"`.
    - Now registers `ICONS` for each name.
* **Breaking** Moved `CommandIconExt` from `zng-wgt-text` to `zng-wgt`.
* `Icon!` now auto-sizes by default.
* Add `zng::widget::ICONS`.
* Add `zng::widget::WeakWidgetFn`.
* Add `zng::widget::EDITORS`.
* Add `dyn AnyConfig::get_raw_serde_bidi`.
* Add `AnyVarValue::eq_any`.
* Add `zng::config::settings`.

# 0.9.1

* Sanitize file names in `cargo zng new`.
    - Also add `f-key-f` and `f-Key-f` for templates to interpolate sanitized file names.
* Fix `cargo zng new` values cleanup.
* Add more :case conversion functions in `.zr-rp`.
    - Add alternative longer names for all cases.
    - Add `:clean` that only applies cleanup.
    - Add `:f` or `:file` that sanitizes for file name.
* Support multiple :case functions in `.zr-rp`.
    - Pipe separator, `:T|f` applies `:Title` them `:file`.

# 0.9.0

* **Breaking** Remove `L10N.load_exe_dir`, use `zng::env::res` with `L10N.load_dir`. 
* **Breaking** `.zr-rp` now trims the values.
* **Breaking** `.zr-rp` now cleans the values for some cases.
* Fix `WINDOW.position().set` not moving the window.
* Add `ZR_LICENSE` in `cargo zng res`.
* **Breaking** Add `zng::env::About::license`.
* Implement (de)serialize for `zng::env::About`.
* **Breaking** `.zng-template` moved to `.zng-template/keys`.
* **Breaking** `.zng-template-ignore` moved to `.zng-template/ignore`.
* Add `.zng-template/post`, an optional post template generation script or crate to run.
* `.zr-rp` now can read files using `${<file}`.
* `.zr-rp` now can read stdout of bash script lines using `${!cmd}`.
* **Breaking** `.zr-rp` now requires the colon in `:?else`.
* **Breaking** `.zr-rp` `:?else` is now only used if the source cannot be read or is not set. Empty values are valid.
* Fix cargo zng res not showing tools progress prints.
* Fix crash handler attaching to other non-app processes.
* Fix `.zr-copy` not merging folders.
* **Breaking** `.zr-sh` now automatically runs with `set -e`.
* `.zr-sh` now runs in `bash` if it is present, fallbacks to `sh`.
* **Breaking** Change default `zng::env::res` for Linux to `../share/{executable-name}`.
* **Breaking** Replace dir definition files in `zng::env` 
    - From `.zng_res_dir` to `.res-dir`.
    - From `zng_config_dir` to `config-dir`.
    - From `zng_cache_dir` to `cache-dir`.
    - Relative dirs are now resolved from where the file is defined.
* **Breaking** Remove deprecated "APP.about" and related types and macro.

# 0.8.2

* Implement some system config reading for macOS.
* Add `aarch64-pc-windows-msvc` view_prebuilt.
    - Without AVIF, not tested.
* Fix view_prebuilt in `x86_64-apple-darwin`.
* Fix `cargo zng res` in non-workspace crates.
* Fix zr-glob not printing copied paths in subdirectories.

# 0.8.1

* Fix align of search box in the Inspector window.
* Fix `l10n!` interpolation of non-var values.
* Allow missing authors field in `zng_env::About::parse_manifest`.
* Fix `cargo zng res` not finding any metadata.

# 0.8.0

* **Breaking** `get_font_use` now gets font references, not just names.
* Add `ZNG_NO_CRASH_HANDLER` env var to easily disable crash handler for special runs like for a debugger.
* Add `CrashConfig::no_crash_handler` for custom crash handler disabling.
* Add `zng::app::print_tracing_filter`.
* **Breaking** `cargo zng res` defaults changed from `assets` to `res`.
* **Breaking** Remove `FullLocalContext`, a type that is from an old version of the context API.
    - The type cannot be constructed, so this has no actual impact.
* [Updated Webrender](https://github.com/zng-ui/zng-webrender/pull/1)
* Fix unbalanced HTML text style tags in `Markdown!` leaking outside of their block.

# 0.7.1

* Fix integrated/dedicated render mode on Ubuntu.
* Fix build of zng-view-* without `"ipc"` feature.
* Prebuilt view-process now uses the same tracing context as the app-process.
    - Note that the tracing context must be set before `run_same_process`.
* Fix "GLXBadWindow" fatal error on Ubuntu.
* Fix ComboStyle arrow icon on Ubuntu.
* Now does not capture view-process stdout/err, inherits stdio from app-process.
* Fix view-process getting killed before exit request can finish.
* Fix windows not opening maximized in X11.
* Fix bold default UI font on Ubuntu.
* Fix multiple hot-reload bugs, now is tested on Windows and Ubuntu.
* **Breaking** Remove `crash_handler` feature from defaults of `zng-app`.
    - The feature ended-up activated by the numerous crates that depend on `zng-app`.
    - This is only a breaking change for direct dependents.

# 0.7.0

* Add `zng::env::on_process_start!` to inject custom code in `zng::env::init!`.
* Add `zng::env::on_process_exit` to register a handler for process exit.
* Add `zng::env::exit` to collaboratively exit the process.
* Add `zng::app::on_app_start` to register a handler to be called when the `APP` context starts.
* Implement `From<Txt>` for `std::ffi::OsString`.
* Add `KeyLocation`.
* Fix numpad shortcuts.
* **Breaking** Remove `zng_view::init`, `zng_view_prebuilt::init`, `zng::view_process::default::init`, `zng::view_process::prebuilt::init`.
    - Only `zng::env::init!()` needs to be called to setup the view-process.
* **Breaking** Remove `zng_view::extensions::ViewExtensions::new`.
    - Now use `zng_view::view_process_extension!` to declare.
* **Breaking** `zng_view_api::Controller::start` now requires the exe path and supports optional env variables to set.
    - This only affects custom view-process implementers.
* **Breaking** New default `zng::env::res`, was `./assets` now is `./res`.
* **Breaking** Renamed `zng_view_prebuilt::ViewLib::init` to `view_process_main`.
* **Breaking** Remove `is_single_instance`, `single_instance`, `single_instance_named`.
    - Single instance now enabled automatically just by setting `feature="single_instance"`.
* **Breaking** Add name requirement for `zng::task::ipc` workers.
    - Workers are no longer limited to a single entry with an enum switch.
    - Use `zng::env::on_process_start!` to declare the worker entry anywhere.
* **Breaking** Remove `zng::app::crash_handler::init` and `CrashConfig::new`.
    - Use `zng::app::crash_handler::crash_handler_config` to config.
* **Breaking** Methods of `HeadlessAppKeyboardExt` now require key location.

# 0.6.2

* Add `log` support in hot reloaded dylib.
* Add `cargo-zng`, a Cargo extension for managing Zng projects.
    - This replaces `zng-l10n-scraper` that is now deprecated and deleted.
    - See `cargo zng l10n --help` for its replacement.
* Add `zng-env` and `zng::env` as an API to get external directories and files associated with the installed process.
* Add `zng::hot_reload::{lazy_static, lazy_static_init}`. Very useful for implementing "zng-env" like functions.
* Implement `FromStr` for `zng::l10n::Langs`.
* `Lang` now parses empty strings as `und`.
* Fix `IMAGES.from_data` never loading in headless apps.
* Fix `Img::copy_pixels`.
* Fix `view_process::default::run_same_process` exit in headless runs.
* Fix `AutoGrowMode::rows` actually enabling Columns auto grow.
* Fix "unsafe precondition(s) violated" issue ([#242](https://github.com/zng-ui/zng/issues/242)).

# 0.6.1

* Add more hot reload `BuildArgs` helpers.
* Change default hot reload rebuilder to first try env var `"ZNG_HOT_RELOAD_REBUILDER"`.
    - This feature is used in the `zng-template`, releasing soon.
* Fix `tracing` in hot reloaded dylib.

# 0.6.0

* **Breaking** Remove deprecated `NilAnimationObserver`.
* Fix release build of `zng-wgt-scroll` running out of memory. (#203)
* Implement hot reloading UI nodes.
    - Add `zng-ext-hot-reload` and `zng-ext-hot-reload-proc-macros`.
    - Add `zng::hot_reload`.
    - Add `feature="hot_reload"` in `zng` and `zng-unique-id`.
    - Add `hot_reload` example.
* Implemented VsCode snippets for common Zng macros, see [`zng.code-snippets`].
* Fix view-process cleanup when app-process panics on init.
* **Breaking** Remove all `Static{Id}` unique ID static types.
    - Use `static_id!` to declare static IDs, the new way is compatible with hot reloading.
    - Removed `StaticWindowId`, `StaticMonitorId`, `StaticPropertyId`, `StaticAppId`, `StaticWidgetId`, `StaticDeviceId`, `StaticStateId`,  `StaticCommandMetaVarId`, `StaticSpatialFrameId`.
* Implemented equality/hash for `zng::task::SignalOnce`.
* Breaking `Window::on_close` now has args type `WindowCloseArgs`.
    - Add `on_pre_window_close` and `on_window_close`.
* Fix headless windows not receiving close events on app exit request.
* Add `std::env::consts::OS` to crash error.
* **Breaking** Refactored multiple system config variables to allow app override.
  - `VARS.animations_enabled` now is read-write. Added `VARS.sys_animations_enabled` read-only variable that tracks the system config.
  - `KEYBOARD.repeat_config` now is read-write. Added `KEYBOARD.sys_repeat_config`.
  - `KEYBOARD.caret_animation_config` now is read-write. Added `KEYBOARD.sys_caret_animation_config`.
  - `MOUSE.multi_click_config` now is read-write. Added `MOUSE.sys_multi_click_config`.
  - `TOUCH.touch_config` now is read-write. Added `TOUCH.sys_touch_config`.

[`zng.code-snippets`]: .vscode/zng.code-snippets

# 0.5.1

* Add `diagnostic::on_unimplemented` notes for multiple traits.
* Add `auto_scroll` in the `Scroll!` widget, enabled by default.
* Add `CaptureFilter` helper constructors.
* Add `LocalContext::extend`.
* Add `SCROLL.context_values_set`.
* Fix `WidgetInfo::new_interaction_path` always detecting change.
* Improve iterators in `InteractionPath`, `interaction_path` and `zip` are now double ended and exact sized.
* Add `ZOOM_TO_FIT_CMD`.
    - The `CTRL+'0'` shortcut is now used for this command, not `ZOOM_RESET_CMD`.
* Deprecate `NilAnimationObserver`, use `()` now.
* Add `ForceAnimationController` to force important animations to run when animations are disabled on the system.
* Fix crash handler passing app name twice as command line arguments.
* **Breaking** Implemented new syntax for the localization scrapper to separate standalone notes per file:
    - `// l10n-file-### {note}` only adds the note to the `template/file.ftl`.
    - `// l10n-*-### {note}` adds the note to all files that match the glob pattern (`template/*.ftl`).
    - The old syntax `// l10n-### {note}` is still supported, but now it is equivalent to `// l10n--###` that
      matches the default `template.ftl` file only.
    - Note that this is only a breaking change for dependents of `zng-l10n-scraper`. Normal users (cargo install)
      must update the tool to scrap using the new syntax, comments with the new file pattern matcher are ignored
      by older scrappers.

# 0.5.0

* Add `OPEN_TITLE_BAR_CONTEXT_MENU_CMD` for windows.
* Add `DRAG_MOVE_RESIZE_CMD` for windows.
* **Breaking** View API changes:
    - Add `open_title_bar_context_menu`.
    - Rename `close_window` to `close`.
    - Rename `focus_window` to `focus`.
    - Add `set_enabled_buttons`.
    - Add `set_system_shutdown_warn`.
    - Note that this is only a breaking change for direct dependents of `zng-view-api`.
* Better "custom chrome" example in `examples/window.rs`.
* Add `OPEN_TITLE_BAR_CONTEXT_MENU_CMD` to window API.
* Fix `WIDGET.border().offsets()` not including the innermost border offset.
* Add `WindowVars::enabled_buttons` to window API.
* Add `WindowVars::system_shutdown_warn` to window API.
* **Breaking** Fix when/property assign expansion order.
    - When blocks now expand in the same declaration order, before they always expanded after all property assigns.
```rust
// code like this incorrectly builds in v0.4:
fn version_0_4() -> impl UiNode {
    let can_move = var(true);
    Container! {
        when *#{can_move} {
            mouse::cursor = mouse::CursorIcon::Move;
        }
        mouse::on_mouse_down = hn!(can_move, |_| {
            let _use = &can_move;
        });
    }
}
// now in v0.5 the value must be cloned before the last move:
fn version_0_5() -> impl UiNode {
    let can_move = var(true);
    Container! {
        when *#{can_move.clone()} {
            mouse::cursor = mouse::CursorIcon::Move;
        }
        mouse::on_mouse_down = hn!(|_| {
            let _use = &can_move;
        });
    }
}
```
* **Breaking** Rename `VarCapabilities` to `VarCapability`.
* **Breaking** Add window extension API in `zng-view`.
    - Add `ViewExtension::window`.
    - Add `OpenGlContext` and replace the `gl` fields with `context` in multiple extension API args.
    - Rename `is_config_only` to `is_init_only`.
    - Note that this is only a breaking change for direct dependents of `zng-view`.
    - Rename `ViewRenderExtensionError` to `ViewExtensionError`.
* Add window reference to args for `RendererExtension` when possible.
* Fix `zng::view_process::default::run_same_process` not propagating app panics.
* Add `WindowCloseRequestedArgs::headed/headless`.
* **Breaking** Fix tab nav when a focus scope with `FocusScopeOnFocus::LastFocused` is a child of
  another scope with `TabNav::Cycle`.
    - Breaking change has minimal impact:
        - Added input in `WidgetFocusInfo::on_focus_scope_move`.
        - Removed `FocusChangedCause::is_prev_request`.
* Add `FocusChangedCause::request_target` helper method.
* Add `WidgetPath::parent_id` helper method.
* Fix auto scroll to focused issues:
    - When the focused child does not subscribe to focus change events.
    - Scrolling when large widget is already visible.
    - Scrolling again to same widget when focus change event did not represent a widget change.
* Add `WidgetInfo::spatial_bounds`.
* Fix directional navigation cycling only inside viewport now full spatial bounds of scopes.
* Add better conversions for `CommandScope`. You can now scope on named widgets directly, `FOO_CMD.scoped("bar-wgt")`.
* Add `ContextualizedVar::new_value`.
* **Breaking** `SCROLL.scroll_*` methods now return contextual vars, not values.
* Fix panic on window move in Wayland.
* Fix minimize command removing maximized state from restore.
* Fix issue when parent widget's cursor can override child's cursor when the parent cursor var updates.
* **Breaking** Remove the `cursor_img` property and window var.
* **Breaking** The `cursor` property now has input type `CursorSource`.
    - Note that the `CursorIcon` type converts to `CursorSource`.
* Implement custom cursor images in the default view.

# 0.4.0

* Panics in `task::respond` are now resumed in the response var modify closure.
* Add `task::ipc` module, for running tasks in worker processes.
* **Breaking:** Remove `"bytemuck"` feature from `zng-unique-id`.
    - Now must use `impl_unique_id_bytemuck!` to generate the impls.
    - Note that this is only a breaking change for direct dependents of `zng-unique-id`.
* Add single app-process instance mode.
    - Adds `zng-ext-single-instance` crate re-exported in `zng::app` when non-default 
      Cargo feature `"single_instance"` is enabled.
* Implement `AsRef<std::path::Path>` for `Txt`.
* Implement `AsRef<std::ffi::OsStr>` for `Txt`.
* Add app-process crash handler.
    - Adds `zng::app::crash_handler`.
    - Can be used to easily implement crash reporting, stacktrace and minidump 
      collection, app restart on crash.
    - Call `zng::app::crash_handler::init_debug()` to quickly setup panic and minidump collection.
* Fix view-process kill by user not working after respawn.
* Fix view-process assuming any signal kill was requested by the user.
* Fix potential issue retrieving current_exe trough symbolic links.
* Fix view-process panic message.
* Add `APP.about`.
* Fix `AnsiText!` not resetting style.
* `Markdown!` widget now uses `AnsiText!` for ```console code block.
* Fix `auto_size` not using the min/max_size constraints.
* **Breaking:** Change return type of `SCROLL.vertical_offset`, `SCROLL.horizontal_offset` and `SCROLL.zoom_scale`.
    - Changed only from `ReadOnlyContextVar<Factor>` to `ContextVar<Factor>` so it has minimal impact.
* Add `vertical_offset`, `horizontal_offset` and `zoom_scale` properties in `Scroll!`.
    - Users should prefer using scroll commands over these properties, but they are useful for implementing features
      like binding two side-by-side scrolls, saving scroll state.

# 0.3.4

* Add Cargo feature documentation in each crate `README.md` and `lib.rs` docs.
* Add Screenshot function to the Inspector window.
* Fix `formatx!` causing futures to not be Send+Sync.
* `UiTask` now logs a warning if dropped while pending.
* Add `UiTask::cancel` to drop a pending task without logging a warning.
* Fix `WINDOWS.frame_image` capture with multiple windows capturing pixels from the wrong window.
* Fix `WINDOWS.frame_image` var not updating on load or error.
* Fix cursor not resetting on widget deinit.
* Add missing `zng::app::test_log`.
* **Breaking:** View API accessibility updates.
    - Added `Event::AccessDeinit`, access can now be disabled by the system.
    - Removed `WindowRequest::access_root`, no longer needed.
    - Note that this is only a breaking change for direct dependents of `zng-view-api`.
* Fix many doc broken links.

# 0.3.3

* Fix `zng-tp-licenses` build in docs.rs.
* You can now suppress license collection on build by setting `"ZNG_TP_LICENSES=false`.

# 0.3.2

* Fix docs.rs build for `zng` and `zng-wgt-material-icons`.
* Add AVIF support in prebuilt view.
* Implement prebuilt compression, prebuilt now depends on `tar`.
* Implement `PartialOrd, Ord` for `Txt`.
* Add crate `zng-tp-licenses` for collecting and bundling licenses.
* Add `third_party_licenses` on view API that provides prebuilt bundled licenses.
* Add `zng::third_party` with service and types for aggregating third party license info.
    - Includes a default impl of `OPEN_LICENSES_CMD` that shows bundled licenses.

# 0.3.0

* **Breaking:** Fix typos in public function names, struct members and enum variants.
* Fix cfg features not enabling because of typos.

# 0.2.5

* Fix docs.rs build for `zng-view-prebuilt`, `zng-app`, `zng-wgt`.
* Unlock `cc` dependency version.
* Remove crate features auto generated for optional dependencies.
* Add `zng::app::print_tracing`.
* In debug builds, prints info, warn and error tracing events if no tracing subscriber is set before the first call to `APP.defaults` or
`APP.minimal`.

# 0.2.4

* Fix `zng` README not showing in crates.io.

# 0.2.3

* Change docs website.

# 0.2.2

* Fix `"zng-ext-font"` standalone build.

# 0.2.1

* Fix build with feature `"view"`.

# 0.2.0

* Crates published, only newer changes are logged.<|MERGE_RESOLUTION|>--- conflicted
+++ resolved
@@ -1,9 +1,6 @@
 # Unreleased
 
-<<<<<<< HEAD
-=======
 * Fix unrecoverable crash in respawned view-process not reaching the crash-handler-process.
->>>>>>> 32e4c33a
 * Fix respawn when a view-process panic happens during window creation.
 
 # 0.17.2
