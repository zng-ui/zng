# Unpublished

<<<<<<< HEAD
* **Breaking** Remove `VARS.set_animations_enabled` and change `VARS.animations_enabled` output type to a read-write var.
* **Breaking** Remove deprecated `NilAnimationObserver`.
=======
* Fix release build of `zng-wgt-scroll` running out of memory. (#203)
* Implemented VsCode snippets for common Zng macros, see [`zng.code-snippets`].
* Fix view-process cleanup when app-process panics on init.

[`zng.code-snippets`]: .vscode/zng.code-snippets
>>>>>>> ea92c96f

# 0.5.1

* Add `diagnostic::on_unimplemented` notes for multiple traits.
* Add `auto_scroll` in the `Scroll!` widget, enabled by default.
* Add `CaptureFilter` helper constructors.
* Add `LocalContext::extend`.
* Add `SCROLL.context_values_set`.
* Fix `WidgetInfo::new_interaction_path` always detecting change.
* Improve iterators in `InteractionPath`, `interaction_path` and `zip` are now double ended and exact sized.
* Add `ZOOM_TO_FIT_CMD`.
    - The `CTRL+'0'` shortcut is now used for this command, not `ZOOM_RESET_CMD`.
* Deprecate `NilAnimationObserver`, use `()` now.
* Add `ForceAnimationController` to force important animations to run when animations are disabled on the system.
* Fix crash handler passing app name twice as command line arguments.
* **Breaking** Implemented new syntax for the localization scrapper to separate standalone notes per file:
    - `// l10n-file-### {note}` only adds the note to the `template/file.ftl`.
    - `// l10n-*-### {note}` adds the note to all files that match the glob pattern (`template/*.ftl`).
    - The old syntax `// l10n-### {note}` is still supported, but now it is equivalent to `// l10n--###` that
      matches the default `template.ftl` file only.
    - Note that this is only a breaking change for dependents of `zng-l10n-scraper`. Normal users (cargo install)
      must update the tool to scrap using the new syntax, comments with the new file pattern matcher are ignored
      by older scrappers.

# 0.5.0

* Add `OPEN_TITLE_BAR_CONTEXT_MENU_CMD` for windows.
* Add `DRAG_MOVE_RESIZE_CMD` for windows.
* **Breaking** View API changes:
    - Add `open_title_bar_context_menu`.
    - Rename `close_window` to `close`.
    - Rename `focus_window` to `focus`.
    - Add `set_enabled_buttons`.
    - Add `set_system_shutdown_warn`.
    - Note that this is only a breaking change for direct dependents of `zng-view-api`.
* Better "custom chrome" example in `examples/window.rs`.
* Add `OPEN_TITLE_BAR_CONTEXT_MENU_CMD` to window API.
* Fix `WIDGET.border().offsets()` not including the innermost border offset.
* Add `WindowVars::enabled_buttons` to window API.
* Add `WindowVars::system_shutdown_warn` to window API.
* **Breaking** Fix when/property assign expansion order.
    - When blocks now expand in the same declaration order, before they always expanded after all property assigns.
```rust
// code like this incorrectly builds in v0.4:
fn version_0_4() -> impl UiNode {
    let can_move = var(true);
    Container! {
        when *#{can_move} {
            mouse::cursor = mouse::CursorIcon::Move;
        }
        mouse::on_mouse_down = hn!(can_move, |_| {
            let _use = &can_move;
        });
    }
}
// now in v0.5 the value must be cloned before the last move:
fn version_0_5() -> impl UiNode {
    let can_move = var(true);
    Container! {
        when *#{can_move.clone()} {
            mouse::cursor = mouse::CursorIcon::Move;
        }
        mouse::on_mouse_down = hn!(|_| {
            let _use = &can_move;
        });
    }
}
```
* **Breaking** Rename `VarCapabilities` to `VarCapability`.
* **Breaking** Add window extension API in `zng-view`.
    - Add `ViewExtension::window`.
    - Add `OpenGlContext` and replace the `gl` fields with `context` in multiple extension API args.
    - Rename `is_config_only` to `is_init_only`.
    - Note that this is only a breaking change for direct dependents of `zng-view`.
    - Rename `ViewRenderExtensionError` to `ViewExtensionError`.
* Add window reference to args for `RendererExtension` when possible.
* Fix `zng::view_process::default::run_same_process` not propagating app panics.
* Add `WindowCloseRequestedArgs::headed/headless`.
* **Breaking** Fix tab nav when a focus scope with `FocusScopeOnFocus::LastFocused` is a child of
  another scope with `TabNav::Cycle`.
    - Breaking change has minimal impact:
        - Added input in `WidgetFocusInfo::on_focus_scope_move`.
        - Removed `FocusChangedCause::is_prev_request`.
* Add `FocusChangedCause::request_target` helper method.
* Add `WidgetPath::parent_id` helper method.
* Fix auto scroll to focused issues:
    - When the focused child does not subscribe to focus change events.
    - Scrolling when large widget is already visible.
    - Scrolling again to same widget when focus change event did not represent a widget change.
* Add `WidgetInfo::spatial_bounds`.
* Fix directional navigation cycling only inside viewport now full spatial bounds of scopes.
* Add better conversions for `CommandScope`. You can now scope on named widgets directly, `FOO_CMD.scoped("bar-wgt")`.
* Add `ContextualizedVar::new_value`.
* **Breaking** `SCROLL.scroll_*` methods now return contextual vars, not values.
* Fix panic on window move in Wayland.
* Fix minimize command removing maximized state from restore.
* Fix issue when parent widget's cursor can override child's cursor when the parent cursor var updates.
* **Breaking** Remove the `cursor_img` property and window var.
* **Breaking** The `cursor` property now has input type `CursorSource`.
    - Note that the `CursorIcon` type converts to `CursorSource`.
* Implement custom cursor images in the default view.

# 0.4.0

* Panics in `task::respond` are now resumed in the response var modify closure.
* Add `task::ipc` module, for running tasks in worker processes.
* **Breaking:** Remove `"bytemuck"` feature from `zng-unique-id`.
    - Now must use `impl_unique_id_bytemuck!` to generate the impls.
    - Note that this is only a breaking change for direct dependents of `zng-unique-id`.
* Add single app-process instance mode.
    - Adds `zng-ext-single-instance` crate re-exported in `zng::app` when non-default 
      Cargo feature `"single_instance"` is enabled.
* Implement `AsRef<std::path::Path>` for `Txt`.
* Implement `AsRef<std::ffi::OsStr>` for `Txt`.
* Add app-process crash handler.
    - Adds `zng::app::crash_handler`.
    - Can be used to easily implement crash reporting, stacktrace and minidump 
      collection, app restart on crash.
    - Call `zng::app::crash_handler::init_debug()` to quickly setup panic and minidump collection.
* Fix view-process kill by user not working after respawn.
* Fix view-process assuming any signal kill was requested by the user.
* Fix potential issue retrieving current_exe trough symbolic links.
* Fix view-process panic message.
* Add `APP.about`.
* Fix `AnsiText!` not resetting style.
* `Markdown!` widget now uses `AnsiText!` for ```console code block.
* Fix `auto_size` not using the min/max_size constraints.
* **Breaking:** Change return type of `SCROLL.vertical_offset`, `SCROLL.horizontal_offset` and `SCROLL.zoom_scale`.
    - Changed only from `ReadOnlyContextVar<Factor>` to `ContextVar<Factor>` so it has minimal impact.
* Add `vertical_offset`, `horizontal_offset` and `zoom_scale` properties in `Scroll!`.
    - Users should prefer using scroll commands over these properties, but they are useful for implementing features
      like binding two side-by-side scrolls, saving scroll state.

# 0.3.4

* Add Cargo feature documentation in each crate `README.md` and `lib.rs` docs.
* Add Screenshot function to the Inspector window.
* Fix `formatx!` causing futures to not be Send+Sync.
* `UiTask` now logs a warning if dropped while pending.
* Add `UiTask::cancel` to drop a pending task without logging a warning.
* Fix `WINDOWS.frame_image` capture with multiple windows capturing pixels from the wrong window.
* Fix `WINDOWS.frame_image` var not updating on load or error.
* Fix cursor not resetting on widget deinit.
* Add missing `zng::app::test_log`.
* **Breaking:** View API accessibility updates.
    - Added `Event::AccessDeinit`, access can now be disabled by the system.
    - Removed `WindowRequest::access_root`, no longer needed.
    - Note that this is only a breaking change for direct dependents of `zng-view-api`.
* Fix many doc broken links.

# 0.3.3

* Fix `zng-tp-licenses` build in docs.rs.
* You can now suppress license collection on build by setting `"ZNG_TP_LICENSES=false`.

# 0.3.2

* Fix docs.rs build for `zng` and `zng-wgt-material-icons`.
* Add AVIF support in prebuilt view.
* Implement prebuilt compression, prebuilt now depends on `tar`.
* Implement `PartialOrd, Ord` for `Txt`.
* Add crate `zng-tp-licenses` for collecting and bundling licenses.
* Add `third_party_licenses` on view API that provides prebuilt bundled licenses.
* Add `zng::third_party` with service and types for aggregating third party license info.
    - Includes a default impl of `OPEN_LICENSES_CMD` that shows bundled licenses.

# 0.3.0

* **Breaking:** Fix typos in public function names, struct members and enum variants.
* Fix cfg features not enabling because of typos.

# 0.2.5

* Fix docs.rs build for `zng-view-prebuilt`, `zng-app`, `zng-wgt`.
* Unlock `cc` dependency version.
* Remove crate features auto generated for optional dependencies.
* Add `zng::app::print_tracing`.
* In debug builds, prints info, warn and error tracing events if no tracing subscriber is set before the first call to `APP.defaults` or
`APP.minimal`.

# 0.2.4

* Fix `zng` README not showing in crates.io.

# 0.2.3

* Change docs website.

# 0.2.2

* Fix `"zng-ext-font"` standalone build.

# 0.2.1

* Fix build with feature `"view"`.

# 0.2.0

* Crates published, only newer changes are logged.<|MERGE_RESOLUTION|>--- conflicted
+++ resolved
@@ -1,15 +1,12 @@
 # Unpublished
 
-<<<<<<< HEAD
 * **Breaking** Remove `VARS.set_animations_enabled` and change `VARS.animations_enabled` output type to a read-write var.
 * **Breaking** Remove deprecated `NilAnimationObserver`.
-=======
 * Fix release build of `zng-wgt-scroll` running out of memory. (#203)
 * Implemented VsCode snippets for common Zng macros, see [`zng.code-snippets`].
 * Fix view-process cleanup when app-process panics on init.
 
 [`zng.code-snippets`]: .vscode/zng.code-snippets
->>>>>>> ea92c96f
 
 # 0.5.1
 
