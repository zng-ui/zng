# Unreleased

<<<<<<< HEAD
* **Breaking** Move `IS_MOBILE_VAR` to `zng-wgt` and `zng::widget`.
* **Breaking** Move `is_mobile` and `force_mobile` to `zng-wgt` and `zng::widget`.
    - These properties are no longer strongly associated with `Window`.
* Add `SettingsEditor::panel_fn` for customizing the full editor layout.
=======
* Remove previous deprecated `UiNodeVec`.
* Remove unused renderer param in `FrameUpdate::new`.

# 0.11.8

>>>>>>> 209a7b7f
* Add `cargo zng l10n --clean`.
    - Add `cargo zng l10n --clean-deps` to remove previously copied localization before new copy.
    - Add `cargo zng l10n --clean-template` to remove previously scraped files.
* Add `cargo zng l10n --no-pkg` to skip scraping the target package, only copy localization from dependencies.
* Don't show keyboard shortcuts in mobile menus.
* Fix incorrect `TouchInputArgs::position` in nested windows.

# 0.11.7

* Fix OpenGL version check.
* Fix window receiving a cursor move event while cursor is not over (on x11).
* Remove end punctuation from command `info` fields
* Add better custom chrome for GNOME+Wayland.
* Add `zng::widget::node::bind_state_init` helper.
* Add `Window::needs_fallback_chrome` and `Window::prefer_custom_chrome` property.
* **Breaking** Add `ChromeConfig` and related events to the view API.
    - Note that this is only a breaking change for direct dependents of `zng-view-api` and `zng-app`.

# 0.11.6

* Fix breaking change in 0.11.5, `UiNodeVec` is only deprecated, but was removed from preludes and re-exports.

# 0.11.5

* Monitor query now falls back to largest screen when there is no primary monitor.
* Fix monitor query not updating for new window before first layout. Fixes window size in Ubuntu without GPU.
* Fix touch event targeting in nested windows.
* Fix `MOUSE.position` not tracking nested windows.
* Fix context menu not opening in nested windows.
* Fix focus not clearing from nested window when parent window loses focus on the system.
* Fix context menus of child and parent opening at the same time.
* Add missing `zng::event::AppCommandArgs`, command app level event handling is part of the surface API.
* Fix nested window render update flickering.
* *Deprecated* Renamed `UiNodeVec` to `UiVec`, old name is now a deprecated type alias.
* Fix focus not returning to main window after nested window closes.
* **Breaking** View API focus now returns a new `FocusResult`.
    - Note that this is only a breaking change for direct dependents of `zng-view-api` and `zng-app`.
* Fix app context in nested windows.
* Add `CaptureFilter::app_only` and `ContextValueSet::insert_app`.

# 0.11.4

* Add `zng::container::{child_out_*, child_under, child_over}` properties.
* Implement window nesting, primarily as an adapter for mobile platforms.
    - Add `WINDOWS.register_open_nested_handler`.
    - Add `WindowVars::is_nesting`.
    - Add `nested_window` and `nested_window_tree` helper methods for `WidgetInfo` and focus info.
    - Add default nesting handler on platforms that only support one window (Android).
* Add `LAYERS_INSERT_CMD` for inserting layer widgets from outside the window context.
* Add `LAYERS_REMOVE_CMD` for removing layer widgets from outside the window context.
* Fix hang opening a popup from another closing popup.
* Define oldest supported macOS prebuilt. Only supported >=11, now this is documented.
* Fix `"view_prebuilt"` linking on macOS.
* Fix panic on old macOS (<11). Color scheme and accent is only supported >=11.
* Fix `cargo zng fmt` of widgets with multi value property assigns.

# 0.11.3

* Add `IS_MOBILE_VAR`, `is_mobile` and `force_mobile` context var and properties.
* Add `WindowVars::safe_padding` and implement it for Android.
* **Breaking** Add `WindowOpenData::safe_padding` and `WindowChanged::safe_padding` to the view API.
    - Note that this is only a breaking change for direct dependents of `zng-view-api` and `zng-app`.
* Fix text input moving caret on focus.
* Fix interactive caret touch causing loss of focus on the text input.
* Implemented keyboard support for Android (no IME).
* Add `--cfg=zng_view_image_has_avif` for `zng-view` to support building AVIF.
    - See [docs/avif-setup.md] for more details.
* `Markdown!` now supports definition lists.

# 0.11.2

* Implement initial `ColorScheme` for Android.
* Support `RUSTFLAGS` "deny warnings" in cargo zng.
* Warn when `.zr-copy` does not find the directory or file.
* Refactor `.zr-apk` to not require to be inside the staging dir.
* Refactor `Impl Future` parameters into `impl IntoFuture`. 
* Implement `IntoFuture for ResponseVar<T>`.
* Remove `.zr-apk` requirement of extension on the folder name.

# 0.11.1

* Add `zng::env::android_install_res` helper.
* Add `zng::env::android_external`.
* Add `zng_env::android_internal`.
* Add `zng::view_process::default::android`.
* Implement Android suspend/resume cycle using the existing "respawn" API.
* Add `APP.is_suspended` var.
* Add `VIEW_PROCESS_SUSPENDED_EVENT`.
* `VIEW_PROCESS_INITED_EVENT` now notifies a "respawn" on resume after suspension.
* **Breaking** Add `Event::Suspended`.
    - Note that this is only a breaking change for direct dependents of `zng-view-api`.
* Add `ViewExtension::suspended/resumed`.
* Implement system fonts query for Android.
* Implement conversions from `FontStyle`, `FontWeight` and  `FontStretch` to the `ttf-parser` equivalent types.
* Implement `PartialOrd, Ord` for `FontName`.
* Add `zng_view::platform`.
* Implemented Android `run_same_process` entry point.
* Fixed Android build errors.
* Fix gradient stops that mix positional stops with offset stops. 
* Fix build in platforms without `AtomicU64`.
* Fix `zng::env::bin` in Wasm builds.

# 0.11.0

* **Breaking** Remove `OutlineHintingOptions` and change `Font::outline` signature.
* **Breaking** Remove `FontFace::font_kit`, `Font::advance`, `Font::origin` and `Font::typographic_bounds`.
* Fix crash window summary tab when there are no localization resources.
* Replace `breakpad-handler` with `minidumper` + `crash-handler`.
    - This removes dependency on native breakpad, a common cause of compilation issues.
* Fix large rendered window icon resize.
* Fix Emoji color palette panic (Windows 11 Emoji).
* **Breaking** Remove `0.10.5` deprecated items.
* Fix `FONTS` matching obsolete Type1 fonts when there is an OpenType alternative.
* **Breaking** `FONTS.system_fonts` now returns a `ResponseVar`.
* **Breaking** Replaced harfbuzz backend, `font::Face::harfbuzz` and `font::Font::harfbuzz` are the new accessors.
* The `"wasm-unknown-unknown"` target now compiles without error.
    - `zng::time` works.
    - `zng::env::on_process_start!` and `init!` works with a small JS setup requirement.
    - `zng::app::print_tracing` and panics log to browser console.
    - View-process is **not implemented**, only headless without renderer apps can run on this release.
    - Unfortunately many dependencies compile without actually supporting Wasm and panic during runtime, these will be fixed gradually.

# 0.10.5

* Add `cargo zng fmt` that formats normal code with `cargo fmt` + Zng and other macros.
    - See [`cargo-zng/README.md`](./crates/cargo-zng/README.md#fmt) for details on IDE integration.
* Fix named `Align` deserialization from human readable formats.
* Fix `SelectableText!` shorthand syntax.
* Fix layer `AnchorSize::Window` not filling the window space by default.
* Fix `ContextCapture::NoCapture` excluding popup config.
* Add `ResponseVar::map_response`.
* Add `Dialog!` widget, `DIALOG` service and related types.
* *Deprecated* `http::get_text`, ` http::Client::get_text` and `Var::get_text`.
    - Renamed to `get_txt`.
* *Deprecated* `zng::window::native_dialog` module.
    - The new `zng::dialog` is the new surface API for all dialogs.
    - The underlying native dialogs will not be removed, just the surface API.

# 0.10.4

* `DInstant` addition now also saturates like subtraction.
    - Fixes crash in systems without caret blink animation.
* Add `return_focus_on_deinit`.
* Add a copy button to the markdown links popup.
* Add warning for slow event handlers in debug builds.
* Add in memory "clipboard" for headless tests that use `CLIPBOARD`.
* Fix `tooltip` showing instead of `disabled_tooltip` in contexts that disable the widget after a slight delay.
* Fix tooltip opened by `ACCESS.show_tooltip` closing immediately on mouse leave.

# 0.10.3

* Fix view-process sometimes never connecting in slow machines.
* Fix `#.#.#-local` localization not matching the app resources.

# 0.10.2

* Localization now scraps `#.#.#-local` workspace dependencies.
* Add `Var::hold`, `AnyVar::hold_any`.
* Add `AnyVar::perm`, `VARS::perm`.

# 0.10.1

* Fix race condition in command metadata init when parallel widgets read the same metadata.
* Fix `cargo zng l10n` not generating a .gitignore file for deps.
* Implement serialization for l10n types.

# 0.10.0

* **Breaking** Removed support for `{lang}.ftl` localization files, now is named `{lang}/_.ftl`.
* **Breaking** Removed `L10N.localized_message`, use `L10N.message(..).build_for(lang)`.
* **Breaking** `cargo zng l10n` CLI refactor.
    - Now requires arg name for input and output.
    - Pseudo arg values now define a dir and lang to generate pseudo from.
* Add `cargo zng l10n --package/--manifest-path` for scrapping from lib crates for publishing.
* Fix localization scrapper only adding section comments to main file.
* Add localization helper for commands.
    - Set `l10n!: true` in `command!` declarations to localize metadata.
    - Use `cargo zng l10n` to scrap metadata.
* **Breaking** Use HashSet for `EVENTS.commands`.
* Impl `std::hash::Hash` for `AppLocal<T>`, `AnyEvent` and `Command`.
* Add `zng::button::PrimaryStyle`.
* **Breaking** View API now groups color scheme with a new accent color config.
* **Breaking** Refactored "color pair".
    - Now named `LightDark`.
    - Removed helper methods for declaring vars, now `IntoVar<Rgba> for LightDark` is contextual.
    - Add `light_dark` helper function and `LightDarkVarExt` helper methods.
* **Breaking** Removed `BASE_COLORS_CAR` form specific widgets, now use the unified `zng::color::BASE_COLOR_VAR`.
* Add `TextEditOp::clear`.
* Add `button::LightStyle!()` and `toggle::LightStyle!()`.
* Fix when expr not recognized.
* Fix `WINDOWS.is_loading`.
* Add `WINDOWS.wait_loaded`.
* **Breaking** Refactored `Button::cmd_param` to accept any type var.
* Fix `SelectionBy::Mouse` never being set on mouse selection.
* Add auto-selection on click, when the action does not disrupt the user.
* **Breaking** Refactored `AutoSelection` into bitflags that implement more features.
* Add  `CONFIG.insert`.
* **BReaking** `Config::get` and `AnyConfig::get_raw` now also receives an `insert` boolean.
* **Breaking** `CONFIG.get` and `Config::get` now receive a default value, not a closure.
    - The closure was immediately evaluated by most config backends.
* **Breaking** Refactored `zng_wgt_window::SaveState`.
    - Is now in `zng::config::SaveState`.
    - Does not define window load wait time.
        - A new `Window::config_block_window_load` property handles blocking for all configs on window.
    - Add `zng::config::save_state_node` helper for declaring state persistency properties for other widgets.
    - Automatic config keys now require an ID name.
* Fix "child_insert" layouts when the children end-up having a single full widget and other non-widget nodes.
* Add `TextInput::placeholder`.
    - Add `TextInput::placeholder_txt`.
* Add `Container::child_under/over`.
    - Add `ChildInsert::Under/Over`.
* Add `zng::text_input::SearchStyle`.
* **Breaking** Refactored `zng::icon::material*` modules and `zng-wgt-material-icons`.
    - Removed consts for each icon.
    - Modules renamed to `zng::icon::material::*`.
    - Now uses a `phf` map from string names.
        - To convert an old const name, lowercase + replace '_' with '-' and strip 'N' prefix if the next char is a number.
          Example: `N1K_PLUS` -> `"1k-plus"`.
    - Now registers `ICONS` for each name.
* **Breaking** Moved `CommandIconExt` from `zng-wgt-text` to `zng-wgt`.
* `Icon!` now auto-sizes by default.
* Add `zng::widget::ICONS`.
* Add `zng::widget::WeakWidgetFn`.
* Add `zng::widget::EDITORS`.
* Add `dyn AnyConfig::get_raw_serde_bidi`.
* Add `AnyVarValue::eq_any`.
* Add `zng::config::settings`.

# 0.9.1

* Sanitize file names in `cargo zng new`.
    - Also add `f-key-f` and `f-Key-f` for templates to interpolate sanitized file names.
* Fix `cargo zng new` values cleanup.
* Add more :case conversion functions in `.zr-rp`.
    - Add alternative longer names for all cases.
    - Add `:clean` that only applies cleanup.
    - Add `:f` or `:file` that sanitizes for file name.
* Support multiple :case functions in `.zr-rp`.
    - Pipe separator, `:T|f` applies `:Title` them `:file`.

# 0.9.0

* **Breaking** Remove `L10N.load_exe_dir`, use `zng::env::res` with `L10N.load_dir`. 
* **Breaking** `.zr-rp` now trims the values.
* **Breaking** `.zr-rp` now cleans the values for some cases.
* Fix `WINDOW.position().set` not moving the window.
* Add `ZR_LICENSE` in `cargo zng res`.
* **Breaking** Add `zng::env::About::license`.
* Implement (de)serialize for `zng::env::About`.
* **Breaking** `.zng-template` moved to `.zng-template/keys`.
* **Breaking** `.zng-template-ignore` moved to `.zng-template/ignore`.
* Add `.zng-template/post`, an optional post template generation script or crate to run.
* `.zr-rp` now can read files using `${<file}`.
* `.zr-rp` now can read stdout of bash script lines using `${!cmd}`.
* **Breaking** `.zr-rp` now requires the colon in `:?else`.
* **Breaking** `.zr-rp` `:?else` is now only used if the source cannot be read or is not set. Empty values are valid.
* Fix cargo zng res not showing tools progress prints.
* Fix crash handler attaching to other non-app processes.
* Fix `.zr-copy` not merging folders.
* **Breaking** `.zr-sh` now automatically runs with `set -e`.
* `.zr-sh` now runs in `bash` if it is present, fallbacks to `sh`.
* **Breaking** Change default `zng::env::res` for Linux to `../share/{executable-name}`.
* **Breaking** Replace dir definition files in `zng::env` 
    - From `.zng_res_dir` to `.res-dir`.
    - From `zng_config_dir` to `config-dir`.
    - From `zng_cache_dir` to `cache-dir`.
    - Relative dirs are now resolved from where the file is defined.
* **Breaking** Remove deprecated "APP.about" and related types and macro.

# 0.8.2

* Implement some system config reading for macOS.
* Add `aarch64-pc-windows-msvc` view_prebuilt.
    - Without AVIF, not tested.
* Fix view_prebuilt in `x86_64-apple-darwin`.
* Fix `cargo zng res` in non-workspace crates.
* Fix zr-glob not printing copied paths in subdirectories.

# 0.8.1

* Fix align of search box in the Inspector window.
* Fix `l10n!` interpolation of non-var values.
* Allow missing authors field in `zng_env::About::parse_manifest`.
* Fix `cargo zng res` not finding any metadata.

# 0.8.0

* **Breaking** `get_font_use` now gets font references, not just names.
* Add `ZNG_NO_CRASH_HANDLER` env var to easily disable crash handler for special runs like for a debugger.
* Add `CrashConfig::no_crash_handler` for custom crash handler disabling.
* Add `zng::app::print_tracing_filter`.
* **Breaking** `cargo zng res` defaults changed from `assets` to `res`.
* **Breaking** Remove `FullLocalContext`, a type that is from an old version of the context API.
    - The type cannot be constructed, so this has no actual impact.
* [Updated Webrender](https://github.com/zng-ui/zng-webrender/pull/1)
* Fix unbalanced HTML text style tags in `Markdown!` leaking outside of their block.

# 0.7.1

* Fix integrated/dedicated render mode on Ubuntu.
* Fix build of zng-view-* without `"ipc"` feature.
* Prebuilt view-process now uses the same tracing context as the app-process.
    - Note that the tracing context must be set before `run_same_process`.
* Fix "GLXBadWindow" fatal error on Ubuntu.
* Fix ComboStyle arrow icon on Ubuntu.
* Now does not capture view-process stdout/err, inherits stdio from app-process.
* Fix view-process getting killed before exit request can finish.
* Fix windows not opening maximized in X11.
* Fix bold default UI font on Ubuntu.
* Fix multiple hot-reload bugs, now is tested on Windows and Ubuntu.
* **Breaking** Remove `crash_handler` feature from defaults of `zng-app`.
    - The feature ended-up activated by the numerous crates that depend on `zng-app`.
    - This is only a breaking change for direct dependents.

# 0.7.0

* Add `zng::env::on_process_start!` to inject custom code in `zng::env::init!`.
* Add `zng::env::on_process_exit` to register a handler for process exit.
* Add `zng::env::exit` to collaboratively exit the process.
* Add `zng::app::on_app_start` to register a handler to be called when the `APP` context starts.
* Implement `From<Txt>` for `std::ffi::OsString`.
* Add `KeyLocation`.
* Fix numpad shortcuts.
* **Breaking** Remove `zng_view::init`, `zng_view_prebuilt::init`, `zng::view_process::default::init`, `zng::view_process::prebuilt::init`.
    - Only `zng::env::init!()` needs to be called to setup the view-process.
* **Breaking** Remove `zng_view::extensions::ViewExtensions::new`.
    - Now use `zng_view::view_process_extension!` to declare.
* **Breaking** `zng_view_api::Controller::start` now requires the exe path and supports optional env variables to set.
    - This only affects custom view-process implementers.
* **Breaking** New default `zng::env::res`, was `./assets` now is `./res`.
* **Breaking** Renamed `zng_view_prebuilt::ViewLib::init` to `view_process_main`.
* **Breaking** Remove `is_single_instance`, `single_instance`, `single_instance_named`.
    - Single instance now enabled automatically just by setting `feature="single_instance"`.
* **Breaking** Add name requirement for `zng::task::ipc` workers.
    - Workers are no longer limited to a single entry with an enum switch.
    - Use `zng::env::on_process_start!` to declare the worker entry anywhere.
* **Breaking** Remove `zng::app::crash_handler::init` and `CrashConfig::new`.
    - Use `zng::app::crash_handler::crash_handler_config` to config.
* **Breaking** Methods of `HeadlessAppKeyboardExt` now require key location.

# 0.6.2

* Add `log` support in hot reloaded dylib.
* Add `cargo-zng`, a Cargo extension for managing Zng projects.
    - This replaces `zng-l10n-scraper` that is now deprecated and deleted.
    - See `cargo zng l10n --help` for its replacement.
* Add `zng-env` and `zng::env` as an API to get external directories and files associated with the installed process.
* Add `zng::hot_reload::{lazy_static, lazy_static_init}`. Very useful for implementing "zng-env" like functions.
* Implement `FromStr` for `zng::l10n::Langs`.
* `Lang` now parses empty strings as `und`.
* Fix `IMAGES.from_data` never loading in headless apps.
* Fix `Img::copy_pixels`.
* Fix `view_process::default::run_same_process` exit in headless runs.
* Fix `AutoGrowMode::rows` actually enabling Columns auto grow.
* Fix "unsafe precondition(s) violated" issue ([#242](https://github.com/zng-ui/zng/issues/242)).

# 0.6.1

* Add more hot reload `BuildArgs` helpers.
* Change default hot reload rebuilder to first try env var `"ZNG_HOT_RELOAD_REBUILDER"`.
    - This feature is used in the `zng-template`, releasing soon.
* Fix `tracing` in hot reloaded dylib.

# 0.6.0

* **Breaking** Remove deprecated `NilAnimationObserver`.
* Fix release build of `zng-wgt-scroll` running out of memory. (#203)
* Implement hot reloading UI nodes.
    - Add `zng-ext-hot-reload` and `zng-ext-hot-reload-proc-macros`.
    - Add `zng::hot_reload`.
    - Add `feature="hot_reload"` in `zng` and `zng-unique-id`.
    - Add `hot_reload` example.
* Implemented VsCode snippets for common Zng macros, see [`zng.code-snippets`].
* Fix view-process cleanup when app-process panics on init.
* **Breaking** Remove all `Static{Id}` unique ID static types.
    - Use `static_id!` to declare static IDs, the new way is compatible with hot reloading.
    - Removed `StaticWindowId`, `StaticMonitorId`, `StaticPropertyId`, `StaticAppId`, `StaticWidgetId`, `StaticDeviceId`, `StaticStateId`,  `StaticCommandMetaVarId`, `StaticSpatialFrameId`.
* Implemented equality/hash for `zng::task::SignalOnce`.
* Breaking `Window::on_close` now has args type `WindowCloseArgs`.
    - Add `on_pre_window_close` and `on_window_close`.
* Fix headless windows not receiving close events on app exit request.
* Add `std::env::consts::OS` to crash error.
* **Breaking** Refactored multiple system config variables to allow app override.
  - `VARS.animations_enabled` now is read-write. Added `VARS.sys_animations_enabled` read-only variable that tracks the system config.
  - `KEYBOARD.repeat_config` now is read-write. Added `KEYBOARD.sys_repeat_config`.
  - `KEYBOARD.caret_animation_config` now is read-write. Added `KEYBOARD.sys_caret_animation_config`.
  - `MOUSE.multi_click_config` now is read-write. Added `MOUSE.sys_multi_click_config`.
  - `TOUCH.touch_config` now is read-write. Added `TOUCH.sys_touch_config`.

[`zng.code-snippets`]: .vscode/zng.code-snippets

# 0.5.1

* Add `diagnostic::on_unimplemented` notes for multiple traits.
* Add `auto_scroll` in the `Scroll!` widget, enabled by default.
* Add `CaptureFilter` helper constructors.
* Add `LocalContext::extend`.
* Add `SCROLL.context_values_set`.
* Fix `WidgetInfo::new_interaction_path` always detecting change.
* Improve iterators in `InteractionPath`, `interaction_path` and `zip` are now double ended and exact sized.
* Add `ZOOM_TO_FIT_CMD`.
    - The `CTRL+'0'` shortcut is now used for this command, not `ZOOM_RESET_CMD`.
* Deprecate `NilAnimationObserver`, use `()` now.
* Add `ForceAnimationController` to force important animations to run when animations are disabled on the system.
* Fix crash handler passing app name twice as command line arguments.
* **Breaking** Implemented new syntax for the localization scrapper to separate standalone notes per file:
    - `// l10n-file-### {note}` only adds the note to the `template/file.ftl`.
    - `// l10n-*-### {note}` adds the note to all files that match the glob pattern (`template/*.ftl`).
    - The old syntax `// l10n-### {note}` is still supported, but now it is equivalent to `// l10n--###` that
      matches the default `template.ftl` file only.
    - Note that this is only a breaking change for dependents of `zng-l10n-scraper`. Normal users (cargo install)
      must update the tool to scrap using the new syntax, comments with the new file pattern matcher are ignored
      by older scrappers.

# 0.5.0

* Add `OPEN_TITLE_BAR_CONTEXT_MENU_CMD` for windows.
* Add `DRAG_MOVE_RESIZE_CMD` for windows.
* **Breaking** View API changes:
    - Add `open_title_bar_context_menu`.
    - Rename `close_window` to `close`.
    - Rename `focus_window` to `focus`.
    - Add `set_enabled_buttons`.
    - Add `set_system_shutdown_warn`.
    - Note that this is only a breaking change for direct dependents of `zng-view-api`.
* Better "custom chrome" example in `examples/window.rs`.
* Add `OPEN_TITLE_BAR_CONTEXT_MENU_CMD` to window API.
* Fix `WIDGET.border().offsets()` not including the innermost border offset.
* Add `WindowVars::enabled_buttons` to window API.
* Add `WindowVars::system_shutdown_warn` to window API.
* **Breaking** Fix when/property assign expansion order.
    - When blocks now expand in the same declaration order, before they always expanded after all property assigns.
```rust
// code like this incorrectly builds in v0.4:
fn version_0_4() -> impl UiNode {
    let can_move = var(true);
    Container! {
        when *#{can_move} {
            mouse::cursor = mouse::CursorIcon::Move;
        }
        mouse::on_mouse_down = hn!(can_move, |_| {
            let _use = &can_move;
        });
    }
}
// now in v0.5 the value must be cloned before the last move:
fn version_0_5() -> impl UiNode {
    let can_move = var(true);
    Container! {
        when *#{can_move.clone()} {
            mouse::cursor = mouse::CursorIcon::Move;
        }
        mouse::on_mouse_down = hn!(|_| {
            let _use = &can_move;
        });
    }
}
```
* **Breaking** Rename `VarCapabilities` to `VarCapability`.
* **Breaking** Add window extension API in `zng-view`.
    - Add `ViewExtension::window`.
    - Add `OpenGlContext` and replace the `gl` fields with `context` in multiple extension API args.
    - Rename `is_config_only` to `is_init_only`.
    - Note that this is only a breaking change for direct dependents of `zng-view`.
    - Rename `ViewRenderExtensionError` to `ViewExtensionError`.
* Add window reference to args for `RendererExtension` when possible.
* Fix `zng::view_process::default::run_same_process` not propagating app panics.
* Add `WindowCloseRequestedArgs::headed/headless`.
* **Breaking** Fix tab nav when a focus scope with `FocusScopeOnFocus::LastFocused` is a child of
  another scope with `TabNav::Cycle`.
    - Breaking change has minimal impact:
        - Added input in `WidgetFocusInfo::on_focus_scope_move`.
        - Removed `FocusChangedCause::is_prev_request`.
* Add `FocusChangedCause::request_target` helper method.
* Add `WidgetPath::parent_id` helper method.
* Fix auto scroll to focused issues:
    - When the focused child does not subscribe to focus change events.
    - Scrolling when large widget is already visible.
    - Scrolling again to same widget when focus change event did not represent a widget change.
* Add `WidgetInfo::spatial_bounds`.
* Fix directional navigation cycling only inside viewport now full spatial bounds of scopes.
* Add better conversions for `CommandScope`. You can now scope on named widgets directly, `FOO_CMD.scoped("bar-wgt")`.
* Add `ContextualizedVar::new_value`.
* **Breaking** `SCROLL.scroll_*` methods now return contextual vars, not values.
* Fix panic on window move in Wayland.
* Fix minimize command removing maximized state from restore.
* Fix issue when parent widget's cursor can override child's cursor when the parent cursor var updates.
* **Breaking** Remove the `cursor_img` property and window var.
* **Breaking** The `cursor` property now has input type `CursorSource`.
    - Note that the `CursorIcon` type converts to `CursorSource`.
* Implement custom cursor images in the default view.

# 0.4.0

* Panics in `task::respond` are now resumed in the response var modify closure.
* Add `task::ipc` module, for running tasks in worker processes.
* **Breaking:** Remove `"bytemuck"` feature from `zng-unique-id`.
    - Now must use `impl_unique_id_bytemuck!` to generate the impls.
    - Note that this is only a breaking change for direct dependents of `zng-unique-id`.
* Add single app-process instance mode.
    - Adds `zng-ext-single-instance` crate re-exported in `zng::app` when non-default 
      Cargo feature `"single_instance"` is enabled.
* Implement `AsRef<std::path::Path>` for `Txt`.
* Implement `AsRef<std::ffi::OsStr>` for `Txt`.
* Add app-process crash handler.
    - Adds `zng::app::crash_handler`.
    - Can be used to easily implement crash reporting, stacktrace and minidump 
      collection, app restart on crash.
    - Call `zng::app::crash_handler::init_debug()` to quickly setup panic and minidump collection.
* Fix view-process kill by user not working after respawn.
* Fix view-process assuming any signal kill was requested by the user.
* Fix potential issue retrieving current_exe trough symbolic links.
* Fix view-process panic message.
* Add `APP.about`.
* Fix `AnsiText!` not resetting style.
* `Markdown!` widget now uses `AnsiText!` for ```console code block.
* Fix `auto_size` not using the min/max_size constraints.
* **Breaking:** Change return type of `SCROLL.vertical_offset`, `SCROLL.horizontal_offset` and `SCROLL.zoom_scale`.
    - Changed only from `ReadOnlyContextVar<Factor>` to `ContextVar<Factor>` so it has minimal impact.
* Add `vertical_offset`, `horizontal_offset` and `zoom_scale` properties in `Scroll!`.
    - Users should prefer using scroll commands over these properties, but they are useful for implementing features
      like binding two side-by-side scrolls, saving scroll state.

# 0.3.4

* Add Cargo feature documentation in each crate `README.md` and `lib.rs` docs.
* Add Screenshot function to the Inspector window.
* Fix `formatx!` causing futures to not be Send+Sync.
* `UiTask` now logs a warning if dropped while pending.
* Add `UiTask::cancel` to drop a pending task without logging a warning.
* Fix `WINDOWS.frame_image` capture with multiple windows capturing pixels from the wrong window.
* Fix `WINDOWS.frame_image` var not updating on load or error.
* Fix cursor not resetting on widget deinit.
* Add missing `zng::app::test_log`.
* **Breaking:** View API accessibility updates.
    - Added `Event::AccessDeinit`, access can now be disabled by the system.
    - Removed `WindowRequest::access_root`, no longer needed.
    - Note that this is only a breaking change for direct dependents of `zng-view-api`.
* Fix many doc broken links.

# 0.3.3

* Fix `zng-tp-licenses` build in docs.rs.
* You can now suppress license collection on build by setting `"ZNG_TP_LICENSES=false`.

# 0.3.2

* Fix docs.rs build for `zng` and `zng-wgt-material-icons`.
* Add AVIF support in prebuilt view.
* Implement prebuilt compression, prebuilt now depends on `tar`.
* Implement `PartialOrd, Ord` for `Txt`.
* Add crate `zng-tp-licenses` for collecting and bundling licenses.
* Add `third_party_licenses` on view API that provides prebuilt bundled licenses.
* Add `zng::third_party` with service and types for aggregating third party license info.
    - Includes a default impl of `OPEN_LICENSES_CMD` that shows bundled licenses.

# 0.3.0

* **Breaking:** Fix typos in public function names, struct members and enum variants.
* Fix cfg features not enabling because of typos.

# 0.2.5

* Fix docs.rs build for `zng-view-prebuilt`, `zng-app`, `zng-wgt`.
* Unlock `cc` dependency version.
* Remove crate features auto generated for optional dependencies.
* Add `zng::app::print_tracing`.
* In debug builds, prints info, warn and error tracing events if no tracing subscriber is set before the first call to `APP.defaults` or
`APP.minimal`.

# 0.2.4

* Fix `zng` README not showing in crates.io.

# 0.2.3

* Change docs website.

# 0.2.2

* Fix `"zng-ext-font"` standalone build.

# 0.2.1

* Fix build with feature `"view"`.

# 0.2.0

* Crates published, only newer changes are logged.<|MERGE_RESOLUTION|>--- conflicted
+++ resolved
@@ -1,17 +1,14 @@
 # Unreleased
 
-<<<<<<< HEAD
 * **Breaking** Move `IS_MOBILE_VAR` to `zng-wgt` and `zng::widget`.
 * **Breaking** Move `is_mobile` and `force_mobile` to `zng-wgt` and `zng::widget`.
     - These properties are no longer strongly associated with `Window`.
 * Add `SettingsEditor::panel_fn` for customizing the full editor layout.
-=======
 * Remove previous deprecated `UiNodeVec`.
 * Remove unused renderer param in `FrameUpdate::new`.
 
 # 0.11.8
 
->>>>>>> 209a7b7f
 * Add `cargo zng l10n --clean`.
     - Add `cargo zng l10n --clean-deps` to remove previously copied localization before new copy.
     - Add `cargo zng l10n --clean-template` to remove previously scraped files.
