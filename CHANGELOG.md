--- conflicted
+++ resolved
@@ -1,10 +1,7 @@
 # Unreleased
 
-<<<<<<< HEAD
 * Fix window text properties affecting the Wayland fallback chrome text.
-=======
 * Fix `swgl` build error.
->>>>>>> 3b94259f
 * Changed how relative lengths are computed in `offset`, `x` and `y`, now uses the maximum bounded length from constraint, the same as `size` properties.
 * Fix display print of `FactorPercent` not rounding.
 * `ChildInsert::{Over, Under}` now allows insert to affect layout size, like other inserts.
