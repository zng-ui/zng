--- conflicted
+++ resolved
@@ -1,13 +1,10 @@
 # Unpublished
 
 * Add `log` support in hot reloaded dylib.
-<<<<<<< HEAD
 * Add `cargo-zng`, a Cargo extension for managing Zng projects.
     - This replaces `zng-l10n-scraper` that is now deprecated and deleted.
-    - See `cargo zng l10n --help` for its new place.
-=======
+    - See `cargo zng l10n --help` for its replacement.
 * Add `zng-env` and `zng::env` as an API to get external directories and files associated with the installed process.
->>>>>>> 72a870b9
 
 # 0.6.1
 
