# Unreleased

<<<<<<< HEAD
* **Breaking** `FileDialogFilters::push_filter` now accepts any `IntoIterator<Item=str>`.

* Better runtime info about supported image formats.
    - **Breaking** Removed `IMAGES.available_encoders/decoders`.
    - Added `IMAGES.available_formats` with `ImageFormat`.
    - Format info includes capabilities (encode, entries), display name and a list of file extensions and media types.
    - **Breaking** Unified view-process API capabilities info into a single struct.

* Fix `ImageVar` updates not propagating in some complex bindings.
=======
* Fix `cargo zng l10n --clean-template` removing custom template localization files.
* Fix `cargo zng l10n` not including entries of local dependencies targeting the same localization file.
>>>>>>> 99a0929d

* Add support for multi entry image containers.
    - Added `Img::entries` and related methods.
    - Added `ImageEntryKind` and `ImageEntriesMode`.
    - **Breaking** Advanced image request functions now also take entries mode.
    - **Breaking** Replaced `ImageDownscale` with `ImageDownscaleMode`.
    - Added `Img::encode_with_entries` and related methods.
* Add `Img::original_color_type` metadata.

# 0.20.3

* Fix image encoding with premultiplied alpha.
* Fix BGRA image tagged as mask.
* Add `Length::simplify` and automatically apply it to parsed expressions.
* Add `zng::text::txt` standalone property. It sets the child node of the widget to `Text!`.
* Better `SettingsEditor!` screen when no item matches search.
* Change `presenter` and `presenter_opt` nodes to become the inner node if it is an widget.
* Fix `force_size` layout causing an error log.
* Fix `Scroll!` child alignment fill. Remove non standard layout, now only applies in dimensions without scrolling.
* Fix panic on view-process respawn when a window is initing.

# 0.20.2

* Add `Image::on_load_layout` event fired after new image is loaded and layout.
* Optimize image decoding, faster and less memory use.
    - Decodes directly to the IPC memory map.
    - Optimized EXIF orientation transforms.
    - Optimized conversion to BGRA8 or A8 display formats.
* Add `IpcBytesMut::reverse_chunks` and related methods for reversing chunks.
* Add `IpcBytesMut::reduce_in_place` and related methods for reusing allocation for chunked conversion when output chunks are smaller.
* Add `IpcBytesMut::truncate` for truncation and shrinking on finish.
* Add `IpcBytes::cast` and `IpcBytesMut::cast` for bytemuck safe casting.
* Fix missing image formats in the view-process encoder and decoder lists.

# 0.20.1

* `UiNode::init_widget` and `into_widget` anonymous widget now uses detailed hit-test mode.
    - Fix issues with `LAYERS.insert_node` blocking all interaction with window.

* Improve `Scroll::min_zoom`.
    - Now minimum possible scale is `0.01.pct()`.
    - A value under `0.01.pct()` indicates the scale needed to fit the content in the viewport.
    - New default value is `0.fct()`.

* Add `WINDOW.try_info` and `WIDGET.try_info` to get contextual info without panic if widget has not built info yet.

# 0.20.0

* Add support for gigapixel images.
    - Now decoded image length can exceed i32::MAX.
    - Now is only limited by the codecs (~4 gigapixels for JPEG).

* Improve view-process image downscaling implementation.
    - Higher quality and faster using specialized resizer.
    - Implemented downscaling for already decoded image buffers.
    - Renderer now also generates a lazy loaded mipmap when rendering downscaled images.

* **Breaking** Refactor `ImageSource`.
    - `Data` now holds `IpcBytes` directly.
    - Removed `Static` because it is always converted to `IpcBytes` anyway.

* **Breaking** Refactor view-process API image display item.
    - Removed `AlphaType` and relates items. Images are always premultiplied BGRA8 or A8 masks.

* **Breaking** Refactor `zng::task::http` into a backend agnostic API.
    - Removed unmaintained `isahc` dependency.
    - Most of the surface API remains the same, the `Request` type is its own builder now.

* **Breaking** Refactor `zng::task::io::ReadLimited`.
    - No longer generic over the error function.
    - Now also implements `BufRead`, `Read` and `AsyncBufRead`.
    - Add constructor with default error.
* **Breaking** Refactor `zng::task::io::Measure`.
    - Now uses `Var<Metrics>` to track and notify progress.
    - Now also implements `BufRead`, `Read`, `Write` and `AsyncBufRead`.

* Refactor `WhiteSpace` merging to better integrate with basic paragraph spacing.
    - `Merge` now also merges multiple line breaks into a single one.
    - **Breaking** Added `MergeParagraph`. Merges spaces and trim lines. Removes single line breaks. Merge multiple line breaks.

* **Breaking** Remove `img_scale_factor` and `img_scale_density` properties.
    - Added `img_auto_scale` property and related `ImageAutoScale` enum.

* **Breaking** Remove `Animation::sleep_restart`. Add restart flag to `Animation::sleep`.

* Unify channel types.
    - **Breaking** Removed `AppChannelError`, `EventReceiver`.
    - **Breaking** Removed `bytes_channel` and related types. Use an IPC channel with `IpcBytes` messages.
    - **Breaking** Removed `AppEventSender` *extension* channels. Simply create a wrapper that sends the message and awakes the app.

* Refactor IPC and worker process API.
    - **Breaking** Remove `zng::task::ipc`.
    - Add `zng::task::channel::ipc_channel` and related types.
    - Add `zng::task::process::worker` with the same worker process types.
    - IPC types are now also available in builds without `"ipc"` feature, internally patched to use normal channels.
    - **Breaking** Remove `zng::task::channel::{UnboundSender, UnboundReceiver}`.
    - **Breaking** Unified channel error types.
    - **Breaking** Remove conversions from underlying channel types.
    - **Breaking** Remove public `duct` crate types.

* Add blocking API for `zng::task::channel` sender and receiver.
* Fix `Window!` config properties trying to use `CONFIG` in builds without `"config"` feature.

# 0.19.2

* Implement workaround deadlocks caused by the `notify` crate.
* Improve advanced animation API. 
    - Add `EasingTime::seg` helper for segmenting an animation overall time for sub-animations.
    - **Deprecated** `Animation::restart_count` renamed to `count`.
    - Add `Animation::set_count`.
    - Add `Animation::sleep_restart`.
* Change `mask_image` to apply to the borders too.
* Add `zng::process::CircularStyle`.

# 0.19.1

* Implement basic paragraph support in base `Text!` widget.
    - Added `paragraph_break` property that defines how the text is split in paragraphs.
    - Added `paragraph_spacing` property to `Text!`.
    - Added `paragraph_indent` property for inserting space on the first line or hanging other lines.

* Show layout metrics used in the Inspector.
* Fix `ProgressView!` default style not showing indicator.
* Improve `save_state` properties and node.
    - Now restores state as soon as config is loaded, ideally before window is loaded.
    - This fixes issue when window presents one frame at restored size and then maximizes.
* Image widget now ignores `img_scale_factor` when `img_scale_density` is enabled.
* Implement `FromStr` for `PxDensity`. Fixes regression, the previous density units implemented parse.

# 0.19.0

* Add `"view_hardware"` feature to make hardware rendering optional.
    - On Windows the `"view_software"` renderer uses ~20MB less RAM than Nvidia OpenGL drivers.
    - Only recommended for small apps with simple UIs.
    - If you hand pick features (recommended for release builds) you **must enable** this to retain hardware acceleration.

* Optimize system fonts memory use.
    - **Breaking** Removed `FontDataRef`.
    - Added `FontBytes` that can efficiently reference bytes in various formats, including memory maps.
    - **Breaking** View API `add_font_face` now receives a `IpcFontBytes`.
    - Refactored `ColorGlyphs` and `ColorPalettes` to parse on demand.
    - Windows builds with default fonts now uses ~20MB less memory.

* Inherit `StyleMix` for `Window` to facilitate theme implementation.
    - See `zng::window` documentation for theming tips.

* Unify pixel density units.
    - **Breaking** Removed `zng::{layout::{Ppi, Dpi, ResolutionUnits}, image::ImagePpi}`.
    - Added `zng::layout::{PxDensity, PxDensity2d, PxDensityUnits}`.
    - **Breaking** Renamed all *ppi* to *density*.

* Unify `MixBlendMode` type with view API.
    - **Breaking** Remove `zng::color::RenderMixBlendMode`.
    - **Breaking** `zng::color::MixBlendMode` is now non-exhaustive and has a new variant `PlusLighter`.

* **Breaking** Task functions that capture panic now return `zng::task::TaskPanicError`.
* Fix gradient stops with midway adjustment.
* Impl of `Add` and `Sub` for `layout::Vector` is now generic over any type that converts to vector.
* Add `Var::chase_begin` to begin a deferred chase animation.
* Add `zng::app::memory_profiler` for recording DHAT heap traces.
* Add `zng::task::set_spawn_panic_handler` for apps to optionally handle panics in spawn and forget tasks.
* Refactor `toggle::{select_on_init, deselect_on_deinit}` to ignore reinit (quick deinit/init).
* Token data package for custom property assign attributes is now documented.
* `#[property]` argument `widget_impl` now accepts multiple widget targets.
* Task worker process timeout is now configurable with ZNG_TASK_WORKER_TIMEOUT env var.
* View process timeout is now configurable with ZNG_VIEW_TIMEOUT env var.
* Fix view-process recover when it stops responding.

# 0.18.2

* Fix `async_hn!` handlers in the app scope unsubscribing after first event.
* Fix layout dependent on `LayoutMetrics::screen_ppi` not updating on change.
* Add `Var::flat_map_vec` for mapping `Var<Vec<T>>` to `Var<Vec<O>>` where `T` projects a `Var<O>`.
* Default setting editor reset button is now localizable in the `zng-wgt-settings` l10n resources.
    - Also surface it in `zng::config::settings::editor::reset_button` for use in custom editors.
* Implement `FromStr` for resolution units.
* Implement more Option conversions for response vars.
    - You can now `map_into` from `ResponseVar<Option<T>>` to `Var<Option<T>>`.
* Add `flat_expr_var!`, a helper for declaring an expression var that flattens.
* Fix EXIF metadata reading to define `ppi`.

# 0.18.1

* Implement color management in `zng-view`, supports ICC profiles and PNG gamma, chromaticities.
* Update default inspector watchers. Root widget now watches some general stats. All widgets now show *actual_size*.
* Fix layout unit display print issues, precision propagation.
* Implement image `ppi` metadata in `zng-view` for JPEG, PNG and TIFF.
* Add pixels-per-centimeter support in `ImagePpi`.

# 0.18.0

* Refactor child insert properties (`child_top`, `child_start` and others).
    - **Breaking** Removed `spacing` input from each property.
    - Add `child_spacing` and `child_out_spacing` properties that now configures the spacing.

    To migrate remove the second input, and if it was not zero set it in the new spacing properties.

* Refactor handlers to enable args type inference.
    - Added unified `Handler<A>` type.
    - **Breaking** Removed `WidgetHandler` and `AppHandler` trait.
    - **Breaking** Removed `FilterWidgetHandler` and `ArcWidgetHandler` struct.
    - **Breaking** Removed `app_hn!`, `app_hn_once!`, `async_app_hn!` and `async_app_hn_once!`.
    - App scoped handler are just normal handlers now, with an `APP_HANDLER` contextual service to unsubscribe from inside.

    To migrate app handlers remove `app_` prefix with normal. To migrate custom event property declarations replace `impl WidgetHandler<A>` with `Handler<A>` and execute the async task is needed. Other use cases will continue working, you can now omit the args type in most handlers. 

* Add build action properties.
    - Properties that modify the widget build, with the same access level as a widget build action.
    - `#[property]` now accepts functions with signature `fn(&mut WidgetBuilding, ...)`.
    - **Breaking** Removed `capture` from `#[property]`, migrate to an empty mixin property.
    - **Breaking** Renamed old "property build action" to "property attributes". This is a more accurate name and avoids confusion.

* Refactor how the default style is declared.
    - **Breaking** Removed `style_base_fn`.
    - **Breaking** `impl_style_fn!` macro now also requires the default style name.

* **Breaking** `Length` and `LengthExpr` are now `non_exhaustive`.

* **Breaking** Rename *logo* to *super* in `ModifiersState`. This was missed in a previous breaking refactor.

* Detect and recover from view-process not responding.
    - **Breaking** Added `Api::ping` and related items to the view-process API.
    - Only breaking for custom view-process implementers.

* Fix menu not appearing in Inspector Window.

# 0.17.4

* Fix misaligned icons in `Menu!`.

* Named styles now can also be modified in context.
    - Add `style::impl_named_style` macro and associated items.
    - Add `button::{light_style_fn, primary_style_fn, link_style_fn}`.
    - Add `dialog::{ask_style_fn, confirm_style_fn, error_style_fn, info_style_fn, warn_style_fn}`.
    - Add `menu::{context::touch_style_fn, icon_button_style_fn}`. 
    - Add `progress::simple_bar_style_fn`.
    - Add `text_input::{search_style_fn, field_style_fn}`.
    - Add `toggle::{combo_style_fn, check_style_fn, radio_style_fn, light_style_fn, switch_style_fn}`.

* Add `"deadlock_detection"` to default `"dev"` feature.
* Style more widgets inside `Menu!` root.
    - Add `menu::{TextInputStyle, ComboStyle}`.

# 0.17.3

* Fix default accent color and color scheme not using system values in Ubuntu.
* Fix default accent color and color scheme not updating on Windows settings change.
* Default `Window!` now uses `base_color` to define the background color.
* Implement `ByteUnits` for `f64` and add associated functions `ByteLength::from_*_f64`.
* Implement `FromStr` for unit types, parses the primary `Debug` and `Display` formats.
* Fix unrecoverable crash in respawned view-process not reaching the crash-handler-process.
* Fix respawn when a view-process panic happens during window creation.

# 0.17.2

* Add `zng::gesture::is_pointer_active` and related properties.
    - Allows implementing media player like controls, that vanish after a while without cursor movement.
* Fix `cargo zng fmt` for very long `when` expressions.
* Add `zng::rule_line::collapse_skip` property.
* Add `Menu::has_open` state property.
* Fix `zng::rule_line::CollapseMode::MERGE` not applying.

# 0.17.1

* Optimize read-only variables, now all var kinds are zero-cost.
* Fix `VarCapability::is_const` for contextual read-only variables.
* Fix `IMAGES.reload` panic on error.
* Add `IMAGES.watch` for auto reloading image that is modified.
    - Implemented in `zng::fs_watcher::IMAGES_Ext` and imported in the prelude.
* Add `Length::has_default` that inspects `Expr` values.
    - Method also added to all `Length` based composite units.
* Fix `length::replace_default` not considering `Expr` values.
* Fix `Length::Default` having a layout effect in exact size properties.
    - This default value now *disables* the properties, the required behavior for integration with `when` blocks in widgets.
    - Changed properties: `layout::{size, max_size, force_size}` and related properties.
* Fix buttons at the top-level of `Menu!` not returning focus on click.
* View-process now tries to guess image format in case of header decode error for an extension or mime defined format.
* Fix `cargo zng fmt` wrap instability inside macros.

# 0.17.0

This release contains breaking changes that affect the build and app startup.

* **Breaking** Removed deprecated crate features and deprecated items.

    To migrate, first update to latest `0.16` version and build, since `0.16.3` building with deprecated features print
    a warning message with fix suggestions. The `0.16.3` release notes also contains details about the changes.

* **Breaking** Change `APP.is_running` to only be `true` when the app is actually running.
    - Add `APP.is_started` to track app lifetime start, during the app extensions setup.
    - Services that require an app extension to function now assert this on first use.

    These changes are **runtime breaking**, trying to use app services after build starts and before run now panics.
    To migrate move all init code that is not app extension setup to inside `APP.run*`. This change affects users of `cargo zng new`
    with the default `zng-template`.

* **Breaking** Renamed `ModifiersState` LOGO -> SUPER that was missed from a previous rename.
* **Breaking** Syntax of the advanced `font_variations!` macro changed to better integrate with `cargo zng fmt`.
* **Breaking** Advanced Window API crate `zng-ext-window` now has feature `"image"` for optionally compiling image API.
* **Breaking** Renamed `UiNodeOpMethod` to `UiNodeMethod` and added list methods, to support tracing list nodes.

* Fix feature `zng/config` not enabling required `zng/fs_watcher`.

* Add `read` associated function for `zng::config::{JsonConfig, RonConfig, TomlConfig, YamlConfig}`.
    - This is a more efficient alternative to wrapping `sync` with `ReadOnlyConfig`.

# 0.16.6

* Fix focus scope `Popup!` widgets not focusing first descendant in some cases. 

* Add `ShortcutText!` widget for displaying keyboard shortcuts.
    - Add `zng-wgt-shortcut` crate and `zng::shortcut_text` module.
    - Also provides localization for key names.
    - Widget used in menu command shortcut styles and command button tooltip.

* Improve `zng::fs_watcher`, resolve config desync issues.

* Implement superscript/subscript styling in default `Markdown!`.
* Fix `Markdown!` whitespace merging.

* Add `zng::rule_line::collapse_scope` for auto *collapsing* multiple separators that are adjacent due to collapsed siblings.

* Improve `Menu!` default contextual styles.
    - `Vr!()` height is now `1.em()`, making it visible in the menu `Wrap!` panel.
    - Add `zng::menu::sub::{ButtonStyle, ToggleStyle}`, these are the same *menu item* styles, they are now applied in the `SubMenu!` widget.
    - Refactor `zng::menu::{ButtonStyle, ToggleStyle}` to apply to only widgets in the `Menu!` root, as a sort of *toolbar item* look.
    - Add `zng::menu::IconButtonStyle`, an optional style for buttons in menu root that only shows the command icon.

* Add `zng::rule_line::{hr::width, vr::height}` for contextually configuring the separator line length.

# 0.16.5

* Fix race condition in `zng::task::SignalOnce`.

* Event/command notify requested during a layout pass now all run before the next render pass.
    - After a layout pass the app does an updates pass (unchanged) and then does an app events pass (new).
    - See the `zng::app` module docs for more details.

* Fix command event properties notifying twice when set on the `Window!` widget and raised by shortcut press.

* Refactor `UiNode::trace` to work with widget and list nodes too.

* Refactor `actual_size` and related `actual_*` properties to get the size on layout.
    - Before the size was sampled on render, now it is sampled before.
    - This change means any state hooked to the actual size will now update before the new size is visible on the next frame.

* Improve scroll widget's `ZOOM_TO_FIT_CMD`.
    - Add `zng::scroll::cmd::ZoomToFitRequest` for configuring if the scale change is animated.
    - Add `Scroll::zoom_to_fit_mode` property for configuring if smaller content scales up to fit.

* Add `zng::mouse::ctrl_scroll` contextual property.
    - Also strongly associated with `Scroll!` widget as `Scroll::ctrl_scroll`.
    - When enabled inverts priority of mouse wheel gesture so that it zooms when no modifier is pressed and scrolls when `CTRL` is pressed.

# 0.16.4

* Fix bitflags serialization error in RON configs.
* Add `Window::parallel` and `WINDOW.vars().parallel` that has the same effect as the standalone property plus it also applies
  to window *root extensions*.
  - Fixes window with disabled parallel still running in another thread when built with the inspector extension.
* Changed `zng::widget::parallel` property to apply for all nodes in an widget, not just context nodes and inner.
* Fix `UiVec::render_update` applying twice to some children when parallel is enabled.

* Add `is_inner` in the layout constraints API.
    - **deprecated** `PxConstraints::fill` field and `fill_pref` method.
    - Added `PxConstraints::is_fill`, `is_inner` and `with_inner` methods.
    - This is an advanced API for custom layout implementers only. The normal align/fill API remains the same.

* Fix `Grid!` layout.
    - Exact size columns/rows now are sized correctly.
    - Columns `min/max_width` and rows `min/max_height` are now respected in auto sized or leftover sized columns/rows.
    - Default sized columns are now proportionally downsized in case of overflow.

# 0.16.3

* Improve UI parallelization, now can also parallelize smaller lists if the child nodes are *heavy*.
    - Custom list nodes now should use `dyn UiNodeImpl::parallelize_hint` together with `PARALLEL_VAR` to enable parallelization.

* Add `UiNode::try_for_each_child`.
    - Custom list nodes must implement `UiNodeImpl::try_for_each_child`.

* In main crate add `"dev"` feature, replaces `"debug_default"`.
    - Feature is enabled by default, recommended setup of dev/release feature pair, see [docs](https://github.com/zng-ui/zng/tree/main/crates/zng#dev).
    - `"debug_default"` is now deprecated, it was an attempt to auto enable debug features in debug builds that causes issues in downstream release builds.
* In all component crates the `"debug_default"` now has all the default features and is deprecated.
    - Advanced users targeting component crates directly must select each feature actually needed.
    - Next breaking release will remove all deprecated features, making component crates have no features by default.

* Deprecated feature `"dyn_closure"`, no longer needed.
* Deprecated feature `"dyn_node"`, no longer needed.
* Add `Var<VarEq<T>>::flatten` method.

# 0.16.2

* Fix image request made before view-process init never loading.
* Improve view-process crash detection for respawn.
* x86_64-apple-darwin prebuilt view-process is now cross-compiled in the GitHub ARM runner.
    - Removed support for AVIF images in the prebuilt for this target.
    - Follow the `docs/avif-setup.md` guide to build view-process with AVIF support.

# 0.16.1

* Multiple improvements for `cargo zng fmt`.
    - Now only reformats modified files when running in crates/workspaces.
    - Add `--edition` option, 2024 is the default. This fixes inconsistency between workspace run and single file run.
    - Add support for `static ref` style macro syntax, like `lazy_static!`.
    - Add support for `command!`, `event_property!` syntaxes.
    - Add support for struct declaration, init style macro syntax, like `cfg_aliases!`.
    - Add support for `bitflags!` syntax.
    - Add support for simple ident list syntax.
    - Add support for `widget_impl!` syntax.
    - Reimplemented support for widget macros, now covers full syntax.
    - Add support for `when_var!` syntax.
    - Add support for Rust code blocks in Markdown files.
    - Add support for doctest code blocks.

* Fix missing mouse move events when cursor is captured and leaves the window in Windows.
* Implement `IntoUiNode` for `std::iter` iterators of `UiNode` items.
    - You can now omit `.collect::<UiVec>()` in code that generates widget lists from iterators.

# 0.16.0

This release contains breaking changes that affect the normal surface API. All changes are trivial to fix, its mostly a job for find & replace.

These changes where necessary to fix the rampant code bloat issue. Release builds of the example projects are now 55% smaller on average. 
Optimized release builds (following the `./docs/optimized-release.md` guide) are now 30% smaller.

* **Breaking** Refactor `zng::widget::node` API.

    Unified UI node (and list) types into a new `UiNode` struct, most node types are implemented using `match_node` and not affected,
    custom node types now must implement `UiNodeImpl`, it is a simplified version of the previous API. The main motivation
    for this refactor is reduction of generics code bloat, the usage of `-> impl UiNode` scales extremely bad as the anonymous
    type is monomorphised for each generic input, this combined with node nesting causes an explosion of code copies.

    To migrate UiNode:

    - Replace output `-> impl UiNode` with just `UiNode`.
    - Replace input `_: impl UiNode` with `_: impl IntoUiNode`.
    - Replace `NilUiNode` with `UiNode::nil()`.
    - Custom nodes now must implement `UiNodeImpl`.
    - Replace `#[ui_node]` impls with manual impl of `UiNodeImpl`. The proc-macro attribute was removed, the new 
      `UiNodeImpl` provides default impls for methods.

    To migrate UiNodeList:

    - Replace output `-> impl UiNodeList` with just `UiNode`.
    - Replace input `_: impl UiNodeList` with `_: impl IntoUiNode`.
    - Replace `EditableUiNodeList` with `EditableUiVec`.

    UI nodes and lists are the same thing now, panel widgets use `UiNode::is_list` to distinguish, normal nodes are layout and rendered
    as a list with a single item. You can also set lists directly on single child widgets, the multiple nodes will be Z-stacked.

* Fix `accepts_enter` and `accepts_tag` in text editor widgets. 
* Fix zero sized gradients causing render panic.

* **Breaking** Refactor `zng::var` API.
    
    Unified var types to new `Var<T>` and `AnyVar` structs. Variables still behave the same 
    and everything that could be done before can still be done with the new API. The main motivation
    for this refactor is reduction of generics code bloat, and since a breaking change is already happening
    some poorly named methods and functions where also renamed.

    To migrate:

    - Replace `impl Var<T>` and other var structs with `Var<T>`.
    - Replace `impl AnyVar` with `AnyVar`.
    - Replace `LocalVar(_)` with `const_var(_)`.
    - Replace `ContextualizedVar::new(_)` with `contextual_var(_)`.
    - Replace `Var::wait_value` with `Var::wait_match`.
    - Replace `Var::map_ref` with `Var::map`, `map_ref_bidi` with `map_bidi` or new `map_bidi_modify` in cases where
      the mapped value is a subset of the source value.
    - Now always use `Var::capabilities` to inspect *kind* of var.
    - Modify methods `Var::{set, update, modify}` now simply DEBUG log if the variable is read-only, 
      use `try_set, try_update, try_modify` to get the error.

* **Breaking** `zng::command_property::command_property!` now also generates contextual property and var that enable/disable the handlers.
    - Adds `zng::clipboard::{can_cut, can_copy, can_paste}`.
    - Adds `zng::config::settings::can_settings`.
    - Adds `zng::app::{can_new, can_open, can_save, can_save_as}`.
    - Will not generate this if `enabled:` is set.

* **Breaking** Refactor `MONITORS` state reporting to use variables.

* Fix deserialization of `PxConstraints` failing when the `max` field is not set and format is "human readable".

* **Breaking** Refactor `zng::config::SyncConfig` to use a map of `RawConfigValue` directly.
    - Removed `ConfigMap` trait, now use `SyncConfigBackend` to implement custom formats.
    - All provided formats work the same on the surface, this is only breaking for custom format implementers.

* **Breaking** Refactor `zng::config::RawConfigValue` to represent the full serde data model.
   - Removed default JSON support, use the new `"config_json"` feature to enable JSON config files.
   - Remove conversion implementations and related error types, can now (de)serialize directly to `RawConfigValue`.

* **Breaking** Refactor how view-process config events notify.
    - Initial non default config state now reported as events on init.
    - All config and monitors info removed from `ViewProcessInitedArgs` and related API.
* Fix `VARS.animations_enabled` not updating when it is not set and the `sys_animations_enabled` changes. 

* **Breaking** Refactor how raw device events are enabled on the view-process.
    - Now can dynamically enable/disable and with more precision of what kind of events.
    - Removed `enable_input_device_events` and all related API from view-process controller.
    - Added `APP.device_events_filter` variable that can be set to enable/disable device events.

* **Breaking** Remove all deprecated items.

* **Breaking** Refactor `zng::slider` API.
    - Removed direct support to std range type, use `Selector::many` with two values.
    - Selector `value_with` and `many_with` now expects `Sync` closures.
    - Thumb args now uses a variable to track the position.
* Fix `Slider!` not reacting to value changes.
* Fix inherited widget properties not showing in documentation.

* **Breaking** Add unimplemented audio decoding and playback to the view-process API in preparation of a future release.

# 0.15.11

* Fix `DIALOG.confirm` always cancelling.
* Fix auto scroll on text caret move, only apply if the `Text!` or rich text context has focus.
* Fix auto scroll on focus change, ignore focus change due to entire `Scroll!` disabling.
* Fix `Button!` inside `SubMenu!` not filling horizontal space when the sub-menu header is wider them the button.
* Change `Scroll!` child layout to act the same as a `Container!` in the dimensions scrolling is not enabled. 
* Add `InteractionPath` methods for checking if the path contains an widget with the given interactivity.
    - **Deprecated** multiple event args methods that reimplemented this feature.
* Fix disabled `SubMenu!` opening.

# 0.15.10

* **Deprecated** Zng features "ron", "toml" and "yaml" renamed to "config_ron", "config_toml" and "config_yaml".
* **Deprecated** the view-process API "raw devices", it is replaced by "raw input devices", distinct from audio or any other devices.
    - This change mostly renames types and adds `InputDeviceInfo` with device metadata.
    - This change is mostly advanced API only, only some renamed types and events surface in `zng`.
    - The normal processed window input events are not affected.
* Add audio devices to the view-process API in preparation for a future release.
* Add extension methods for generating node lists from vars, `present_list` and `present_list_from_iter`.
    - Implemented by `zng_wgt::node::VarPresentList` and `VarPresentListFromIter` traits that are reexported as `_` in the preludes.
* Add extension methods for generating nodes from vars, `present`, `present_opt` and `present_data`.
    - Implemented by `zng_wgt::node::VarPresent`, `VarPresentOpt` and `VarPresentData` traits that are reexported as `_` in the preludes.
* Add `zng::widget::node::list_presenter_from_iter`.
    - Reexported by the `prelude_wgt`.

# 0.15.9

* Add `ImageSource::linear_vertical` and `linear_horizontal` for generating fast gradient masks.
* Implement `Eq` and `Hash` for `Length`, `LengthExpr`, `Size`, `Line`, `Point`, `Factor2d`, `GridSpacing`, `FactorSideOffsets`, `Rect`, `SideOffsets`, `Vector`, `LinearGradientAxis`, `ColorStop`, `GradientStop`, `GradientStops`.
* Add background and foreground image properties.
    - An alternative to using the `Image!` widget as `background` or `foreground`.
    - Properties implemented in `zng-wgt-image` and surfaced in `zng::widget`.
    - `background_img`, `background_img_align`, `background_img_crop`, `background_img_fit`, `background_img_offset`, `background_img_opacity`, `background_img_repeat`, `background_img_repeat_spacing`.
    - `foreground_img`, `foreground_img_align`, `foreground_img_crop`, `foreground_img_fit`, `foreground_img_offset`, `foreground_img_opacity`, `foreground_img_repeat`, `foreground_img_repeat_spacing`.
* Fix `"http"` feature including the image widget crate in `zng`.
* Remove warnings about `touch_config` not being implemented in Linux, macOS and Windows.
* Fix localization resources fallback going to different file name (take 2).

# 0.15.8

* Implement `LOW_MEMORY_EVENT` for macOS, all supported platforms covered now.
* Fix view-process config in Linux not reading default values that are only defined in schema.
* Implement `LOW_MEMORY_EVENT` for Linux.
* Fix log printing in prebuilt view-process.
* Handle incorrect localization file name normalization.
    - Assertion panic in debug builds.
    - Warning logged and normalization in release builds.
* Fix duplicate localization caching.
* Fix localization resources fallback going to different file name.
* Fix localization showing resource as loaded after load error.

# 0.15.7

* Add `"dyn_node"` to `zng` default features to avoid build issues in release builds.
  - GitHub workflow runners can't handle building with all the generics inlining that happens without this feature.
  - This is a better default for test release builds, the performance hit is negligible.
  - Production builds should disable default features and configure depending on need, see [`docs/optimize-release.md`] for details.
* Fix release builds with default features.
* Fix `zng-wgt-inspector` builds without `"live"` feature.

[`docs/optimize-release.md`]: ./docs/optimize-release.md

# 0.15.6

* Add `cargo zng trace` subcommand for recording and post processing traces.
* Add `zng::env::process_name` and name the Zng processes.
* Add `zng::app::trace_recorder` and the `"trace_recorder"` feature.
* Fix `cargo zng l10n` handling of repeated sections.
* Fix `cargo zng new` removing already existing target.

# 0.15.5

* Add support for `CLIPBOARD.file_list` in Linux and macOS.
* `LocalContext::with_context_blend` now also overrides the tracing dispatcher if it captures a dispatcher.
* Better error handling in `zng::env::migrate_config`.
* Fix `zng::env::init_cache` setting the config path instead cache.
* Fix `LayoutMetricsSnapshot` not comparing all fields.
* Fix `Transform` interpolation.
* Fix division between different kinds of `Length` not creating a Div expression.
* Fix `PxConstraints::with_more` not saturating on overflow.
* Fix `Transitionable::lerp` implementation for `Align`. 
* Fix `Align` equality not considering the `x_rtl_aware` field.
* Implement `PartialOrd` for `PreMulRgba`, `Hsla`, `Hsva`, `Rgba`, `InlineSegmentPos`, `Ppi`, `Ppm`, `AngleRadian`, `AngleGradian`, `AngleDegree`, `AngleTurn`.
* Implement `Ord` for `FontStretch`, `FontWeight`, `Factor`, `PreMulRgba`, `Hsla`, `Hsva`, `Rgba`, `InlineSegmentPos`, `Ppi`, `Ppm`, `AngleRadian`, `AngleGradian`, `AngleDegree`, `AngleTurn`.
  - *Deprecated* custom `max`, `min` and `clamp` methods of `Factor`,  `Ppi`, `Ppm`, use the Ord equivalent. 
* Implement `Eq` for `Factor`, `FactorPercent`, `Align`, `ColorMatrix`, `PreMulAlpha`, `Hsla`, `Hsva`, `FontStretch`, `FontWeight`, `Ppi`, `Ppm`, `AngleRadian`, `AngleGradian`, `AngleDegree`, `AngleTurn`, `Rgba`, `AngleGradian`.
* Implement `Hash` for `AngleRadian`, `AngleGradian`, `AngleDegree`, `AngleTurn`, `Align`, `Ppm`.
* Fix hash equality for `f32` based unit types.
  - Refactor `zng_layout::unit::about_eq` to compare finite values by *bucket granularity*.
  - Refactor `about_eq_hash` to hash the same *bucket*.
  - *Deprecated* `EQ_EPSILON` and `EQ_EPSILON_100` renamed to `EQ_GRANULARITY` and `EQ_GRANULARITY_100`.
  - These are the types that incorrectly implemented hashing and are now fixed: `ColorMatrix`, `Rgba`, `PreMulRgba`, `Hsla`, `Hsva`, `FontStretch`, `FontWeight`, `InlineSegmentPos`, `Ppi`, `Factor` and `FactorPercent`.
  - In practice direct equality comparisons between two values has no significant change, the previous *epsilon distance* based
    equality was correct, it just was not compatible with hashing.
  - Refactor `about_eq_ord` to enforce `-inf < finite < inf < NaN` using the new equality *bucket* value for the finite values.
* Fix `TimeUnits::ms` impl for `f32`.
* Fix `Txt::split_off` when the `Txt` is backed by `&'static str`. 

# 0.15.4

* Fix interactive carets in rich texts losing pointer capture when crossing over leaf texts.
* Fix interactive insert caret appearing in non editable text.
* Update renderer dependencies.

# 0.15.3

* Inspector properties panel is now a selectable rich text.
* Rich text selection operations that apply to lines now ignore wrap line breaks.
* Add `zng::window::inspector::INSPECTOR` and associated types for configuring the live inspector (ctrl+shift+i).
  - In this release: custom watchers and the internal data model is made public, root type `InspectedTree`.
* Fix rich selection not highlighting all text components with focused style.
* Add `EventUpdate::custom` to create a custom event delivery from an existing one.
  - Somewhat equivalent to `Event<A>::new_update_custom`, but without needing to know the event type. 
* Fix panic on explicit disabled `rich_text`.
* Enable rich text selection in default third-party licenses screen. 
* Enable rich text selection in debug crash dialog, removed "plain" stdio panels.
* Rich text copy now includes line breaks between *vertically stacked* texts in non-wrap panels.

# 0.15.2

* Fix build of version 0.14 users. See #650 and #649 for details.

# 0.15.1

* Fix release.

# 0.15.0

This release contains many small breaking changes, almost all on advanced API, the normal surface API is mostly untouched.
All changes are trivial to fix, they are either a rename or types that are now non-exhaustive. 

* **Breaking** Renamed view-process "online" to "connected".
  - `zng_view_api::Controller::online` to `is_connected`.
  - `zng_view_api::Request::must_be_online` to `must_be_connected`.
  - `VIEW_PROCESS.is_online` to ` is_connected`.
  - `zng_app::view_process::EncodeError::ViewProcessOffline` to `Disconnected`.
  - `ClipboardError::ViewProcessOffline` to `Disconnected`.
  - `ClipboardError::ViewProcessOffline` to `Disconnected`.
* **Breaking** `EventReceiver::try_recv` now returns `Result<Option<A>, AppChannelError>`.
* **Breaking** Normalized error types.
  - Replaced `AppExtSenderDisconnected` with `AppChannelError::Disconnected`.
  - Replaced `AppDisconnected` with `AppChannelError::Disconnected`.
  - Many error enums marked `non_exhaustive`.
  - Renamed `WindowNotFound` to `WindowNotFoundError`.
  - Replaced `zng_view_api::ipc::Disconnected` with `zng_view_api::ipc::ViewChannelError::Disconnected`.
  - Replaced `zng_view_api::ViewProcessOffline` with`zng_view_api::ipc::ViewChannelError::Disconnected`.
* **Breaking** Many structs marked `non_exhaustive`.
  - All are supposed to only be read or have construction associated functions.
* **Breaking** Upgrade `ron` from 0.8 to 0.10.
  - `zng_ext_config::RonValueRawError` changed.
  - `zng_ext_config::TomlValueRawError` changed.
  - `zng_ext_fs_watcher::WriteFile::write_ron` now uses new format.
  - `zng_ext_fs_watcher::WatchFile::ron` now uses new format.
* **Breaking** Upgrade `encoding` dependency to 2.
  - `zng_tp_licenses::encode_licenses` format changes. Not an issue for the recommended usage of encoding licenses at build time.
  - `zng_view_api::ApiExtensionPayload` internal format changed.
  - `zng_view_api::ApiExtensionPayload::serialize` return error type changed.
  - `zng_view_api::ApiExtensionRecvError::Deserialize` associated value changed.
  - `zng_task::RunError` changed.
* Add text `get_selection` getter property, works for local texts.
* Add text `has_selection` getter property, works for local and rich texts.
* **Breaking** Add `Command::new_update` that automatically uses the correct `CommandArgs`.
  - To create an update with custom args now use `cmd.event().new_update(args)`.
* Rich text contexts now handle scoped `SELECT_CMD` and `SELECT_ALL_CMD`.

# 0.14.4

* `Markdown!` is not a rich text context, enable `txt_selectable` to provide simple selection and copy.
* Add `zng::text::txt_selectable_alt_only` to coordinate click events with rich text selection gestures.
  - `Button!` widgets enable this by default, any button or derived widget is now clickable inside rich texts.

# 0.14.3

* Enable basic text selection and copy for `Markdown!` and `AnsiText!`.
* Add rich text context, `TEXT.rich` and associated API.
  - Implemented most text gestures for rich text.
  - Missing: proper line selection, touch carets across text runs.
* Add `Command::new_update_param` helper method. 
* Add `WidgetBoundsInfo::inner_rects` and associated methods.
* Add `WidgetInfo::nearest_rect` and associated methods.
* Add `WidgetInfo::cmp_sibling_in` method for fast ordering between widget infos.
* Text now clears selection on `Key::Escape`.
* Implement all `FromIterator` and `Extend` that `String` implements for `Txt`.
* Fix Alt focus scope navigation from inside nested focus scopes.
* Implement `From<WidgetFocusInfo> for WidgetInfo`.
* Surface `zng::text::txt_selectable` property.
* Fix incorrect `Wrap!` debug validation with negative spacing.
* Fix shift+arrow key gestures not starting text selection until next arrow key press.
* Update dependencies.

# 0.14.2

* Fix build error in Rust 1.86. [See details](https://github.com/zng-ui/zng/pull/633#issuecomment-2777515702)

# 0.14.1

* Add functions `all`, `all_ok`, `all_some`, `any`, `any_ok`, `any_some` in `zng::task`. These functions are dynamic versions of the
* Task macros `all!`, `all_ok!`, `all_some!`, `any!`, `any_ok!` and `any_some` now accept `IntoFuture` inputs.

# 0.14.0

* Upgrade all crates to Rust 2024 edition.
* **Breaking** Many return impl Trait changed lifetimes slightly, some replaced with doc hidden types. In practice all code should still just compile, but these are breaking changes.
* **Breaking** Some public `hashbrown::{HashMap, HashSet}` API replaced with the `std::collections` equivalent.
* **Breaking** Remove deprecated `zng::text::justify` that was replaced with `justify_mode` in 0.13.11.

# 0.13.12

* Implemented text justify for *rich text* composed of `Wrap!` and `Text!`.

# 0.13.11

* Implement text fill/justify.
* Deprecate `justify`, add `justify_mode`.
* Fix `#[deprecated]` usage in `#[widget]` structs.
* Fix `#[deprecated]` usage in `#[property]` functions.
* Fix text overflow truncate not applying in most texts.
* Fix misaligned hyphenation split points.
* Fix missing lang region in hyphenation query.

# 0.13.10

* Fix regression, some `Text!` in `Wrap!` not rendering.

# 0.13.9

* Fix `Text!` measure incorrect size after a previous layout.
* Add `scroll::zoom_size_only` property that disables scaling in `Scroll!` descendants and resizes them instead.
* Fix small `Text!` in a `Wrap!` not starting a new line.

# 0.13.8

* Fix `cargo zng fmt` for widgets with more than one `when` block.
* Fix `Wrap!` ignoring child `Text!` that is only a line-break.
* Fix soft/hard breaks in `Markdown!`.
* Improve cache of font data to use less memory.

# 0.13.7

* More feature optimization.

# 0.13.6

* Fix compilation of `zng-var` without features in debug mode.
* Add features for each sub-module of the `zng`. This enabled compile size optimization.

# 0.13.5

* Various optimizations to reduce code bloat.

# 0.13.4

* Fix crash handler creating a temp file in the executable directory.

# 0.13.3

* Fix hang rendering some text with image emojis.

# 0.13.2

* Fix deadlock in release builds (introduced in 0.13.1).

# 0.13.1

* Add `L10N.load_tar` to support embedded localization resources.
* Changed `ByteLength` to display unit symbols.
* Ignore not found error on `cargo zng l10n` cleanup.

# 0.13.0

* Add `zng::drag_drop`, with limited support drag&drop gestures.
* Add missing `zng::var::OnVarArgs`.
* **Breaking** Implemented drag&drop on the view-process API.
* **Breaking** `Event::visit_subscribers` and `Command::visit_scopes` visitor closures now must return `ControlFlow`.
* **Breaking** Refactored drag&drop in the view API to be general purpose.
* The view API `ReferenceFrameId` type now reserves some IDs for the view process.
* Add `border_img` and other related properties and types.
* **Breaking** Moved `zng::render::RepeatMode` to `zng::widget`.
* **Breaking** Add `zng_app::render::Img::size` for the renderer image interface trait.
* **Breaking** Changed default image filter to only allow images in `zng::env::res`, replacing the current exe dir filter.
* **Breaking** Add missing inputs in 9-patch border rendering methods in `FrameBuilder` and `DisplayListBuilder`.

# 0.12.10

* Fix `zng_tp_licenses::collect_cargo_about` call in Powershell.

# 0.12.9

* Fix EXIF orientation not applying to images.

# 0.12.8

* Properties `size` and related now have a default value allowing conditional assign.
* Add `zng::slider` with `Slider` widget.
* Fix `force_size` returning the parent's constraint min size.
* Fix hit-test in rounded rectangles with too large corner radius.
* Fix headless rendering in Wayland. Property `needs_fallback_chrome` now is `false` for headless windows.

# 0.12.7

* Revert `fs4` dependency upgrade to fix build. It was yanked.

# 0.12.6

* Add debug validation of capture only property use in widgets that don't capture it.
* Fix Wayland custom chrome breaking window padding.
* Fix window text properties affecting the Wayland fallback chrome text.
* Fix `swgl` build error.
* Changed how relative lengths are computed in `offset`, `x` and `y`, now uses the maximum bounded length from constraint, the same as `size` properties.
* Fix display print of `FactorPercent` not rounding.
* `ChildInsert::{Over, Under}` now allows insert to affect layout size, like other inserts.
    - Use `background` and `foreground` properties as *layout passive* alternatives for `child_under` and `child_over`.
* Add `zng::container::child`.
* **Breaking** `zng_wgt_container::child` can now be used as a standalone property that behaves the same as `child_under`.
    - Note that this is only a breaking change for direct dependents of `zng-wgt-container`.
* Fix warning on `flood` with 0 area.
* Add `zng::task::Progress` value type for reporting a task progress status.
* Add `zng::progress` with `ProgressView` widget for displaying a task progress status.

# 0.12.5

* Fix `cargo zng fmt` and `cargo zng l10n` on files that start with `#!`.
* Fix layers anchored to the root widget never rendering in some windows.

# 0.12.4

* Export `LOW_MEMORY_EVENT` on the surface API in `zng::app`.
* Fix `LOW_MEMORY_EVENT` not notifying in Android.
* Implement `LOW_MEMORY_EVENT` in Windows.
* Fix window not updating state after restore in Wayland.
* Add `FrameBuilder::render_widgets` and `render_update_widgets` to `FrameBuilder` and `FrameUpdate` to inspect external render requests.
* Implement support for raster and svg emojis.
* Add `FontFace::ttf` to quickly access the full parsed TTF data.
* Add `has_raster_images` and `has_svg_images` method to `FontFace` and `ShapedText`.
* Add software render in macOS.
* Fix software render in Wayland.

# 0.12.3

* Fix close button icon in Wayland instances without any close icon available
* Add `IMAGES.image_task` to load async image sources.
* Implement support for SVG images.
    - Add `zng-ext-svg`.
    - Add non default `"svg"` feature on the `zng` crate.
* Fix `view_process_extension!` not running in same-process mode.
* **Breaking** `WindowExtension` now also instantiated for headless surfaces.
    - Note that this is only a breaking change for direct dependents of `zng-view` extensions API.
* **Breaking** Add `as_any` casting method for `RendererExtension` and `WindowExtension`.
    - Note that this is only a breaking change for direct dependents of `zng-view` extensions API.
* Add `"zng-view.prefer_angle"` window extension to support enabling ANGLE EGL over WGL on Windows.

# 0.12.2

* Add `widget_impl:` directive for `command_property!`.
* Allow missing trailing comma in `event_property!`.
* Fix visibility and transform events losing track of a widget after info rebuild.
* Add visibility changed event properties, `on_visibility_changed`, `on_show`, `on_collapse` and others.
* Add `VisibilityChangedArgs` helper methods for tracking changes for a specific widget.
* Fix doc links in inherited properties fetched from redirected original pages.
* Fix `cargo zng res` not getting explicit metadata from lib crates.
* Implement `--verbose` for `cargo zng res`.
* Localize settings search box placeholder text.

# 0.12.1

* Fix panic trying to use font index on macOS.
* Fix default UI font in Apple systems.
* **Breaking** Update webrender dependency.
    - Note that this is only a breaking change for direct dependents of `zng-view` extensions API.
* Fix `--clean-deps` in `cargo zng l10n`.
* Implement `--verbose` for `cargo zng l10n`.

# 0.12.0

* Log warning when property is not used because it has no default value.
* Define default `max_size`, `max_width` and `max_height` so these properties can now be only set by when conditions.
* Fix `sticky_size`, `sticky_width` and `sticky_height` properties when dynamically disabled and re-enabled.
* Fix `sticky_height` using *x* constraint.
* Fix fill align in `Scroll!` dimensions that do not scroll.
* Implement alternate `SettingsEditor!` layout for narrow width (mobile).
* Implement equality and comparison for `Dip` and `Px` to `i32` (and `f32` for `Dip`).
* **Breaking** Move `IS_MOBILE_VAR` to `zng-wgt` and `zng::widget`.
* **Breaking** Move `is_mobile` and `force_mobile` to `zng-wgt` and `zng::widget`.
    - These properties are no longer strongly associated with `Window`.
* Add `SettingsEditor::panel_fn` for customizing the full editor layout.
* **Breaking** Remove previous deprecated `UiNodeVec`.
* **Breaking** Remove unused renderer param in `FrameUpdate::new`.

# 0.11.8

* Add `cargo zng l10n --clean`.
    - Add `cargo zng l10n --clean-deps` to remove previously copied localization before new copy.
    - Add `cargo zng l10n --clean-template` to remove previously scraped files.
* Add `cargo zng l10n --no-pkg` to skip scraping the target package, only copy localization from dependencies.
* Don't show keyboard shortcuts in mobile menus.
* Fix incorrect `TouchInputArgs::position` in nested windows.

# 0.11.7

* Fix OpenGL version check.
* Fix window receiving a cursor move event while cursor is not over (on x11).
* Remove end punctuation from command `info` fields
* Add better custom chrome for GNOME+Wayland.
* Add `zng::widget::node::bind_state_init` helper.
* Add `Window::needs_fallback_chrome` and `Window::prefer_custom_chrome` property.
* **Breaking** Add `ChromeConfig` and related events to the view API.
    - Note that this is only a breaking change for direct dependents of `zng-view-api` and `zng-app`.

# 0.11.6

* Fix breaking change in 0.11.5, `UiNodeVec` is only deprecated, but was removed from preludes and re-exports.

# 0.11.5

* Monitor query now falls back to largest screen when there is no primary monitor.
* Fix monitor query not updating for new window before first layout. Fixes window size in Ubuntu without GPU.
* Fix touch event targeting in nested windows.
* Fix `MOUSE.position` not tracking nested windows.
* Fix context menu not opening in nested windows.
* Fix focus not clearing from nested window when parent window loses focus on the system.
* Fix context menus of child and parent opening at the same time.
* Add missing `zng::event::AppCommandArgs`, command app level event handling is part of the surface API.
* Fix nested window render update flickering.
* *Deprecated* Renamed `UiNodeVec` to `UiVec`, old name is now a deprecated type alias.
* Fix focus not returning to main window after nested window closes.
* **Breaking** View API focus now returns a new `FocusResult`.
    - Note that this is only a breaking change for direct dependents of `zng-view-api` and `zng-app`.
* Fix app context in nested windows.
* Add `CaptureFilter::app_only` and `ContextValueSet::insert_app`.

# 0.11.4

* Add `zng::container::{child_out_*, child_under, child_over}` properties.
* Implement window nesting, primarily as an adapter for mobile platforms.
    - Add `WINDOWS.register_open_nested_handler`.
    - Add `WindowVars::is_nesting`.
    - Add `nested_window` and `nested_window_tree` helper methods for `WidgetInfo` and focus info.
    - Add default nesting handler on platforms that only support one window (Android).
* Add `LAYERS_INSERT_CMD` for inserting layer widgets from outside the window context.
* Add `LAYERS_REMOVE_CMD` for removing layer widgets from outside the window context.
* Fix hang opening a popup from another closing popup.
* Define oldest supported macOS prebuilt. Only supported >=11, now this is documented.
* Fix `"view_prebuilt"` linking on macOS.
* Fix panic on old macOS (<11). Color scheme and accent is only supported >=11.
* Fix `cargo zng fmt` of widgets with multi value property assigns.

# 0.11.3

* Add `IS_MOBILE_VAR`, `is_mobile` and `force_mobile` context var and properties.
* Add `WindowVars::safe_padding` and implement it for Android.
* **Breaking** Add `WindowOpenData::safe_padding` and `WindowChanged::safe_padding` to the view API.
    - Note that this is only a breaking change for direct dependents of `zng-view-api` and `zng-app`.
* Fix text input moving caret on focus.
* Fix interactive caret touch causing loss of focus on the text input.
* Implemented keyboard support for Android (no IME).
* Add `--cfg=zng_view_image_has_avif` for `zng-view` to support building AVIF.
    - See [docs/avif-setup.md] for more details.
* `Markdown!` now supports definition lists.

# 0.11.2

* Implement initial `ColorScheme` for Android.
* Support `RUSTFLAGS` "deny warnings" in cargo zng.
* Warn when `.zr-copy` does not find the directory or file.
* Refactor `.zr-apk` to not require to be inside the staging dir.
* Refactor `Impl Future` parameters into `impl IntoFuture`. 
* Implement `IntoFuture for ResponseVar<T>`.
* Remove `.zr-apk` requirement of extension on the folder name.

# 0.11.1

* Add `zng::env::android_install_res` helper.
* Add `zng::env::android_external`.
* Add `zng_env::android_internal`.
* Add `zng::view_process::default::android`.
* Implement Android suspend/resume cycle using the existing "respawn" API.
* Add `APP.is_suspended` var.
* Add `VIEW_PROCESS_SUSPENDED_EVENT`.
* `VIEW_PROCESS_INITED_EVENT` now notifies a "respawn" on resume after suspension.
* **Breaking** Add `Event::Suspended`.
    - Note that this is only a breaking change for direct dependents of `zng-view-api`.
* Add `ViewExtension::suspended/resumed`.
* Implement system fonts query for Android.
* Implement conversions from `FontStyle`, `FontWeight` and  `FontStretch` to the `ttf-parser` equivalent types.
* Implement `PartialOrd, Ord` for `FontName`.
* Add `zng_view::platform`.
* Implemented Android `run_same_process` entry point.
* Fixed Android build errors.
* Fix gradient stops that mix positional stops with offset stops. 
* Fix build in platforms without `AtomicU64`.
* Fix `zng::env::bin` in Wasm builds.

# 0.11.0

* **Breaking** Remove `OutlineHintingOptions` and change `Font::outline` signature.
* **Breaking** Remove `FontFace::font_kit`, `Font::advance`, `Font::origin` and `Font::typographic_bounds`.
* Fix crash window summary tab when there are no localization resources.
* Replace `breakpad-handler` with `minidumper` + `crash-handler`.
    - This removes dependency on native breakpad, a common cause of compilation issues.
* Fix large rendered window icon resize.
* Fix Emoji color palette panic (Windows 11 Emoji).
* **Breaking** Remove `0.10.5` deprecated items.
* Fix `FONTS` matching obsolete Type1 fonts when there is an OpenType alternative.
* **Breaking** `FONTS.system_fonts` now returns a `ResponseVar`.
* **Breaking** Replaced harfbuzz backend, `font::Face::harfbuzz` and `font::Font::harfbuzz` are the new accessors.
* The `"wasm-unknown-unknown"` target now compiles without error.
    - `zng::time` works.
    - `zng::env::on_process_start!` and `init!` works with a small JS setup requirement.
    - `zng::app::print_tracing` and panics log to browser console.
    - View-process is **not implemented**, only headless without renderer apps can run on this release.
    - Unfortunately many dependencies compile without actually supporting Wasm and panic during runtime, these will be fixed gradually.

# 0.10.5

* Add `cargo zng fmt` that formats normal code with `cargo fmt` + Zng and other macros.
    - See [`cargo-zng/README.md`](./crates/cargo-zng/README.md#fmt) for details on IDE integration.
* Fix named `Align` deserialization from human readable formats.
* Fix `SelectableText!` shorthand syntax.
* Fix layer `AnchorSize::Window` not filling the window space by default.
* Fix `ContextCapture::NoCapture` excluding popup config.
* Add `ResponseVar::map_response`.
* Add `Dialog!` widget, `DIALOG` service and related types.
* *Deprecated* `http::get_text`, ` http::Client::get_text` and `Var::get_text`.
    - Renamed to `get_txt`.
* *Deprecated* `zng::window::native_dialog` module.
    - The new `zng::dialog` is the new surface API for all dialogs.
    - The underlying native dialogs will not be removed, just the surface API.

# 0.10.4

* `DInstant` addition now also saturates like subtraction.
    - Fixes crash in systems without caret blink animation.
* Add `return_focus_on_deinit`.
* Add a copy button to the markdown links popup.
* Add warning for slow event handlers in debug builds.
* Add in memory "clipboard" for headless tests that use `CLIPBOARD`.
* Fix `tooltip` showing instead of `disabled_tooltip` in contexts that disable the widget after a slight delay.
* Fix tooltip opened by `ACCESS.show_tooltip` closing immediately on mouse leave.

# 0.10.3

* Fix view-process sometimes never connecting in slow machines.
* Fix `#.#.#-local` localization not matching the app resources.

# 0.10.2

* Localization now scraps `#.#.#-local` workspace dependencies.
* Add `Var::hold`, `AnyVar::hold_any`.
* Add `AnyVar::perm`, `VARS::perm`.

# 0.10.1

* Fix race condition in command metadata init when parallel widgets read the same metadata.
* Fix `cargo zng l10n` not generating a .gitignore file for deps.
* Implement serialization for l10n types.

# 0.10.0

* **Breaking** Removed support for `{lang}.ftl` localization files, now is named `{lang}/_.ftl`.
* **Breaking** Removed `L10N.localized_message`, use `L10N.message(..).build_for(lang)`.
* **Breaking** `cargo zng l10n` CLI refactor.
    - Now requires arg name for input and output.
    - Pseudo arg values now define a dir and lang to generate pseudo from.
* Add `cargo zng l10n --package/--manifest-path` for scrapping from lib crates for publishing.
* Fix localization scrapper only adding section comments to main file.
* Add localization helper for commands.
    - Set `l10n!: true` in `command!` declarations to localize metadata.
    - Use `cargo zng l10n` to scrap metadata.
* **Breaking** Use HashSet for `EVENTS.commands`.
* Impl `std::hash::Hash` for `AppLocal<T>`, `AnyEvent` and `Command`.
* Add `zng::button::PrimaryStyle`.
* **Breaking** View API now groups color scheme with a new accent color config.
* **Breaking** Refactored "color pair".
    - Now named `LightDark`.
    - Removed helper methods for declaring vars, now `IntoVar<Rgba> for LightDark` is contextual.
    - Add `light_dark` helper function and `LightDarkVarExt` helper methods.
* **Breaking** Removed `BASE_COLORS_CAR` form specific widgets, now use the unified `zng::color::BASE_COLOR_VAR`.
* Add `TextEditOp::clear`.
* Add `button::LightStyle!()` and `toggle::LightStyle!()`.
* Fix when expr not recognized.
* Fix `WINDOWS.is_loading`.
* Add `WINDOWS.wait_loaded`.
* **Breaking** Refactored `Button::cmd_param` to accept any type var.
* Fix `SelectionBy::Mouse` never being set on mouse selection.
* Add auto-selection on click, when the action does not disrupt the user.
* **Breaking** Refactored `AutoSelection` into bitflags that implement more features.
* Add  `CONFIG.insert`.
* **BReaking** `Config::get` and `AnyConfig::get_raw` now also receives an `insert` boolean.
* **Breaking** `CONFIG.get` and `Config::get` now receive a default value, not a closure.
    - The closure was immediately evaluated by most config backends.
* **Breaking** Refactored `zng_wgt_window::SaveState`.
    - Is now in `zng::config::SaveState`.
    - Does not define window load wait time.
        - A new `Window::config_block_window_load` property handles blocking for all configs on window.
    - Add `zng::config::save_state_node` helper for declaring state persistency properties for other widgets.
    - Automatic config keys now require an ID name.
* Fix "child_insert" layouts when the children end-up having a single full widget and other non-widget nodes.
* Add `TextInput::placeholder`.
    - Add `TextInput::placeholder_txt`.
* Add `Container::child_under/over`.
    - Add `ChildInsert::Under/Over`.
* Add `zng::text_input::SearchStyle`.
* **Breaking** Refactored `zng::icon::material*` modules and `zng-wgt-material-icons`.
    - Removed consts for each icon.
    - Modules renamed to `zng::icon::material::*`.
    - Now uses a `phf` map from string names.
        - To convert an old const name, lowercase + replace '_' with '-' and strip 'N' prefix if the next char is a number.
          Example: `N1K_PLUS` -> `"1k-plus"`.
    - Now registers `ICONS` for each name.
* **Breaking** Moved `CommandIconExt` from `zng-wgt-text` to `zng-wgt`.
* `Icon!` now auto-sizes by default.
* Add `zng::widget::ICONS`.
* Add `zng::widget::WeakWidgetFn`.
* Add `zng::widget::EDITORS`.
* Add `dyn AnyConfig::get_raw_serde_bidi`.
* Add `AnyVarValue::eq_any`.
* Add `zng::config::settings`.

# 0.9.1

* Sanitize file names in `cargo zng new`.
    - Also add `f-key-f` and `f-Key-f` for templates to interpolate sanitized file names.
* Fix `cargo zng new` values cleanup.
* Add more :case conversion functions in `.zr-rp`.
    - Add alternative longer names for all cases.
    - Add `:clean` that only applies cleanup.
    - Add `:f` or `:file` that sanitizes for file name.
* Support multiple :case functions in `.zr-rp`.
    - Pipe separator, `:T|f` applies `:Title` them `:file`.

# 0.9.0

* **Breaking** Remove `L10N.load_exe_dir`, use `zng::env::res` with `L10N.load_dir`. 
* **Breaking** `.zr-rp` now trims the values.
* **Breaking** `.zr-rp` now cleans the values for some cases.
* Fix `WINDOW.position().set` not moving the window.
* Add `ZR_LICENSE` in `cargo zng res`.
* **Breaking** Add `zng::env::About::license`.
* Implement (de)serialize for `zng::env::About`.
* **Breaking** `.zng-template` moved to `.zng-template/keys`.
* **Breaking** `.zng-template-ignore` moved to `.zng-template/ignore`.
* Add `.zng-template/post`, an optional post template generation script or crate to run.
* `.zr-rp` now can read files using `${<file}`.
* `.zr-rp` now can read stdout of bash script lines using `${!cmd}`.
* **Breaking** `.zr-rp` now requires the colon in `:?else`.
* **Breaking** `.zr-rp` `:?else` is now only used if the source cannot be read or is not set. Empty values are valid.
* Fix cargo zng res not showing tools progress prints.
* Fix crash handler attaching to other non-app processes.
* Fix `.zr-copy` not merging folders.
* **Breaking** `.zr-sh` now automatically runs with `set -e`.
* `.zr-sh` now runs in `bash` if it is present, fallbacks to `sh`.
* **Breaking** Change default `zng::env::res` for Linux to `../share/{executable-name}`.
* **Breaking** Replace dir definition files in `zng::env` 
    - From `.zng_res_dir` to `.res-dir`.
    - From `zng_config_dir` to `config-dir`.
    - From `zng_cache_dir` to `cache-dir`.
    - Relative dirs are now resolved from where the file is defined.
* **Breaking** Remove deprecated "APP.about" and related types and macro.

# 0.8.2

* Implement some system config reading for macOS.
* Add `aarch64-pc-windows-msvc` view_prebuilt.
    - Without AVIF, not tested.
* Fix view_prebuilt in `x86_64-apple-darwin`.
* Fix `cargo zng res` in non-workspace crates.
* Fix zr-glob not printing copied paths in subdirectories.

# 0.8.1

* Fix align of search box in the Inspector window.
* Fix `l10n!` interpolation of non-var values.
* Allow missing authors field in `zng_env::About::parse_manifest`.
* Fix `cargo zng res` not finding any metadata.

# 0.8.0

* **Breaking** `get_font_use` now gets font references, not just names.
* Add `ZNG_NO_CRASH_HANDLER` env var to easily disable crash handler for special runs like for a debugger.
* Add `CrashConfig::no_crash_handler` for custom crash handler disabling.
* Add `zng::app::print_tracing_filter`.
* **Breaking** `cargo zng res` defaults changed from `assets` to `res`.
* **Breaking** Remove `FullLocalContext`, a type that is from an old version of the context API.
    - The type cannot be constructed, so this has no actual impact.
* [Updated Webrender](https://github.com/zng-ui/zng-webrender/pull/1)
* Fix unbalanced HTML text style tags in `Markdown!` leaking outside of their block.

# 0.7.1

* Fix integrated/dedicated render mode on Ubuntu.
* Fix build of zng-view-* without `"ipc"` feature.
* Prebuilt view-process now uses the same tracing context as the app-process.
    - Note that the tracing context must be set before `run_same_process`.
* Fix "GLXBadWindow" fatal error on Ubuntu.
* Fix ComboStyle arrow icon on Ubuntu.
* Now does not capture view-process stdout/err, inherits stdio from app-process.
* Fix view-process getting killed before exit request can finish.
* Fix windows not opening maximized in X11.
* Fix bold default UI font on Ubuntu.
* Fix multiple hot-reload bugs, now is tested on Windows and Ubuntu.
* **Breaking** Remove `crash_handler` feature from defaults of `zng-app`.
    - The feature ended-up activated by the numerous crates that depend on `zng-app`.
    - This is only a breaking change for direct dependents.

# 0.7.0

* Add `zng::env::on_process_start!` to inject custom code in `zng::env::init!`.
* Add `zng::env::on_process_exit` to register a handler for process exit.
* Add `zng::env::exit` to collaboratively exit the process.
* Add `zng::app::on_app_start` to register a handler to be called when the `APP` context starts.
* Implement `From<Txt>` for `std::ffi::OsString`.
* Add `KeyLocation`.
* Fix numpad shortcuts.
* **Breaking** Remove `zng_view::init`, `zng_view_prebuilt::init`, `zng::view_process::default::init`, `zng::view_process::prebuilt::init`.
    - Only `zng::env::init!()` needs to be called to setup the view-process.
* **Breaking** Remove `zng_view::extensions::ViewExtensions::new`.
    - Now use `zng_view::view_process_extension!` to declare.
* **Breaking** `zng_view_api::Controller::start` now requires the exe path and supports optional env variables to set.
    - This only affects custom view-process implementers.
* **Breaking** New default `zng::env::res`, was `./assets` now is `./res`.
* **Breaking** Renamed `zng_view_prebuilt::ViewLib::init` to `view_process_main`.
* **Breaking** Remove `is_single_instance`, `single_instance`, `single_instance_named`.
    - Single instance now enabled automatically just by setting `feature="single_instance"`.
* **Breaking** Add name requirement for `zng::task::ipc` workers.
    - Workers are no longer limited to a single entry with an enum switch.
    - Use `zng::env::on_process_start!` to declare the worker entry anywhere.
* **Breaking** Remove `zng::app::crash_handler::init` and `CrashConfig::new`.
    - Use `zng::app::crash_handler::crash_handler_config` to config.
* **Breaking** Methods of `HeadlessAppKeyboardExt` now require key location.

# 0.6.2

* Add `log` support in hot reloaded dylib.
* Add `cargo-zng`, a Cargo extension for managing Zng projects.
    - This replaces `zng-l10n-scraper` that is now deprecated and deleted.
    - See `cargo zng l10n --help` for its replacement.
* Add `zng-env` and `zng::env` as an API to get external directories and files associated with the installed process.
* Add `zng::hot_reload::{lazy_static, lazy_static_init}`. Very useful for implementing "zng-env" like functions.
* Implement `FromStr` for `zng::l10n::Langs`.
* `Lang` now parses empty strings as `und`.
* Fix `IMAGES.from_data` never loading in headless apps.
* Fix `Img::copy_pixels`.
* Fix `view_process::default::run_same_process` exit in headless runs.
* Fix `AutoGrowMode::rows` actually enabling Columns auto grow.
* Fix "unsafe precondition(s) violated" issue ([#242](https://github.com/zng-ui/zng/issues/242)).

# 0.6.1

* Add more hot reload `BuildArgs` helpers.
* Change default hot reload rebuilder to first try env var `"ZNG_HOT_RELOAD_REBUILDER"`.
    - This feature is used in the `zng-template`, releasing soon.
* Fix `tracing` in hot reloaded dylib.

# 0.6.0

* **Breaking** Remove deprecated `NilAnimationObserver`.
* Fix release build of `zng-wgt-scroll` running out of memory. (#203)
* Implement hot reloading UI nodes.
    - Add `zng-ext-hot-reload` and `zng-ext-hot-reload-proc-macros`.
    - Add `zng::hot_reload`.
    - Add `feature="hot_reload"` in `zng` and `zng-unique-id`.
    - Add `hot_reload` example.
* Implemented VsCode snippets for common Zng macros, see [`zng.code-snippets`].
* Fix view-process cleanup when app-process panics on init.
* **Breaking** Remove all `Static{Id}` unique ID static types.
    - Use `static_id!` to declare static IDs, the new way is compatible with hot reloading.
    - Removed `StaticWindowId`, `StaticMonitorId`, `StaticPropertyId`, `StaticAppId`, `StaticWidgetId`, `StaticDeviceId`, `StaticStateId`,  `StaticCommandMetaVarId`, `StaticSpatialFrameId`.
* Implemented equality/hash for `zng::task::SignalOnce`.
* Breaking `Window::on_close` now has args type `WindowCloseArgs`.
    - Add `on_pre_window_close` and `on_window_close`.
* Fix headless windows not receiving close events on app exit request.
* Add `std::env::consts::OS` to crash error.
* **Breaking** Refactored multiple system config variables to allow app override.
  - `VARS.animations_enabled` now is read-write. Added `VARS.sys_animations_enabled` read-only variable that tracks the system config.
  - `KEYBOARD.repeat_config` now is read-write. Added `KEYBOARD.sys_repeat_config`.
  - `KEYBOARD.caret_animation_config` now is read-write. Added `KEYBOARD.sys_caret_animation_config`.
  - `MOUSE.multi_click_config` now is read-write. Added `MOUSE.sys_multi_click_config`.
  - `TOUCH.touch_config` now is read-write. Added `TOUCH.sys_touch_config`.

[`zng.code-snippets`]: .vscode/zng.code-snippets

# 0.5.1

* Add `diagnostic::on_unimplemented` notes for multiple traits.
* Add `auto_scroll` in the `Scroll!` widget, enabled by default.
* Add `CaptureFilter` helper constructors.
* Add `LocalContext::extend`.
* Add `SCROLL.context_values_set`.
* Fix `WidgetInfo::new_interaction_path` always detecting change.
* Improve iterators in `InteractionPath`, `interaction_path` and `zip` are now double ended and exact sized.
* Add `ZOOM_TO_FIT_CMD`.
    - The `CTRL+'0'` shortcut is now used for this command, not `ZOOM_RESET_CMD`.
* Deprecate `NilAnimationObserver`, use `()` now.
* Add `ForceAnimationController` to force important animations to run when animations are disabled on the system.
* Fix crash handler passing app name twice as command line arguments.
* **Breaking** Implemented new syntax for the localization scrapper to separate standalone notes per file:
    - `// l10n-file-### {note}` only adds the note to the `template/file.ftl`.
    - `// l10n-*-### {note}` adds the note to all files that match the glob pattern (`template/*.ftl`).
    - The old syntax `// l10n-### {note}` is still supported, but now it is equivalent to `// l10n--###` that
      matches the default `template.ftl` file only.
    - Note that this is only a breaking change for dependents of `zng-l10n-scraper`. Normal users (cargo install)
      must update the tool to scrap using the new syntax, comments with the new file pattern matcher are ignored
      by older scrappers.

# 0.5.0

* Add `OPEN_TITLE_BAR_CONTEXT_MENU_CMD` for windows.
* Add `DRAG_MOVE_RESIZE_CMD` for windows.
* **Breaking** View API changes:
    - Add `open_title_bar_context_menu`.
    - Rename `close_window` to `close`.
    - Rename `focus_window` to `focus`.
    - Add `set_enabled_buttons`.
    - Add `set_system_shutdown_warn`.
    - Note that this is only a breaking change for direct dependents of `zng-view-api`.
* Better "custom chrome" example in `examples/window.rs`.
* Add `OPEN_TITLE_BAR_CONTEXT_MENU_CMD` to window API.
* Fix `WIDGET.border().offsets()` not including the innermost border offset.
* Add `WindowVars::enabled_buttons` to window API.
* Add `WindowVars::system_shutdown_warn` to window API.
* **Breaking** Fix when/property assign expansion order.
    - When blocks now expand in the same declaration order, before they always expanded after all property assigns.
```rust
// code like this incorrectly builds in v0.4:
fn version_0_4() -> impl UiNode {
    let can_move = var(true);
    Container! {
        when *#{can_move} {
            mouse::cursor = mouse::CursorIcon::Move;
        }
        mouse::on_mouse_down = hn!(can_move, |_| {
            let _use = &can_move;
        });
    }
}
// now in v0.5 the value must be cloned before the last move:
fn version_0_5() -> impl UiNode {
    let can_move = var(true);
    Container! {
        when *#{can_move.clone()} {
            mouse::cursor = mouse::CursorIcon::Move;
        }
        mouse::on_mouse_down = hn!(|_| {
            let _use = &can_move;
        });
    }
}
```
* **Breaking** Rename `VarCapabilities` to `VarCapability`.
* **Breaking** Add window extension API in `zng-view`.
    - Add `ViewExtension::window`.
    - Add `OpenGlContext` and replace the `gl` fields with `context` in multiple extension API args.
    - Rename `is_config_only` to `is_init_only`.
    - Note that this is only a breaking change for direct dependents of `zng-view`.
    - Rename `ViewRenderExtensionError` to `ViewExtensionError`.
* Add window reference to args for `RendererExtension` when possible.
* Fix `zng::view_process::default::run_same_process` not propagating app panics.
* Add `WindowCloseRequestedArgs::headed/headless`.
* **Breaking** Fix tab nav when a focus scope with `FocusScopeOnFocus::LastFocused` is a child of
  another scope with `TabNav::Cycle`.
    - Breaking change has minimal impact:
        - Added input in `WidgetFocusInfo::on_focus_scope_move`.
        - Removed `FocusChangedCause::is_prev_request`.
* Add `FocusChangedCause::request_target` helper method.
* Add `WidgetPath::parent_id` helper method.
* Fix auto scroll to focused issues:
    - When the focused child does not subscribe to focus change events.
    - Scrolling when large widget is already visible.
    - Scrolling again to same widget when focus change event did not represent a widget change.
* Add `WidgetInfo::spatial_bounds`.
* Fix directional navigation cycling only inside viewport now full spatial bounds of scopes.
* Add better conversions for `CommandScope`. You can now scope on named widgets directly, `FOO_CMD.scoped("bar-wgt")`.
* Add `ContextualizedVar::new_value`.
* **Breaking** `SCROLL.scroll_*` methods now return contextual vars, not values.
* Fix panic on window move in Wayland.
* Fix minimize command removing maximized state from restore.
* Fix issue when parent widget's cursor can override child's cursor when the parent cursor var updates.
* **Breaking** Remove the `cursor_img` property and window var.
* **Breaking** The `cursor` property now has input type `CursorSource`.
    - Note that the `CursorIcon` type converts to `CursorSource`.
* Implement custom cursor images in the default view.

# 0.4.0

* Panics in `task::respond` are now resumed in the response var modify closure.
* Add `task::ipc` module, for running tasks in worker processes.
* **Breaking:** Remove `"bytemuck"` feature from `zng-unique-id`.
    - Now must use `impl_unique_id_bytemuck!` to generate the impls.
    - Note that this is only a breaking change for direct dependents of `zng-unique-id`.
* Add single app-process instance mode.
    - Adds `zng-ext-single-instance` crate re-exported in `zng::app` when non-default 
      Cargo feature `"single_instance"` is enabled.
* Implement `AsRef<std::path::Path>` for `Txt`.
* Implement `AsRef<std::ffi::OsStr>` for `Txt`.
* Add app-process crash handler.
    - Adds `zng::app::crash_handler`.
    - Can be used to easily implement crash reporting, stacktrace and minidump 
      collection, app restart on crash.
    - Call `zng::app::crash_handler::init_debug()` to quickly setup panic and minidump collection.
* Fix view-process kill by user not working after respawn.
* Fix view-process assuming any signal kill was requested by the user.
* Fix potential issue retrieving current_exe trough symbolic links.
* Fix view-process panic message.
* Add `APP.about`.
* Fix `AnsiText!` not resetting style.
* `Markdown!` widget now uses `AnsiText!` for ```console code block.
* Fix `auto_size` not using the min/max_size constraints.
* **Breaking:** Change return type of `SCROLL.vertical_offset`, `SCROLL.horizontal_offset` and `SCROLL.zoom_scale`.
    - Changed only from `ReadOnlyContextVar<Factor>` to `ContextVar<Factor>` so it has minimal impact.
* Add `vertical_offset`, `horizontal_offset` and `zoom_scale` properties in `Scroll!`.
    - Users should prefer using scroll commands over these properties, but they are useful for implementing features
      like binding two side-by-side scrolls, saving scroll state.

# 0.3.4

* Add Cargo feature documentation in each crate `README.md` and `lib.rs` docs.
* Add Screenshot function to the Inspector window.
* Fix `formatx!` causing futures to not be Send+Sync.
* `UiTask` now logs a warning if dropped while pending.
* Add `UiTask::cancel` to drop a pending task without logging a warning.
* Fix `WINDOWS.frame_image` capture with multiple windows capturing pixels from the wrong window.
* Fix `WINDOWS.frame_image` var not updating on load or error.
* Fix cursor not resetting on widget deinit.
* Add missing `zng::app::test_log`.
* **Breaking:** View API accessibility updates.
    - Added `Event::AccessDeinit`, access can now be disabled by the system.
    - Removed `WindowRequest::access_root`, no longer needed.
    - Note that this is only a breaking change for direct dependents of `zng-view-api`.
* Fix many doc broken links.

# 0.3.3

* Fix `zng-tp-licenses` build in docs.rs.
* You can now suppress license collection on build by setting `"ZNG_TP_LICENSES=false`.

# 0.3.2

* Fix docs.rs build for `zng` and `zng-wgt-material-icons`.
* Add AVIF support in prebuilt view.
* Implement prebuilt compression, prebuilt now depends on `tar`.
* Implement `PartialOrd, Ord` for `Txt`.
* Add crate `zng-tp-licenses` for collecting and bundling licenses.
* Add `third_party_licenses` on view API that provides prebuilt bundled licenses.
* Add `zng::third_party` with service and types for aggregating third party license info.
    - Includes a default impl of `OPEN_LICENSES_CMD` that shows bundled licenses.

# 0.3.0

* **Breaking:** Fix typos in public function names, struct members and enum variants.
* Fix cfg features not enabling because of typos.

# 0.2.5

* Fix docs.rs build for `zng-view-prebuilt`, `zng-app`, `zng-wgt`.
* Unlock `cc` dependency version.
* Remove crate features auto generated for optional dependencies.
* Add `zng::app::print_tracing`.
* In debug builds, prints info, warn and error tracing events if no tracing subscriber is set before the first call to `APP.defaults` or
`APP.minimal`.

# 0.2.4

* Fix `zng` README not showing in crates.io.

# 0.2.3

* Change docs website.

# 0.2.2

* Fix `"zng-ext-font"` standalone build.

# 0.2.1

* Fix build with feature `"view"`.

# 0.2.0

* Crates published, only newer changes are logged.<|MERGE_RESOLUTION|>--- conflicted
+++ resolved
@@ -1,6 +1,5 @@
 # Unreleased
 
-<<<<<<< HEAD
 * **Breaking** `FileDialogFilters::push_filter` now accepts any `IntoIterator<Item=str>`.
 
 * Better runtime info about supported image formats.
@@ -10,10 +9,9 @@
     - **Breaking** Unified view-process API capabilities info into a single struct.
 
 * Fix `ImageVar` updates not propagating in some complex bindings.
-=======
+
 * Fix `cargo zng l10n --clean-template` removing custom template localization files.
 * Fix `cargo zng l10n` not including entries of local dependencies targeting the same localization file.
->>>>>>> 99a0929d
 
 * Add support for multi entry image containers.
     - Added `Img::entries` and related methods.
