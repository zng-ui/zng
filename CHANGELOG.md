--- conflicted
+++ resolved
@@ -1,14 +1,11 @@
 # Unpublished
 
-<<<<<<< HEAD
 * **Breaking** Remove deprecated "APP.about" and related types and macro.
-=======
 * **Breaking** Replace dir definition files in `zng::env` 
     - From `.zng_res_dir` to `.res-dir`.
     - From `zng_config_dir` to `config-dir`.
     - From `zng_cache_dir` to `cache-dir`.
     - Relative dirs are now resolved from where the file is defined.
->>>>>>> 7607b846
 
 # 0.8.2
 
