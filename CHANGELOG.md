--- conflicted
+++ resolved
@@ -1,10 +1,7 @@
 # Unreleased
 
-<<<<<<< HEAD
 * Add `zng::text::txt` standalone property. It sets the child node of the widget to `Text!`.
-=======
 * Better `SettingsEditor!` screen when no item matches search.
->>>>>>> 23614497
 * Change `presenter` and `presenter_opt` nodes to become the inner node if it is an widget.
 * Fix `force_size` layout causing an error log.
 * Fix `Scroll!` child alignment fill. Remove non standard layout, now only applies in dimensions without scrolling.
