--- conflicted
+++ resolved
@@ -1,11 +1,8 @@
 # Unreleased
 
-<<<<<<< HEAD
-=======
 * **Breaking** Length units `max`, `min` and `abs` now take by value.
 * Fix memory leak in `Var::flat_map_vec` when the returned item var is a retained clone.
 
->>>>>>> 98ab1dd3
 * **Breaking** `FileDialogFilters::push_filter` now accepts any `IntoIterator<Item=str>`.
 
 * Better runtime info about supported image formats.
