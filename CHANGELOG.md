--- conflicted
+++ resolved
@@ -1,12 +1,7 @@
 # Unreleased
 
-<<<<<<< HEAD
 * Add functions `all`, `all_ok`, `all_some`, `any`, `any_ok`, `any_some` in `zng::task`. These functions are dynamic versions of the
-macros of the same name.
 * Task macros `all!`, `all_ok!`, `all_some!`, `any!`, `any_ok!` and `any_some` now accept `IntoFuture` inputs.
-=======
-* Fix rustsec adivisory warning by replacing `paste` dependency with the new maintained `pastey` crate. 
->>>>>>> fba974b2
 
 # 0.14.0
 
