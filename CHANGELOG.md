--- conflicted
+++ resolved
@@ -1,11 +1,8 @@
 # Unreleased
 
-<<<<<<< HEAD
 * Fix default UI font in Apple systems.
-=======
 * **Breaking** Update webrender dependency.
     - Note that this is only a breaking change for direct dependents of `zng-view` extensions API.
->>>>>>> 1292a2b6
 * Fix `--clean-deps` in `cargo zng l10n`.
 * Implement `--verbose` for `cargo zng l10n`.
 
