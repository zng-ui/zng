--- conflicted
+++ resolved
@@ -1,11 +1,8 @@
 # Unreleased
 
-<<<<<<< HEAD
 * Add `LAYERS_INSERT_CMD` for inserting layer widgets from outside the window context.
 * Add `LAYERS_REMOVE_CMD` for removing layer widgets from outside the window context.
-=======
 * Fix `cargo zng fmt` of widgets with multi value property assigns.
->>>>>>> 57bb6336
 
 # 0.11.3
 
