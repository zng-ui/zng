# Unpublished

* Add `diagnostic::on_unimplemented` notes for multiple traits.
<<<<<<< HEAD
* Add `auto_scroll` in the `Scroll!` widget, enabled by default.
* Add `CaptureFilter` helper constructors.
* Add `LocalContext::extend`.
* Add `SCROLL.context_values_set`.
=======
* Fix `WidgetInfo::new_interaction_path` always detecting change.
* Improve iterators in `InteractionPath`, `interaction_path` and `zip` are now double ended and exact sized.
>>>>>>> ca5a3ae1

# 0.5.0

* Add `OPEN_TITLE_BAR_CONTEXT_MENU_CMD` for windows.
* Add `DRAG_MOVE_RESIZE_CMD` for windows.
* **Breaking** View API changes:
    - Add `open_title_bar_context_menu`.
    - Rename `close_window` to `close`.
    - Rename `focus_window` to `focus`.
    - Add `set_enabled_buttons`.
    - Add `set_system_shutdown_warn`.
    - Note that this is only a breaking change for direct dependents of `zng-view-api`.
* Better "custom chrome" example in `examples/window.rs`.
* Add `OPEN_TITLE_BAR_CONTEXT_MENU_CMD` to window API.
* Fix `WIDGET.border().offsets()` not including the innermost border offset.
* Add `WindowVars::enabled_buttons` to window API.
* Add `WindowVars::system_shutdown_warn` to window API.
* **Breaking** Fix when/property assign expansion order.
    - When blocks now expand in the same declaration order, before they always expanded after all property assigns.
```rust
// code like this incorrectly builds in v0.4:
fn version_0_4() -> impl UiNode {
    let can_move = var(true);
    Container! {
        when *#{can_move} {
            mouse::cursor = mouse::CursorIcon::Move;
        }
        mouse::on_mouse_down = hn!(can_move, |_| {
            let _use = &can_move;
        });
    }
}
// now in v0.5 the value must be cloned before the last move:
fn version_0_5() -> impl UiNode {
    let can_move = var(true);
    Container! {
        when *#{can_move.clone()} {
            mouse::cursor = mouse::CursorIcon::Move;
        }
        mouse::on_mouse_down = hn!(|_| {
            let _use = &can_move;
        });
    }
}
```
* **Breaking** Rename `VarCapabilities` to `VarCapability`.
* **Breaking** Add window extension API in `zng-view`.
    - Add `ViewExtension::window`.
    - Add `OpenGlContext` and replace the `gl` fields with `context` in multiple extension API args.
    - Rename `is_config_only` to `is_init_only`.
    - Note that this is only a breaking change for direct dependents of `zng-view`.
    - Rename `ViewRenderExtensionError` to `ViewExtensionError`.
* Add window reference to args for `RendererExtension` when possible.
* Fix `zng::view_process::default::run_same_process` not propagating app panics.
* Add `WindowCloseRequestedArgs::headed/headless`.
* **Breaking** Fix tab nav when a focus scope with `FocusScopeOnFocus::LastFocused` is a child of
  another scope with `TabNav::Cycle`.
    - Breaking change has minimal impact:
        - Added input in `WidgetFocusInfo::on_focus_scope_move`.
        - Removed `FocusChangedCause::is_prev_request`.
* Add `FocusChangedCause::request_target` helper method.
* Add `WidgetPath::parent_id` helper method.
* Fix auto scroll to focused issues:
    - When the focused child does not subscribe to focus change events.
    - Scrolling when large widget is already visible.
    - Scrolling again to same widget when focus change event did not represent a widget change.
* Add `WidgetInfo::spatial_bounds`.
* Fix directional navigation cycling only inside viewport now full spatial bounds of scopes.
* Add better conversions for `CommandScope`. You can now scope on named widgets directly, `FOO_CMD.scoped("bar-wgt")`.
* Add `ContextualizedVar::new_value`.
* **Breaking** `SCROLL.scroll_*` methods now return contextual vars, not values.
* Fix panic on window move in Wayland.
* Fix minimize command removing maximized state from restore.
* Fix issue when parent widget's cursor can override child's cursor when the parent cursor var updates.
* **Breaking** Remove the `cursor_img` property and window var.
* **Breaking** The `cursor` property now has input type `CursorSource`.
    - Note that the `CursorIcon` type converts to `CursorSource`.
* Implement custom cursor images in the default view.

# 0.4.0

* Panics in `task::respond` are now resumed in the response var modify closure.
* Add `task::ipc` module, for running tasks in worker processes.
* **Breaking:** Remove `"bytemuck"` feature from `zng-unique-id`.
    - Now must use `impl_unique_id_bytemuck!` to generate the impls.
    - Note that this is only a breaking change for direct dependents of `zng-unique-id`.
* Add single app-process instance mode.
    - Adds `zng-ext-single-instance` crate re-exported in `zng::app` when non-default 
      Cargo feature `"single_instance"` is enabled.
* Implement `AsRef<std::path::Path>` for `Txt`.
* Implement `AsRef<std::ffi::OsStr>` for `Txt`.
* Add app-process crash handler.
    - Adds `zng::app::crash_handler`.
    - Can be used to easily implement crash reporting, stacktrace and minidump 
      collection, app restart on crash.
    - Call `zng::app::crash_handler::init_debug()` to quickly setup panic and minidump collection.
* Fix view-process kill by user not working after respawn.
* Fix view-process assuming any signal kill was requested by the user.
* Fix potential issue retrieving current_exe trough symbolic links.
* Fix view-process panic message.
* Add `APP.about`.
* Fix `AnsiText!` not resetting style.
* `Markdown!` widget now uses `AnsiText!` for ```console code block.
* Fix `auto_size` not using the min/max_size constraints.
* **Breaking:** Change return type of `SCROLL.vertical_offset`, `SCROLL.horizontal_offset` and `SCROLL.zoom_scale`.
    - Changed only from `ReadOnlyContextVar<Factor>` to `ContextVar<Factor>` so it has minimal impact.
* Add `vertical_offset`, `horizontal_offset` and `zoom_scale` properties in `Scroll!`.
    - Users should prefer using scroll commands over these properties, but they are useful for implementing features
      like binding two side-by-side scrolls, saving scroll state.

# 0.3.4

* Add Cargo feature documentation in each crate `README.md` and `lib.rs` docs.
* Add Screenshot function to the Inspector window.
* Fix `formatx!` causing futures to not be Send+Sync.
* `UiTask` now logs a warning if dropped while pending.
* Add `UiTask::cancel` to drop a pending task without logging a warning.
* Fix `WINDOWS.frame_image` capture with multiple windows capturing pixels from the wrong window.
* Fix `WINDOWS.frame_image` var not updating on load or error.
* Fix cursor not resetting on widget deinit.
* Add missing `zng::app::test_log`.
* **Breaking:** View API accessibility updates.
    - Added `Event::AccessDeinit`, access can now be disabled by the system.
    - Removed `WindowRequest::access_root`, no longer needed.
    - Note that this is only a breaking change for direct dependents of `zng-view-api`.
* Fix many doc broken links.

# 0.3.3

* Fix `zng-tp-licenses` build in docs.rs.
* You can now suppress license collection on build by setting `"ZNG_TP_LICENSES=false`.

# 0.3.2

* Fix docs.rs build for `zng` and `zng-wgt-material-icons`.
* Add AVIF support in prebuilt view.
* Implement prebuilt compression, prebuilt now depends on `tar`.
* Implement `PartialOrd, Ord` for `Txt`.
* Add crate `zng-tp-licenses` for collecting and bundling licenses.
* Add `third_party_licenses` on view API that provides prebuilt bundled licenses.
* Add `zng::third_party` with service and types for aggregating third party license info.
    - Includes a default impl of `OPEN_LICENSES_CMD` that shows bundled licenses.

# 0.3.0

* **Breaking:** Fix typos in public function names, struct members and enum variants.
* Fix cfg features not enabling because of typos.

# 0.2.5

* Fix docs.rs build for `zng-view-prebuilt`, `zng-app`, `zng-wgt`.
* Unlock `cc` dependency version.
* Remove crate features auto generated for optional dependencies.
* Add `zng::app::print_tracing`.
* In debug builds, prints info, warn and error tracing events if no tracing subscriber is set before the first call to `APP.defaults` or
`APP.minimal`.

# 0.2.4

* Fix `zng` README not showing in crates.io.

# 0.2.3

* Change docs website.

# 0.2.2

* Fix `"zng-ext-font"` standalone build.

# 0.2.1

* Fix build with feature `"view"`.

# 0.2.0

* Crates published, only newer changes are logged.<|MERGE_RESOLUTION|>--- conflicted
+++ resolved
@@ -1,15 +1,12 @@
 # Unpublished
 
 * Add `diagnostic::on_unimplemented` notes for multiple traits.
-<<<<<<< HEAD
 * Add `auto_scroll` in the `Scroll!` widget, enabled by default.
 * Add `CaptureFilter` helper constructors.
 * Add `LocalContext::extend`.
 * Add `SCROLL.context_values_set`.
-=======
 * Fix `WidgetInfo::new_interaction_path` always detecting change.
 * Improve iterators in `InteractionPath`, `interaction_path` and `zip` are now double ended and exact sized.
->>>>>>> ca5a3ae1
 
 # 0.5.0
 
