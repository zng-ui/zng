--- conflicted
+++ resolved
@@ -1,12 +1,9 @@
 # Unreleased
 
-<<<<<<< HEAD
 * **Breaking** Remove `0.10.5` deprecated items.
-=======
 * Fix `FONTS` matching obsolete Type1 fonts when there is an OpenType alternative.
 * **Breaking** `FONTS.system_fonts` is now returns a `ResponseVar`.
 * **Breaking** Replaced harfbuzz backend, `font::Face::harfbuzz` and `font::Font::harfbuzz` are the new accessors.
->>>>>>> 138d6299
 
 # 0.10.5
 
