--- conflicted
+++ resolved
@@ -1,9 +1,6 @@
 # Unreleased
 
-<<<<<<< HEAD
-=======
 * Add missing `zng::event::AppCommandArgs`, command app level event handling is part of the surface API.
->>>>>>> 46efadae
 * Fix nested window render update flickering.
 * *Deprecated* Renamed `UiNodeVec` to `UiVec`, old name is now a deprecated type alias.
 * Fix focus not returning to main window after nested window closes.
