# Unreleased

<<<<<<< HEAD
* Add `LAYERS_INSERT_CMD` for inserting layer widgets from outside the window context.
* Add `LAYERS_REMOVE_CMD` for removing layer widgets from outside the window context.
=======
* Fix panic on old macOS (<11). Color scheme and accent is only supported >=11.
>>>>>>> 84cc2cc4
* Fix `cargo zng fmt` of widgets with multi value property assigns.

# 0.11.3

* Add `IS_MOBILE_VAR`, `is_mobile` and `force_mobile` context var and properties.
* Add `WindowVars::safe_padding` and implement it for Android.
* **Breaking** Add `WindowOpenData::safe_padding` and `WindowChanged::safe_padding` to the view API.
    - Note that this is only a breaking change for direct dependents of `zng-view-api` and `zng-app`.
* Fix text input moving caret on focus.
* Fix interactive caret touch causing loss of focus on the text input.
* Implemented keyboard support for Android (no IME).
* Add `--cfg=zng_view_image_has_avif` for `zng-view` to support building AVIF.
    - See [docs/avif-setup.md] for more details.
* `Markdown!` now supports definition lists.

# 0.11.2

* Implement initial `ColorScheme` for Android.
* Support `RUSTFLAGS` "deny warnings" in cargo zng.
* Warn when `.zr-copy` does not find the directory or file.
* Refactor `.zr-apk` to not require to be inside the staging dir.
* Refactor `Impl Future` parameters into `impl IntoFuture`. 
* Implement `IntoFuture for ResponseVar<T>`.
* Remove `.zr-apk` requirement of extension on the folder name.

# 0.11.1

* Add `zng::env::android_install_res` helper.
* Add `zng::env::android_external`.
* Add `zng_env::android_internal`.
* Add `zng::view_process::default::android`.
* Implement Android suspend/resume cycle using the existing "respawn" API.
* Add `APP.is_suspended` var.
* Add `VIEW_PROCESS_SUSPENDED_EVENT`.
* `VIEW_PROCESS_INITED_EVENT` now notifies a "respawn" on resume after suspension.
* **Breaking** Add `Event::Suspended`.
    - Note that this is only a breaking change for direct dependents of `zng-view-api`.
* Add `ViewExtension::suspended/resumed`.
* Implement system fonts query for Android.
* Implement conversions from `FontStyle`, `FontWeight` and  `FontStretch` to the `ttf-parser` equivalent types.
* Implement `PartialOrd, Ord` for `FontName`.
* Add `zng_view::platform`.
* Implemented Android `run_same_process` entry point.
* Fixed Android build errors.
* Fix gradient stops that mix positional stops with offset stops. 
* Fix build in platforms without `AtomicU64`.
* Fix `zng::env::bin` in Wasm builds.

# 0.11.0

* **Breaking** Remove `OutlineHintingOptions` and change `Font::outline` signature.
* **Breaking** Remove `FontFace::font_kit`, `Font::advance`, `Font::origin` and `Font::typographic_bounds`.
* Fix crash window summary tab when there are no localization resources.
* Replace `breakpad-handler` with `minidumper` + `crash-handler`.
    - This removes dependency on native breakpad, a common cause of compilation issues.
* Fix large rendered window icon resize.
* Fix Emoji color palette panic (Windows 11 Emoji).
* **Breaking** Remove `0.10.5` deprecated items.
* Fix `FONTS` matching obsolete Type1 fonts when there is an OpenType alternative.
* **Breaking** `FONTS.system_fonts` now returns a `ResponseVar`.
* **Breaking** Replaced harfbuzz backend, `font::Face::harfbuzz` and `font::Font::harfbuzz` are the new accessors.
* The `"wasm-unknown-unknown"` target now compiles without error.
    - `zng::time` works.
    - `zng::env::on_process_start!` and `init!` works with a small JS setup requirement.
    - `zng::app::print_tracing` and panics log to browser console.
    - View-process is **not implemented**, only headless without renderer apps can run on this release.
    - Unfortunately many dependencies compile without actually supporting Wasm and panic during runtime, these will be fixed gradually.

# 0.10.5

* Add `cargo zng fmt` that formats normal code with `cargo fmt` + Zng and other macros.
    - See [`cargo-zng/README.md`](./crates/cargo-zng/README.md#fmt) for details on IDE integration.
* Fix named `Align` deserialization from human readable formats.
* Fix `SelectableText!` shorthand syntax.
* Fix layer `AnchorSize::Window` not filling the window space by default.
* Fix `ContextCapture::NoCapture` excluding popup config.
* Add `ResponseVar::map_response`.
* Add `Dialog!` widget, `DIALOG` service and related types.
* *Deprecated* `http::get_text`, ` http::Client::get_text` and `Var::get_text`.
    - Renamed to `get_txt`.
* *Deprecated* `zng::window::native_dialog` module.
    - The new `zng::dialog` is the new surface API for all dialogs.
    - The underlying native dialogs will not be removed, just the surface API.

# 0.10.4

* `DInstant` addition now also saturates like subtraction.
    - Fixes crash in systems without caret blink animation.
* Add `return_focus_on_deinit`.
* Add a copy button to the markdown links popup.
* Add warning for slow event handlers in debug builds.
* Add in memory "clipboard" for headless tests that use `CLIPBOARD`.
* Fix `tooltip` showing instead of `disabled_tooltip` in contexts that disable the widget after a slight delay.
* Fix tooltip opened by `ACCESS.show_tooltip` closing immediately on mouse leave.

# 0.10.3

* Fix view-process sometimes never connecting in slow machines.
* Fix `#.#.#-local` localization not matching the app resources.

# 0.10.2

* Localization now scraps `#.#.#-local` workspace dependencies.
* Add `Var::hold`, `AnyVar::hold_any`.
* Add `AnyVar::perm`, `VARS::perm`.

# 0.10.1

* Fix race condition in command metadata init when parallel widgets read the same metadata.
* Fix `cargo zng l10n` not generating a .gitignore file for deps.
* Implement serialization for l10n types.

# 0.10.0

* **Breaking** Removed support for `{lang}.ftl` localization files, now is named `{lang}/_.ftl`.
* **Breaking** Removed `L10N.localized_message`, use `L10N.message(..).build_for(lang)`.
* **Breaking** `cargo zng l10n` CLI refactor.
    - Now requires arg name for input and output.
    - Pseudo arg values now define a dir and lang to generate pseudo from.
* Add `cargo zng l10n --package/--manifest-path` for scrapping from lib crates for publishing.
* Fix localization scrapper only adding section comments to main file.
* Add localization helper for commands.
    - Set `l10n!: true` in `command!` declarations to localize metadata.
    - Use `cargo zng l10n` to scrap metadata.
* **Breaking** Use HashSet for `EVENTS.commands`.
* Impl `std::hash::Hash` for `AppLocal<T>`, `AnyEvent` and `Command`.
* Add `zng::button::PrimaryStyle`.
* **Breaking** View API now groups color scheme with a new accent color config.
* **Breaking** Refactored "color pair".
    - Now named `LightDark`.
    - Removed helper methods for declaring vars, now `IntoVar<Rgba> for LightDark` is contextual.
    - Add `light_dark` helper function and `LightDarkVarExt` helper methods.
* **Breaking** Removed `BASE_COLORS_CAR` form specific widgets, now use the unified `zng::color::BASE_COLOR_VAR`.
* Add `TextEditOp::clear`.
* Add `button::LightStyle!()` and `toggle::LightStyle!()`.
* Fix when expr not recognized.
* Fix `WINDOWS.is_loading`.
* Add `WINDOWS.wait_loaded`.
* **Breaking** Refactored `Button::cmd_param` to accept any type var.
* Fix `SelectionBy::Mouse` never being set on mouse selection.
* Add auto-selection on click, when the action does not disrupt the user.
* **Breaking** Refactored `AutoSelection` into bitflags that implement more features.
* Add  `CONFIG.insert`.
* **BReaking** `Config::get` and `AnyConfig::get_raw` now also receives an `insert` boolean.
* **Breaking** `CONFIG.get` and `Config::get` now receive a default value, not a closure.
    - The closure was immediately evaluated by most config backends.
* **Breaking** Refactored `zng_wgt_window::SaveState`.
    - Is now in `zng::config::SaveState`.
    - Does not define window load wait time.
        - A new `Window::config_block_window_load` property handles blocking for all configs on window.
    - Add `zng::config::save_state_node` helper for declaring state persistency properties for other widgets.
    - Automatic config keys now require an ID name.
* Fix "child_insert" layouts when the children end-up having a single full widget and other non-widget nodes.
* Add `TextInput::placeholder`.
    - Add `TextInput::placeholder_txt`.
* Add `Container::child_under/over`.
    - Add `ChildInsert::Under/Over`.
* Add `zng::text_input::SearchStyle`.
* **Breaking** Refactored `zng::icon::material*` modules and `zng-wgt-material-icons`.
    - Removed consts for each icon.
    - Modules renamed to `zng::icon::material::*`.
    - Now uses a `phf` map from string names.
        - To convert an old const name, lowercase + replace '_' with '-' and strip 'N' prefix if the next char is a number.
          Example: `N1K_PLUS` -> `"1k-plus"`.
    - Now registers `ICONS` for each name.
* **Breaking** Moved `CommandIconExt` from `zng-wgt-text` to `zng-wgt`.
* `Icon!` now auto-sizes by default.
* Add `zng::widget::ICONS`.
* Add `zng::widget::WeakWidgetFn`.
* Add `zng::widget::EDITORS`.
* Add `dyn AnyConfig::get_raw_serde_bidi`.
* Add `AnyVarValue::eq_any`.
* Add `zng::config::settings`.

# 0.9.1

* Sanitize file names in `cargo zng new`.
    - Also add `f-key-f` and `f-Key-f` for templates to interpolate sanitized file names.
* Fix `cargo zng new` values cleanup.
* Add more :case conversion functions in `.zr-rp`.
    - Add alternative longer names for all cases.
    - Add `:clean` that only applies cleanup.
    - Add `:f` or `:file` that sanitizes for file name.
* Support multiple :case functions in `.zr-rp`.
    - Pipe separator, `:T|f` applies `:Title` them `:file`.

# 0.9.0

* **Breaking** Remove `L10N.load_exe_dir`, use `zng::env::res` with `L10N.load_dir`. 
* **Breaking** `.zr-rp` now trims the values.
* **Breaking** `.zr-rp` now cleans the values for some cases.
* Fix `WINDOW.position().set` not moving the window.
* Add `ZR_LICENSE` in `cargo zng res`.
* **Breaking** Add `zng::env::About::license`.
* Implement (de)serialize for `zng::env::About`.
* **Breaking** `.zng-template` moved to `.zng-template/keys`.
* **Breaking** `.zng-template-ignore` moved to `.zng-template/ignore`.
* Add `.zng-template/post`, an optional post template generation script or crate to run.
* `.zr-rp` now can read files using `${<file}`.
* `.zr-rp` now can read stdout of bash script lines using `${!cmd}`.
* **Breaking** `.zr-rp` now requires the colon in `:?else`.
* **Breaking** `.zr-rp` `:?else` is now only used if the source cannot be read or is not set. Empty values are valid.
* Fix cargo zng res not showing tools progress prints.
* Fix crash handler attaching to other non-app processes.
* Fix `.zr-copy` not merging folders.
* **Breaking** `.zr-sh` now automatically runs with `set -e`.
* `.zr-sh` now runs in `bash` if it is present, fallbacks to `sh`.
* **Breaking** Change default `zng::env::res` for Linux to `../share/{executable-name}`.
* **Breaking** Replace dir definition files in `zng::env` 
    - From `.zng_res_dir` to `.res-dir`.
    - From `zng_config_dir` to `config-dir`.
    - From `zng_cache_dir` to `cache-dir`.
    - Relative dirs are now resolved from where the file is defined.
* **Breaking** Remove deprecated "APP.about" and related types and macro.

# 0.8.2

* Implement some system config reading for macOS.
* Add `aarch64-pc-windows-msvc` view_prebuilt.
    - Without AVIF, not tested.
* Fix view_prebuilt in `x86_64-apple-darwin`.
* Fix `cargo zng res` in non-workspace crates.
* Fix zr-glob not printing copied paths in subdirectories.

# 0.8.1

* Fix align of search box in the Inspector window.
* Fix `l10n!` interpolation of non-var values.
* Allow missing authors field in `zng_env::About::parse_manifest`.
* Fix `cargo zng res` not finding any metadata.

# 0.8.0

* **Breaking** `get_font_use` now gets font references, not just names.
* Add `ZNG_NO_CRASH_HANDLER` env var to easily disable crash handler for special runs like for a debugger.
* Add `CrashConfig::no_crash_handler` for custom crash handler disabling.
* Add `zng::app::print_tracing_filter`.
* **Breaking** `cargo zng res` defaults changed from `assets` to `res`.
* **Breaking** Remove `FullLocalContext`, a type that is from an old version of the context API.
    - The type cannot be constructed, so this has no actual impact.
* [Updated Webrender](https://github.com/zng-ui/zng-webrender/pull/1)
* Fix unbalanced HTML text style tags in `Markdown!` leaking outside of their block.

# 0.7.1

* Fix integrated/dedicated render mode on Ubuntu.
* Fix build of zng-view-* without `"ipc"` feature.
* Prebuilt view-process now uses the same tracing context as the app-process.
    - Note that the tracing context must be set before `run_same_process`.
* Fix "GLXBadWindow" fatal error on Ubuntu.
* Fix ComboStyle arrow icon on Ubuntu.
* Now does not capture view-process stdout/err, inherits stdio from app-process.
* Fix view-process getting killed before exit request can finish.
* Fix windows not opening maximized in X11.
* Fix bold default UI font on Ubuntu.
* Fix multiple hot-reload bugs, now is tested on Windows and Ubuntu.
* **Breaking** Remove `crash_handler` feature from defaults of `zng-app`.
    - The feature ended-up activated by the numerous crates that depend on `zng-app`.
    - This is only a breaking change for direct dependents.

# 0.7.0

* Add `zng::env::on_process_start!` to inject custom code in `zng::env::init!`.
* Add `zng::env::on_process_exit` to register a handler for process exit.
* Add `zng::env::exit` to collaboratively exit the process.
* Add `zng::app::on_app_start` to register a handler to be called when the `APP` context starts.
* Implement `From<Txt>` for `std::ffi::OsString`.
* Add `KeyLocation`.
* Fix numpad shortcuts.
* **Breaking** Remove `zng_view::init`, `zng_view_prebuilt::init`, `zng::view_process::default::init`, `zng::view_process::prebuilt::init`.
    - Only `zng::env::init!()` needs to be called to setup the view-process.
* **Breaking** Remove `zng_view::extensions::ViewExtensions::new`.
    - Now use `zng_view::view_process_extension!` to declare.
* **Breaking** `zng_view_api::Controller::start` now requires the exe path and supports optional env variables to set.
    - This only affects custom view-process implementers.
* **Breaking** New default `zng::env::res`, was `./assets` now is `./res`.
* **Breaking** Renamed `zng_view_prebuilt::ViewLib::init` to `view_process_main`.
* **Breaking** Remove `is_single_instance`, `single_instance`, `single_instance_named`.
    - Single instance now enabled automatically just by setting `feature="single_instance"`.
* **Breaking** Add name requirement for `zng::task::ipc` workers.
    - Workers are no longer limited to a single entry with an enum switch.
    - Use `zng::env::on_process_start!` to declare the worker entry anywhere.
* **Breaking** Remove `zng::app::crash_handler::init` and `CrashConfig::new`.
    - Use `zng::app::crash_handler::crash_handler_config` to config.
* **Breaking** Methods of `HeadlessAppKeyboardExt` now require key location.

# 0.6.2

* Add `log` support in hot reloaded dylib.
* Add `cargo-zng`, a Cargo extension for managing Zng projects.
    - This replaces `zng-l10n-scraper` that is now deprecated and deleted.
    - See `cargo zng l10n --help` for its replacement.
* Add `zng-env` and `zng::env` as an API to get external directories and files associated with the installed process.
* Add `zng::hot_reload::{lazy_static, lazy_static_init}`. Very useful for implementing "zng-env" like functions.
* Implement `FromStr` for `zng::l10n::Langs`.
* `Lang` now parses empty strings as `und`.
* Fix `IMAGES.from_data` never loading in headless apps.
* Fix `Img::copy_pixels`.
* Fix `view_process::default::run_same_process` exit in headless runs.
* Fix `AutoGrowMode::rows` actually enabling Columns auto grow.
* Fix "unsafe precondition(s) violated" issue ([#242](https://github.com/zng-ui/zng/issues/242)).

# 0.6.1

* Add more hot reload `BuildArgs` helpers.
* Change default hot reload rebuilder to first try env var `"ZNG_HOT_RELOAD_REBUILDER"`.
    - This feature is used in the `zng-template`, releasing soon.
* Fix `tracing` in hot reloaded dylib.

# 0.6.0

* **Breaking** Remove deprecated `NilAnimationObserver`.
* Fix release build of `zng-wgt-scroll` running out of memory. (#203)
* Implement hot reloading UI nodes.
    - Add `zng-ext-hot-reload` and `zng-ext-hot-reload-proc-macros`.
    - Add `zng::hot_reload`.
    - Add `feature="hot_reload"` in `zng` and `zng-unique-id`.
    - Add `hot_reload` example.
* Implemented VsCode snippets for common Zng macros, see [`zng.code-snippets`].
* Fix view-process cleanup when app-process panics on init.
* **Breaking** Remove all `Static{Id}` unique ID static types.
    - Use `static_id!` to declare static IDs, the new way is compatible with hot reloading.
    - Removed `StaticWindowId`, `StaticMonitorId`, `StaticPropertyId`, `StaticAppId`, `StaticWidgetId`, `StaticDeviceId`, `StaticStateId`,  `StaticCommandMetaVarId`, `StaticSpatialFrameId`.
* Implemented equality/hash for `zng::task::SignalOnce`.
* Breaking `Window::on_close` now has args type `WindowCloseArgs`.
    - Add `on_pre_window_close` and `on_window_close`.
* Fix headless windows not receiving close events on app exit request.
* Add `std::env::consts::OS` to crash error.
* **Breaking** Refactored multiple system config variables to allow app override.
  - `VARS.animations_enabled` now is read-write. Added `VARS.sys_animations_enabled` read-only variable that tracks the system config.
  - `KEYBOARD.repeat_config` now is read-write. Added `KEYBOARD.sys_repeat_config`.
  - `KEYBOARD.caret_animation_config` now is read-write. Added `KEYBOARD.sys_caret_animation_config`.
  - `MOUSE.multi_click_config` now is read-write. Added `MOUSE.sys_multi_click_config`.
  - `TOUCH.touch_config` now is read-write. Added `TOUCH.sys_touch_config`.

[`zng.code-snippets`]: .vscode/zng.code-snippets

# 0.5.1

* Add `diagnostic::on_unimplemented` notes for multiple traits.
* Add `auto_scroll` in the `Scroll!` widget, enabled by default.
* Add `CaptureFilter` helper constructors.
* Add `LocalContext::extend`.
* Add `SCROLL.context_values_set`.
* Fix `WidgetInfo::new_interaction_path` always detecting change.
* Improve iterators in `InteractionPath`, `interaction_path` and `zip` are now double ended and exact sized.
* Add `ZOOM_TO_FIT_CMD`.
    - The `CTRL+'0'` shortcut is now used for this command, not `ZOOM_RESET_CMD`.
* Deprecate `NilAnimationObserver`, use `()` now.
* Add `ForceAnimationController` to force important animations to run when animations are disabled on the system.
* Fix crash handler passing app name twice as command line arguments.
* **Breaking** Implemented new syntax for the localization scrapper to separate standalone notes per file:
    - `// l10n-file-### {note}` only adds the note to the `template/file.ftl`.
    - `// l10n-*-### {note}` adds the note to all files that match the glob pattern (`template/*.ftl`).
    - The old syntax `// l10n-### {note}` is still supported, but now it is equivalent to `// l10n--###` that
      matches the default `template.ftl` file only.
    - Note that this is only a breaking change for dependents of `zng-l10n-scraper`. Normal users (cargo install)
      must update the tool to scrap using the new syntax, comments with the new file pattern matcher are ignored
      by older scrappers.

# 0.5.0

* Add `OPEN_TITLE_BAR_CONTEXT_MENU_CMD` for windows.
* Add `DRAG_MOVE_RESIZE_CMD` for windows.
* **Breaking** View API changes:
    - Add `open_title_bar_context_menu`.
    - Rename `close_window` to `close`.
    - Rename `focus_window` to `focus`.
    - Add `set_enabled_buttons`.
    - Add `set_system_shutdown_warn`.
    - Note that this is only a breaking change for direct dependents of `zng-view-api`.
* Better "custom chrome" example in `examples/window.rs`.
* Add `OPEN_TITLE_BAR_CONTEXT_MENU_CMD` to window API.
* Fix `WIDGET.border().offsets()` not including the innermost border offset.
* Add `WindowVars::enabled_buttons` to window API.
* Add `WindowVars::system_shutdown_warn` to window API.
* **Breaking** Fix when/property assign expansion order.
    - When blocks now expand in the same declaration order, before they always expanded after all property assigns.
```rust
// code like this incorrectly builds in v0.4:
fn version_0_4() -> impl UiNode {
    let can_move = var(true);
    Container! {
        when *#{can_move} {
            mouse::cursor = mouse::CursorIcon::Move;
        }
        mouse::on_mouse_down = hn!(can_move, |_| {
            let _use = &can_move;
        });
    }
}
// now in v0.5 the value must be cloned before the last move:
fn version_0_5() -> impl UiNode {
    let can_move = var(true);
    Container! {
        when *#{can_move.clone()} {
            mouse::cursor = mouse::CursorIcon::Move;
        }
        mouse::on_mouse_down = hn!(|_| {
            let _use = &can_move;
        });
    }
}
```
* **Breaking** Rename `VarCapabilities` to `VarCapability`.
* **Breaking** Add window extension API in `zng-view`.
    - Add `ViewExtension::window`.
    - Add `OpenGlContext` and replace the `gl` fields with `context` in multiple extension API args.
    - Rename `is_config_only` to `is_init_only`.
    - Note that this is only a breaking change for direct dependents of `zng-view`.
    - Rename `ViewRenderExtensionError` to `ViewExtensionError`.
* Add window reference to args for `RendererExtension` when possible.
* Fix `zng::view_process::default::run_same_process` not propagating app panics.
* Add `WindowCloseRequestedArgs::headed/headless`.
* **Breaking** Fix tab nav when a focus scope with `FocusScopeOnFocus::LastFocused` is a child of
  another scope with `TabNav::Cycle`.
    - Breaking change has minimal impact:
        - Added input in `WidgetFocusInfo::on_focus_scope_move`.
        - Removed `FocusChangedCause::is_prev_request`.
* Add `FocusChangedCause::request_target` helper method.
* Add `WidgetPath::parent_id` helper method.
* Fix auto scroll to focused issues:
    - When the focused child does not subscribe to focus change events.
    - Scrolling when large widget is already visible.
    - Scrolling again to same widget when focus change event did not represent a widget change.
* Add `WidgetInfo::spatial_bounds`.
* Fix directional navigation cycling only inside viewport now full spatial bounds of scopes.
* Add better conversions for `CommandScope`. You can now scope on named widgets directly, `FOO_CMD.scoped("bar-wgt")`.
* Add `ContextualizedVar::new_value`.
* **Breaking** `SCROLL.scroll_*` methods now return contextual vars, not values.
* Fix panic on window move in Wayland.
* Fix minimize command removing maximized state from restore.
* Fix issue when parent widget's cursor can override child's cursor when the parent cursor var updates.
* **Breaking** Remove the `cursor_img` property and window var.
* **Breaking** The `cursor` property now has input type `CursorSource`.
    - Note that the `CursorIcon` type converts to `CursorSource`.
* Implement custom cursor images in the default view.

# 0.4.0

* Panics in `task::respond` are now resumed in the response var modify closure.
* Add `task::ipc` module, for running tasks in worker processes.
* **Breaking:** Remove `"bytemuck"` feature from `zng-unique-id`.
    - Now must use `impl_unique_id_bytemuck!` to generate the impls.
    - Note that this is only a breaking change for direct dependents of `zng-unique-id`.
* Add single app-process instance mode.
    - Adds `zng-ext-single-instance` crate re-exported in `zng::app` when non-default 
      Cargo feature `"single_instance"` is enabled.
* Implement `AsRef<std::path::Path>` for `Txt`.
* Implement `AsRef<std::ffi::OsStr>` for `Txt`.
* Add app-process crash handler.
    - Adds `zng::app::crash_handler`.
    - Can be used to easily implement crash reporting, stacktrace and minidump 
      collection, app restart on crash.
    - Call `zng::app::crash_handler::init_debug()` to quickly setup panic and minidump collection.
* Fix view-process kill by user not working after respawn.
* Fix view-process assuming any signal kill was requested by the user.
* Fix potential issue retrieving current_exe trough symbolic links.
* Fix view-process panic message.
* Add `APP.about`.
* Fix `AnsiText!` not resetting style.
* `Markdown!` widget now uses `AnsiText!` for ```console code block.
* Fix `auto_size` not using the min/max_size constraints.
* **Breaking:** Change return type of `SCROLL.vertical_offset`, `SCROLL.horizontal_offset` and `SCROLL.zoom_scale`.
    - Changed only from `ReadOnlyContextVar<Factor>` to `ContextVar<Factor>` so it has minimal impact.
* Add `vertical_offset`, `horizontal_offset` and `zoom_scale` properties in `Scroll!`.
    - Users should prefer using scroll commands over these properties, but they are useful for implementing features
      like binding two side-by-side scrolls, saving scroll state.

# 0.3.4

* Add Cargo feature documentation in each crate `README.md` and `lib.rs` docs.
* Add Screenshot function to the Inspector window.
* Fix `formatx!` causing futures to not be Send+Sync.
* `UiTask` now logs a warning if dropped while pending.
* Add `UiTask::cancel` to drop a pending task without logging a warning.
* Fix `WINDOWS.frame_image` capture with multiple windows capturing pixels from the wrong window.
* Fix `WINDOWS.frame_image` var not updating on load or error.
* Fix cursor not resetting on widget deinit.
* Add missing `zng::app::test_log`.
* **Breaking:** View API accessibility updates.
    - Added `Event::AccessDeinit`, access can now be disabled by the system.
    - Removed `WindowRequest::access_root`, no longer needed.
    - Note that this is only a breaking change for direct dependents of `zng-view-api`.
* Fix many doc broken links.

# 0.3.3

* Fix `zng-tp-licenses` build in docs.rs.
* You can now suppress license collection on build by setting `"ZNG_TP_LICENSES=false`.

# 0.3.2

* Fix docs.rs build for `zng` and `zng-wgt-material-icons`.
* Add AVIF support in prebuilt view.
* Implement prebuilt compression, prebuilt now depends on `tar`.
* Implement `PartialOrd, Ord` for `Txt`.
* Add crate `zng-tp-licenses` for collecting and bundling licenses.
* Add `third_party_licenses` on view API that provides prebuilt bundled licenses.
* Add `zng::third_party` with service and types for aggregating third party license info.
    - Includes a default impl of `OPEN_LICENSES_CMD` that shows bundled licenses.

# 0.3.0

* **Breaking:** Fix typos in public function names, struct members and enum variants.
* Fix cfg features not enabling because of typos.

# 0.2.5

* Fix docs.rs build for `zng-view-prebuilt`, `zng-app`, `zng-wgt`.
* Unlock `cc` dependency version.
* Remove crate features auto generated for optional dependencies.
* Add `zng::app::print_tracing`.
* In debug builds, prints info, warn and error tracing events if no tracing subscriber is set before the first call to `APP.defaults` or
`APP.minimal`.

# 0.2.4

* Fix `zng` README not showing in crates.io.

# 0.2.3

* Change docs website.

# 0.2.2

* Fix `"zng-ext-font"` standalone build.

# 0.2.1

* Fix build with feature `"view"`.

# 0.2.0

* Crates published, only newer changes are logged.<|MERGE_RESOLUTION|>--- conflicted
+++ resolved
@@ -1,11 +1,8 @@
 # Unreleased
 
-<<<<<<< HEAD
 * Add `LAYERS_INSERT_CMD` for inserting layer widgets from outside the window context.
 * Add `LAYERS_REMOVE_CMD` for removing layer widgets from outside the window context.
-=======
 * Fix panic on old macOS (<11). Color scheme and accent is only supported >=11.
->>>>>>> 84cc2cc4
 * Fix `cargo zng fmt` of widgets with multi value property assigns.
 
 # 0.11.3
