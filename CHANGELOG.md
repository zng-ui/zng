--- conflicted
+++ resolved
@@ -1,10 +1,8 @@
 # Unreleased
 
-<<<<<<< HEAD
 * Services that require an app extension to function now assert this on first use.
-=======
+
 * Fix feature `zng/config` not enabling required `zng/fs_watcher`.
->>>>>>> a6de1060
 
 * Add `read` associated function for `zng::config::{JsonConfig, RonConfig, TomlConfig, YamlConfig}`.
     - This is a more efficient alternative to wrapping `sync` with `ReadOnlyConfig`.
